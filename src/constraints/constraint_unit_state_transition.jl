--- conflicted
+++ resolved
@@ -1,76 +1,69 @@
-#############################################################################
-# Copyright (C) 2017 - 2018  Spine Project
-#
-# This file is part of SpineOpt.
-#
-# SpineOpt is free software: you can redistribute it and/or modify
-# it under the terms of the GNU Lesser General Public License as published by
-# the Free Software Foundation, either version 3 of the License, or
-# (at your option) any later version.
-#
-# SpineOpt is distributed in the hope that it will be useful,
-# but WITHOUT ANY WARRANTY; without even the implied warranty of
-# MERCHANTABILITY or FITNESS FOR A PARTICULAR PURPOSE. See the
-# GNU Lesser General Public License for more details.
-#
-# You should have received a copy of the GNU Lesser General Public License
-# along with this program.  If not, see <http://www.gnu.org/licenses/>.
-#############################################################################
-
-"""
-    add_constraint_unit_state_transition!(m::Model)
-
-Ensure consistency between the variables `units_on`, `units_started_up` and `units_shut_down`.
-"""
-function add_constraint_unit_state_transition!(m::Model)
-    @fetch units_on, units_started_up, units_shut_down = m.ext[:variables]
-    # TODO: add support for units that start_up over multiple timesteps?
-    # TODO: use :integer, :binary, :linear as parameter values -> reusable for other pruposes
-    m.ext[:constraints][:unit_state_transition] = Dict(
-        (unit=u, stochastic_path=s, t_before=t_before, t_after=t_after) => @constraint(
-            m,
-            expr_sum(
-                + units_on[u, s, t_after]
-                - units_started_up[u, s, t_after]
-                + units_shut_down[u, s, t_after]
-                for (u, s, t_after) in units_on_indices(m; unit=u, stochastic_scenario=s, t=t_after);
-                init=0
-            )
-            ==
-            expr_sum(
-                + units_on[u, s, t_before]
-                for (u, s, t_before) in units_on_indices(m; unit=u, stochastic_scenario=s, t=t_before);
-                init=0
-            )
-        )
-        for (u, s, t_before, t_after) in constraint_unit_state_transition_indices(m)
-    )
-end
-
-"""
-    constraint_unit_state_transition_indices(m::Model; filtering_options...)
-
-Form the stochastic indexing Array for the `:unit_state_transition` constraint.
-
-Uses stochastic path indices due to potentially different stochastic scenarios between `t_after` and `t_before`.
-Keyword arguments can be used to filter the resulting Array.
-"""
-function constraint_unit_state_transition_indices(
-    m::Model; unit=unit(), stochastic_path=anything, t_before=anything, t_after=anything
-)
-    unique(
-        (unit=u, stochastic_path=path, t_before=t_before, t_after=t_after)
-<<<<<<< HEAD
-        for u in unit
-        for t_after in time_slice(m; temporal_block=units_on__temporal_block(unit=u), t=t_after)
-        for (t_before, t_after) in t_before_t(m; t_before=t_before, t_after=t_after, _compact=false)
-            if t_before in time_slice(m; temporal_block=units_on__temporal_block(unit=u))
-=======
-        for (u, t_before, t_after) in unit_dynamic_time_indices(m; unit=unit, t_before=t_before, t_after=t_after)
->>>>>>> ed7ca74d
-        for path in active_stochastic_paths(
-            unique(ind.stochastic_scenario for ind in units_on_indices(m; unit=u, t=[t_before, t_after]))
-        )
-        if path == stochastic_path || path in stochastic_path
-    )
-end
+#############################################################################
+# Copyright (C) 2017 - 2018  Spine Project
+#
+# This file is part of SpineOpt.
+#
+# SpineOpt is free software: you can redistribute it and/or modify
+# it under the terms of the GNU Lesser General Public License as published by
+# the Free Software Foundation, either version 3 of the License, or
+# (at your option) any later version.
+#
+# SpineOpt is distributed in the hope that it will be useful,
+# but WITHOUT ANY WARRANTY; without even the implied warranty of
+# MERCHANTABILITY or FITNESS FOR A PARTICULAR PURPOSE. See the
+# GNU Lesser General Public License for more details.
+#
+# You should have received a copy of the GNU Lesser General Public License
+# along with this program.  If not, see <http://www.gnu.org/licenses/>.
+#############################################################################
+
+"""
+    add_constraint_unit_state_transition!(m::Model)
+
+Ensure consistency between the variables `units_on`, `units_started_up` and `units_shut_down`.
+"""
+function add_constraint_unit_state_transition!(m::Model)
+    @fetch units_on, units_started_up, units_shut_down = m.ext[:variables]
+    # TODO: add support for units that start_up over multiple timesteps?
+    # TODO: use :integer, :binary, :linear as parameter values -> reusable for other pruposes
+    m.ext[:constraints][:unit_state_transition] = Dict(
+        (unit=u, stochastic_path=s, t_before=t_before, t_after=t_after) => @constraint(
+            m,
+            expr_sum(
+                + units_on[u, s, t_after]
+                - units_started_up[u, s, t_after]
+                + units_shut_down[u, s, t_after]
+                for (u, s, t_after) in units_on_indices(m; unit=u, stochastic_scenario=s, t=t_after);
+                init=0
+            )
+            ==
+            expr_sum(
+                + units_on[u, s, t_before]
+                for (u, s, t_before) in units_on_indices(m; unit=u, stochastic_scenario=s, t=t_before);
+                init=0
+            )
+        )
+        for (u, s, t_before, t_after) in constraint_unit_state_transition_indices(m)
+    )
+end
+
+"""
+    constraint_unit_state_transition_indices(m::Model; filtering_options...)
+
+Form the stochastic indexing Array for the `:unit_state_transition` constraint.
+
+Uses stochastic path indices due to potentially different stochastic scenarios between `t_after` and `t_before`.
+Keyword arguments can be used to filter the resulting Array.
+"""
+function constraint_unit_state_transition_indices(
+    m::Model; unit=unit(), stochastic_path=anything, t_before=anything, t_after=anything
+)
+    unique(
+        (unit=u, stochastic_path=path, t_before=t_before, t_after=t_after)
+        for (u, t_before, t_after) in unit_dynamic_time_indices(m; unit=unit, t_before=t_before, t_after=t_after)
+        for path in active_stochastic_paths(
+            unique(ind.stochastic_scenario for ind in units_on_indices(m; unit=u, t=[t_before, t_after]))
+        )
+        if path == stochastic_path || path in stochastic_path
+    )
+end