--- conflicted
+++ resolved
@@ -22,7 +22,6 @@
 A set of tuples for indexing the `node_state` variable. Any filtering options can be specified
 for `node`, `s`, and `t`.
 """
-<<<<<<< HEAD
 function node_slack_pos_indices(;node=anything, stochastic_scenario=anything, t=anything)
     inds = NamedTuple{(:node, :stochastic_scenario, :t),Tuple{Object,Object,TimeSlice}}[
         (node=n, stochastic_scenario=s, t=t)
@@ -30,14 +29,6 @@
         for (n, s, t) in node_stochastic_time_indices(node=n, stochastic_scenario=stochastic_scenario, t=t)
     ]
     unique!(inds)
-=======
-function node_slack_indices(;node=anything, t=anything)
-    unique(
-        (node=n, t=t_)
-        for (n, tb) in node_slack_indices_rc(node=node, _compact=false)
-        for t_ in time_slice(temporal_block=tb, t=t)
-    )
->>>>>>> 2bb25b60
 end
 
 add_variable_node_slack_pos!(m::Model) = add_variable!(m, :node_slack_pos, node_slack_indices; lb=x -> 0)