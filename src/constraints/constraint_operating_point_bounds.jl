#############################################################################
# Copyright (C) 2017 - 2018  Spine Project
#
# This file is part of Spine Model.
#
# Spine Model is free software: you can redistribute it and/or modify
# it under the terms of the GNU Lesser General Public License as published by
# the Free Software Foundation, either version 3 of the License, or
# (at your option) any later version.
#
# Spine Model is distributed in the hope that it will be useful,
# but WITHOUT ANY WARRANTY; without even the implied warranty of
# MERCHANTABILITY or FITNESS FOR A PARTICULAR PURPOSE. See the
# GNU Lesser General Public License for more details.
#
# You should have received a copy of the GNU Lesser General Public License
# along with this program.  If not, see <http://www.gnu.org/licenses/>.
#############################################################################


"""
    add_constraint_operating_point_bounds!(m::Model)

Limit the operating point flow variables to the difference between successive operating points times the capacity of the unit

"""

function add_constraint_operating_point_bounds!(m::Model)
    @fetch unit_flow_op, unit_flow = m.ext[:variables]
    cons = m.ext[:constraints][:operating_point_bounds] = Dict()
<<<<<<< HEAD

    for (u_, n_, d_) in indices(unit_capacity)
        for (u, n, d, op, s, t) in unit_flow_op_indices(unit=u_, node=n_, direction=d_)
            cons[u, n, d, op, s, t] = @constraint(
=======
    for (u, n, d) in indices(unit_capacity)
        for (u, n, d, op, t) in unit_flow_op_indices(unit=u, node=n, direction=d)
            cons[u, n, d, op, t] = @constraint(
>>>>>>> 0046e3b2
                m,
                unit_flow_op[u, n, d, op, s, t]
                <=
                (
<<<<<<< HEAD
                    + operating_points[(unit=u, node=n, direction=d, i=op)] # TODO: Stochastic parameters
                    - reduce(
                        +,
                        + operating_points[(unit=u, node=n, direction=d, i=op_previous)]
                        for op_previous in op-1:op-1 if op > 1;
                        init = 0
                    )
=======
                    + operating_points[(unit=u, node=n, direction=d, i=op)]
                    - ((op > 1) ? operating_points[(unit=u, node=n, direction=d, i=op - 1)] : 0)
>>>>>>> 0046e3b2
                )
                * unit_capacity[(unit=u, node=n, direction=d, t=t)]
                * unit_conv_cap_to_flow[(unit=u, node=n, direction=d, t=t)]
            )
        end
    end
end<|MERGE_RESOLUTION|>--- conflicted
+++ resolved
@@ -28,32 +28,15 @@
 function add_constraint_operating_point_bounds!(m::Model)
     @fetch unit_flow_op, unit_flow = m.ext[:variables]
     cons = m.ext[:constraints][:operating_point_bounds] = Dict()
-<<<<<<< HEAD
-
-    for (u_, n_, d_) in indices(unit_capacity)
-        for (u, n, d, op, s, t) in unit_flow_op_indices(unit=u_, node=n_, direction=d_)
-            cons[u, n, d, op, s, t] = @constraint(
-=======
     for (u, n, d) in indices(unit_capacity)
         for (u, n, d, op, t) in unit_flow_op_indices(unit=u, node=n, direction=d)
             cons[u, n, d, op, t] = @constraint(
->>>>>>> 0046e3b2
                 m,
                 unit_flow_op[u, n, d, op, s, t]
                 <=
                 (
-<<<<<<< HEAD
-                    + operating_points[(unit=u, node=n, direction=d, i=op)] # TODO: Stochastic parameters
-                    - reduce(
-                        +,
-                        + operating_points[(unit=u, node=n, direction=d, i=op_previous)]
-                        for op_previous in op-1:op-1 if op > 1;
-                        init = 0
-                    )
-=======
                     + operating_points[(unit=u, node=n, direction=d, i=op)]
                     - ((op > 1) ? operating_points[(unit=u, node=n, direction=d, i=op - 1)] : 0)
->>>>>>> 0046e3b2
                 )
                 * unit_capacity[(unit=u, node=n, direction=d, t=t)]
                 * unit_conv_cap_to_flow[(unit=u, node=n, direction=d, t=t)]
