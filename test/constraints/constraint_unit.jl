--- conflicted
+++ resolved
@@ -36,13 +36,9 @@
         ],
         :relationships => [
             ["model__temporal_block", ["instance", "hourly"]],
-<<<<<<< HEAD
-            ["model__temporal_block", ["instance", "two_hourly"]],            
-=======
             ["model__temporal_block", ["instance", "two_hourly"]],
             ["model__stochastic_structure", ["instance", "deterministic"]],
             ["model__stochastic_structure", ["instance", "stochastic"]],
->>>>>>> b6837fba
             ["units_on__temporal_block", ["unit_ab", "hourly"]],
             ["units_on__stochastic_structure", ["unit_ab", "stochastic"]],
             ["unit__from_node", ["unit_ab", "node_a"]],
