--- conflicted
+++ resolved
@@ -30,17 +30,10 @@
         expr_sum(
             unit_flow[u, n, d, s, t] *
             duration(t) *
-<<<<<<< HEAD
             prod(weight(temporal_block=blk) for blk in blocks(t)) *
-            reserve_procurement_cost[(node=n, stochastic_scenario=s, analysis_time=t0, t=t)] *
-            node_stochastic_scenario_weight(m; node=n, stochastic_scenario=s) for n in indices(reserve_procurement_cost)  # TODO: change this to (u, n, d) indices
-            for
-            (u, n, d, s, t) in unit_flow_indices(m; node=n) if end_(t) <= t1;
-=======
             reserve_procurement_cost[(unit=u, node=ng, direction=d, stochastic_scenario=s, analysis_time=t0, t=t)] *
             node_stochastic_scenario_weight(m; node=ng, stochastic_scenario=s) for (u, ng, d) in indices(reserve_procurement_cost)
             for (u, n, d, s, t) in unit_flow_indices(m; unit=u, node=ng, direction=d) if end_(t) <= t1;
->>>>>>> e82ac2c4
             init=0,
         )
     )
