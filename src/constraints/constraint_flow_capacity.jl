--- conflicted
+++ resolved
@@ -1,4 +1,3 @@
-<<<<<<< HEAD
 #############################################################################
 # Copyright (C) 2017 - 2018  Spine Project
 #
@@ -29,68 +28,20 @@
     @butcher for (c, n, u, d) in commodity__node__unit__direction(), t in timeslicemap()
         all([
             haskey(flow,(c,n,u,d,t)),
-            unit_capacity(unit=u, commodity=c) != 0,
-            number_of_units(unit=u) != 0,
-            unit_conv_cap_to_flow(unit=u, commodity=c) != 0,
-            avail_factor(unit=u, t=1) != 0
+            unit_capacity(unit__commodity=(u, c)) != nothing,
+            number_of_units(unit=u) != nothing,
+            unit_conv_cap_to_flow(unit__commodity=(u,c)) != nothing,
+            avail_factor(unit=u) != nothing
         ]) || continue
         @constraint(
             m,
             + flow[c, n, u, d, t]
             <=
-            + avail_factor(unit=u, t=1)
-                * unit_capacity(unit=u, commodity=c)
+            + avail_factor(unit=u)
+                * unit_capacity(unit__commodity=(u,c))
                     * number_of_units(unit=u)
-                        * unit_conv_cap_to_flow(unit=u, commodity=c)
+                        * unit_conv_cap_to_flow(unit__commodity=(u,c))
         )
     end
-end
-=======
-#############################################################################
-# Copyright (C) 2017 - 2018  Spine Project
-#
-# This file is part of Spine Model.
-#
-# Spine Model is free software: you can redistribute it and/or modify
-# it under the terms of the GNU Lesser General Public License as published by
-# the Free Software Foundation, either version 3 of the License, or
-# (at your option) any later version.
-#
-# Spine Model is distributed in the hope that it will be useful,
-# but WITHOUT ANY WARRANTY; without even the implied warranty of
-# MERCHANTABILITY or FITNESS FOR A PARTICULAR PURPOSE. See the
-# GNU Lesser General Public License for more details.
-#
-# You should have received a copy of the GNU Lesser General Public License
-# along with this program.  If not, see <http://www.gnu.org/licenses/>.
-#############################################################################
-
-
-"""
-    constraint_flow_capacity(m::Model, flow)
-
-Limit the maximum in/out `flow` of a `unit` if the parameters `unit_capacity,
-number_of_unit, unit_conv_cap_to_flow, avail_factor` exist.
-"""
-function constraint_flow_capacity(m::Model, flow)
-    @butcher @constraint(
-        m,
-        [
-            (c, n, u, d) in commodity__node__unit__direction(),
-            t = 1:number_of_timesteps(time=:timer);
-            all([
-                unit_capacity(unit__commodity=(u, c)) != nothing,
-                number_of_units(unit=u) != nothing,
-                unit_conv_cap_to_flow(unit__commodity=(u, c)) != nothing,
-                avail_factor(unit=u, t=t) != nothing
-            ])
-        ],
-        + flow[c, n, u, d, t]
-        <=
-        + avail_factor(unit=u, t=t)
-            * unit_capacity(unit__commodity=(u, c))
-                * number_of_units(unit=u)
-                    * unit_conv_cap_to_flow(unit__commodity=(u, c))
-    )
-end
->>>>>>> b71d63ad
+                
+end