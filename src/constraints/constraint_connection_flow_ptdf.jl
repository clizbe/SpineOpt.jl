#############################################################################
# Copyright (C) 2017 - 2018  Spine Project
#
# This file is part of Spine Model.
#
# Spine Model is free software: you can redistribute it and/or modify
# it under the terms of the GNU Lesser General Public License as published by
# the Free Software Foundation, either version 3 of the License, or
# (at your option) any later version.
#
# Spine Model is distributed in the hope that it will be useful,
# but WITHOUT ANY WARRANTY; without even the implied warranty of
# MERCHANTABILITY or FITNESS FOR A PARTICULAR PURPOSE. See the
# GNU Lesser General Public License for more details.
#
# You should have received a copy of the GNU Lesser General Public License
# along with this program.  If not, see <http://www.gnu.org/licenses/>.
#############################################################################

"""
    add_constraint_connection_flow_ptdf(m::Model)

For connection networks with monitored and has_ptdf set to true, set the steady state flow based on PTDFs
"""
function add_constraint_connection_flow_ptdf!(m::Model)
    @fetch connection_flow, unit_flow = m.ext[:variables]
    constr_dict = m.ext[:constraints][:flow_ptdf] = Dict()
<<<<<<< HEAD
    for conn in connection(connection_monitored=:true)
        for n_to in connection__to_node(connection=conn)
            for c in node__commodity(node=n_to)
                if commodity_physics(commodity=c) in(:commodity_physics_lodf, :commodity_physics_ptdf)
                    for (conn, n_to, d, s, t) in connection_flow_indices(connection=conn,node=n_to, direction=direction(:to_node))
                        constr_dict[conn, s, t] = @constraint( # TODO: Multiple nodes, so stochastic path indexing will be required
                            m,
                            + connection_flow[conn, n_to, direction(:to_node), s, t]
                            - connection_flow[conn, n_to, direction(:from_node), s, t]
                            ==
                            + reduce(
                                +,
                                + ptdf_conn_n[(conn,n_inj)] * ( # TODO: Stochastic parameters
                                    # explicit node demand
                                    - demand[(node=n_inj, t=t)]
                                    # demand defined by fractional_demand
                                    - reduce(
                                        +,
                                        fractional_demand[(node1=ng, node2=n_inj, t=t)] * demand[(node=ng, t=t)]
                                        for ng in node_group__node(node2=n_inj);
                                        init=0
                                    )
                                    # Flows from units
                                    + reduce(
                                        +,
                                        unit_flow[u, n_inj, direction(:to_node), s, t]
                    				    for u in unit__to_node(node=n_inj, direction=direction(:to_node));
                                        init=0
                                    )
                                    - reduce(
                                        +,
                                        unit_flow[u, n_inj, direction(:from_node), s, t]
                    				    for u in unit__from_node(node=n_inj, direction=direction(:from_node));
                                        init=0
                                    )
                                )
#                                for n_inj in net_inj_nodes if abs(ptdf_conn_n[(conn,n_inj)]) > commodity_ptdf_threshold[(commodity=c)];
# TODO Why does enabling the previous line result in an error?
                                for n_inj in net_inj_nodes if abs(ptdf_conn_n[(conn,n_inj)]) > 0.0001;
                                init=0
                            )
=======
    for conn in connection(connection_monitored=:true, has_ptdf=true)
        for (conn, n_to, d, t) in connection_flow_indices(;
                connection=conn, last(connection__from_node(connection=conn))...
            ) # NOTE: always assume that the second (last) node in `connection__from_node` is the 'to' node
            constr_dict[conn, n_to, t] = @constraint(
                m,
                + connection_flow[conn, n_to, direction(:to_node), t]
                - connection_flow[conn, n_to, direction(:from_node), t]
                ==
                + reduce(
                    +,
                    + ptdf(connection=conn, node=n_inj)
                    * (
                        # explicit node demand
                        - demand[(node=n_inj, t=t)]
                        # demand defined by fractional_demand
                        - reduce(
                            +,
                            fractional_demand[(node1=ng, node2=n_inj, t=t)] * demand[(node=ng, t=t)]
                            for ng in node_group__node(node2=n_inj);
                            init=0
                        )
                        # Flows from units
                        + reduce(
                            +,
                            unit_flow[u, n_inj, d, t_short] * duration(t_short)
                            for (u, n_inj, d, t_short) in unit_flow_indices(
                                node=n_inj, direction=direction(:to_node), t=t_in_t(t_long=t)
                            );
                            init=0
                        )
                        - reduce(
                            +,
                            unit_flow[u, n_inj, d, t_short] * duration(t_short)
                            for (u, n_inj, d, t_short) in unit_flow_indices(
                                node=n_inj, direction=direction(:from_node), t=t_in_t(t_long=t)
                            );
                            init=0
>>>>>>> 0046e3b2
                        )
                    )
                    for (conn, n_inj) in indices(ptdf; connection=conn)
                    if abs(ptdf(connection=conn, node=n_inj)) > node_ptdf_threshold(node=n_inj);
                    init=0
                )
            )
        end
    end
end<|MERGE_RESOLUTION|>--- conflicted
+++ resolved
@@ -25,49 +25,6 @@
 function add_constraint_connection_flow_ptdf!(m::Model)
     @fetch connection_flow, unit_flow = m.ext[:variables]
     constr_dict = m.ext[:constraints][:flow_ptdf] = Dict()
-<<<<<<< HEAD
-    for conn in connection(connection_monitored=:true)
-        for n_to in connection__to_node(connection=conn)
-            for c in node__commodity(node=n_to)
-                if commodity_physics(commodity=c) in(:commodity_physics_lodf, :commodity_physics_ptdf)
-                    for (conn, n_to, d, s, t) in connection_flow_indices(connection=conn,node=n_to, direction=direction(:to_node))
-                        constr_dict[conn, s, t] = @constraint( # TODO: Multiple nodes, so stochastic path indexing will be required
-                            m,
-                            + connection_flow[conn, n_to, direction(:to_node), s, t]
-                            - connection_flow[conn, n_to, direction(:from_node), s, t]
-                            ==
-                            + reduce(
-                                +,
-                                + ptdf_conn_n[(conn,n_inj)] * ( # TODO: Stochastic parameters
-                                    # explicit node demand
-                                    - demand[(node=n_inj, t=t)]
-                                    # demand defined by fractional_demand
-                                    - reduce(
-                                        +,
-                                        fractional_demand[(node1=ng, node2=n_inj, t=t)] * demand[(node=ng, t=t)]
-                                        for ng in node_group__node(node2=n_inj);
-                                        init=0
-                                    )
-                                    # Flows from units
-                                    + reduce(
-                                        +,
-                                        unit_flow[u, n_inj, direction(:to_node), s, t]
-                    				    for u in unit__to_node(node=n_inj, direction=direction(:to_node));
-                                        init=0
-                                    )
-                                    - reduce(
-                                        +,
-                                        unit_flow[u, n_inj, direction(:from_node), s, t]
-                    				    for u in unit__from_node(node=n_inj, direction=direction(:from_node));
-                                        init=0
-                                    )
-                                )
-#                                for n_inj in net_inj_nodes if abs(ptdf_conn_n[(conn,n_inj)]) > commodity_ptdf_threshold[(commodity=c)];
-# TODO Why does enabling the previous line result in an error?
-                                for n_inj in net_inj_nodes if abs(ptdf_conn_n[(conn,n_inj)]) > 0.0001;
-                                init=0
-                            )
-=======
     for conn in connection(connection_monitored=:true, has_ptdf=true)
         for (conn, n_to, d, t) in connection_flow_indices(;
                 connection=conn, last(connection__from_node(connection=conn))...
@@ -106,7 +63,6 @@
                                 node=n_inj, direction=direction(:from_node), t=t_in_t(t_long=t)
                             );
                             init=0
->>>>>>> 0046e3b2
                         )
                     )
                     for (conn, n_inj) in indices(ptdf; connection=conn)
