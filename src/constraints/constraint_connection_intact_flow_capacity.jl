#############################################################################
# Copyright (C) 2017 - 2023  Spine Project
#
# This file is part of SpineOpt.
#
# SpineOpt is free software: you can redistribute it and/or modify
# it under the terms of the GNU Lesser General Public License as published by
# the Free Software Foundation, either version 3 of the License, or
# (at your option) any later version.
#
# SpineOpt is distributed in the hope that it will be useful,
# but WITHOUT ANY WARRANTY; without even the implied warranty of
# MERCHANTABILITY or FITNESS FOR A PARTICULAR PURPOSE. See the
# GNU Lesser General Public License for more details.
#
# You should have received a copy of the GNU Lesser General Public License
# along with this program.  If not, see <http://www.gnu.org/licenses/>.
#############################################################################

@doc raw"""
Similarly to [this](@ref constraint_connection_flow_capacity), limits [connection\_intact\_flow](@ref)
according to [connection\_capacity](@ref)

```math
\begin{aligned}
& \sum_{
n \in ng
} v^{connection\_intact\_flow}_{(conn,n,d,s,t)}
- \sum_{
n \in ng
} v^{connection\_intact\_flow}_{(conn,n,reverse(d),s,t)} \\
& <= p^{connection\_capacity}_{(conn,ng,d,s,t)} \cdot p^{connection\_availability\_factor}_{(conn,s,t)}
\cdot p^{connection\_conv\_cap\_to\_flow}_{(conn,ng,d,s,t)} \\
& \forall (conn,ng,d) \in indices(p^{connection\_capacity}) \\
& \forall (s,t)
\end{aligned}
```
"""
function add_constraint_connection_intact_flow_capacity!(m::Model)
    @fetch connection_intact_flow = m.ext[:spineopt].variables
    t0 = _analysis_time(m)
    m.ext[:spineopt].constraints[:connection_intact_flow_capacity] = Dict(
        (connection=conn, node=ng, direction=d, stochastic_path=s, t=t) => @constraint(
            m,
            + expr_sum(
                connection_intact_flow[conn, n, d, s, t] * duration(t)
                for (conn, n, d, s, t) in connection_intact_flow_indices(
                    m; connection=conn, direction=d, node=ng, stochastic_scenario=s, t=t_in_t(m; t_long=t),
                );
                init=0,
            )
            <=
            + connection_capacity[(connection=conn, node=ng, direction=d, stochastic_scenario=s, analysis_time=t0, t=t)]
            * connection_availability_factor[(connection=conn, stochastic_scenario=s, analysis_time=t0, t=t)]
            * connection_conv_cap_to_flow[
                (connection=conn, node=ng, direction=d, stochastic_scenario=s, analysis_time=t0, t=t),
            ]
            * duration(t)
<<<<<<< HEAD
            <=
            + expr_sum(
                connection_intact_flow[conn, n, d_reverse, s, t] * duration(t)
                for (conn, n, d_reverse, s, t) in connection_intact_flow_indices(
                    m; connection=conn, node=ng, direction=_d_reverse(d), stochastic_scenario=s, t=t_in_t(m; t_long=t)
                )
                # if !is_reserve_node(node=n);
                # TODO: this syntax doesn't seem needed
                ; init=0,
            )
=======
>>>>>>> 4679b4a0
        )
        for (conn, ng, d, s, t) in constraint_connection_intact_flow_capacity_indices(m)
    )
end

function constraint_connection_intact_flow_capacity_indices(m::Model)
    unique(
        (connection=c, node=ng, direction=d, stochastic_path=path, t=t)
        for (c, ng, d) in indices(connection_capacity; connection=connection(has_ptdf=true))
        for (t, path) in t_lowest_resolution_path(
            m, connection_intact_flow_indices(m; connection=c, node=ng, direction=d)
        )
    )
end

"""
    constraint_connection_intact_flow_capacity_indices_filtered(m::Model; filtering_options...)

Form the stochastic index array for the `:connection_intact_flow_capacity` constraint.

Uses stochastic path indices of the `connection_intact_flow` variables. Only the lowest resolution time slices are
included, as the `:connection_intact_flow_capacity` is used to constrain the "average power" of the `connection`
instead of "instantaneous power". Keyword arguments can be used to filter the resulting
"""
function constraint_connection_intact_flow_capacity_indices_filtered(
    m::Model;
    connection=anything,
    node=anything,
    direction=anything,
    stochastic_path=anything,
    t=anything,
)
    f(ind) = _index_in(ind; connection=connection, node=node, direction=direction, stochastic_path=stochastic_path, t=t)
    filter(f, constraint_connection_intact_flow_capacity_indices(m))
end<|MERGE_RESOLUTION|>--- conflicted
+++ resolved
@@ -56,7 +56,6 @@
                 (connection=conn, node=ng, direction=d, stochastic_scenario=s, analysis_time=t0, t=t),
             ]
             * duration(t)
-<<<<<<< HEAD
             <=
             + expr_sum(
                 connection_intact_flow[conn, n, d_reverse, s, t] * duration(t)
@@ -67,8 +66,6 @@
                 # TODO: this syntax doesn't seem needed
                 ; init=0,
             )
-=======
->>>>>>> 4679b4a0
         )
         for (conn, ng, d, s, t) in constraint_connection_intact_flow_capacity_indices(m)
     )
