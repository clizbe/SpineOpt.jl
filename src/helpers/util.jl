#############################################################################
# Copyright (C) 2017 - 2018  Spine Project
#
# This file is part of Spine Model.
#
# Spine Model is free software: you can redistribute it and/or modify
# it under the terms of the GNU Lesser General Public License as published by
# the Free Software Foundation, either version 3 of the License, or
# (at your option) any later version.
#
# Spine Model is distributed in the hope that it will be useful,
# but WITHOUT ANY WARRANTY; without even the implied warranty of
# MERCHANTABILITY or FITNESS FOR A PARTICULAR PURPOSE. See the
# GNU Lesser General Public License for more details.
#
# You should have received a copy of the GNU Lesser General Public License
# along with this program.  If not, see <http://www.gnu.org/licenses/>.
#############################################################################

const iso8601dateformat = dateformat"y-m-dTH:M:Sz"

"""
    pack_trailing_dims(dictionary::Dict, n::Int64=1)

An equivalent dictionary where the last `n` dimensions are packed into a matrix
"""
function pack_trailing_dims(dictionary::Dict, n::Int64=1)
    left_dict = Dict{Any,Any}()
    for (key, value) in dictionary
        # TODO: handle length(key) < n and stuff like that?
        left_key = key[1:end-n]
        if length(left_key) == 1
            left_key = left_key[1]
        end
        right_key = key[end-n+1:end]
        right_dict = get!(left_dict, left_key, Dict())
        right_dict[right_key] = value
    end
    Dict(key => reshape([v for (k, v) in sort(collect(value))], :, n) for (key, value) in left_dict)
end


"""
    value(dictionary::Dict)

An equivalent dictionary where values are gathered using `JuMP.value`.
"""
value(dictionary::Dict) = Dict(k => JuMP.value(v) for (k, v) in dictionary)


"""
    parse_duration(str::String)

Parse the given string as a Period value.
"""
function parse_duration(str::String)
    split_str = split(str, " ")
    if length(split_str) == 1
        # Compact form, eg. "1D"
        number = str[1:end-1]
        time_unit = str[end]
        if lowercase(time_unit) == "y"
            Year(number)
        elseif time_unit == "m"
            Month(number)
        elseif time_unit == "d"
            Day(number)
        elseif time_unit == "H"
            Hour(number)
        elseif time_unit == "M"
            Minute(number)
        elseif time_unit == "S"
            Second(number)
        else
            error("invalid duration specification '$str'")
        end
    elseif length(split_str) == 2
        # Verbose form, eg. "1 day"
        number, time_unit = split_str
        time_unit = lowercase(time_unit)
        time_unit = endswith(time_unit, "s") ? time_unit[1:end-1] : time_unit
        if time_unit == "year"
            Year(number)
        elseif time_unit == "month"
            Month(number)
        elseif time_unit == "day"
            Day(number)
        elseif time_unit == "hour"
            Hour(number)
        elseif time_unit == "minute"
            Minute(number)
        elseif time_unit == "second"
            Second(number)
        else
            error("invalid duration specification '$str'")
        end
    else
        error("invalid duration specification '$str'")
    end
end

parse_duration(int::Int64) = Minute(int)

"""
    match(ts::TimeSlice, tp::TimePattern)

Test whether a time slice matches a time pattern.
A time pattern and a time series match iff, for every time level (year, month, and so on),
the time slice fully contains at least one of the ranges specified in the time pattern for that level.
"""
function match(ts::TimeSlice, tp::TimePattern)
    conds = Array{Bool,1}()
    tp.y != nothing && push!(conds, any(range_in(rng, year(ts.start):year(ts.end_)) for rng in tp.y))
    tp.m != nothing && push!(conds, any(range_in(rng, month(ts.start):month(ts.end_)) for rng in tp.m))
    tp.d != nothing && push!(conds, any(range_in(rng, day(ts.start):day(ts.end_)) for rng in tp.d))
    tp.wd != nothing && push!(conds, any(range_in(rng, dayofweek(ts.start):dayofweek(ts.end_)) for rng in tp.wd))
    tp.H != nothing && push!(conds, any(range_in(rng, hour(ts.start):hour(ts.end_)) for rng in tp.H))
    tp.M != nothing && push!(conds, any(range_in(rng, minute(ts.start):minute(ts.end_)) for rng in tp.M))
    tp.S != nothing && push!(conds, any(range_in(rng, second(ts.start):second(ts.end_)) for rng in tp.S))
    all(conds)
end

"""
    range_in(b::UnitRange{Int64}, a::UnitRange{Int64})

Test whether `b` is fully contained in `a`.
"""
range_in(b::UnitRange{Int64}, a::UnitRange{Int64}) = b.start >= a.start && b.stop <= a.stop

"""
    spinemodeldb_handle(db_url)

"""
function using_spinemodeldb(db_url; upgrade=false)
    using_spinedb(db_url; parse_value=parse_value, upgrade=upgrade)
end


"""
    t_in_t_list(t::TimeSlice, t_list)

Determine whether or not the time slice `t` is an element of the list of time slices `t_list`.
"""
t_in_t_list(t::TimeSlice, t_list) = t_list == :any ? true : (t in tuple(t_list...))


"""
    param_keys(filtering_options...)

WIP: functionality needs to be exteneded
"""

function param_keys(param) #TODO: one method for params one relationship/ one method for params with multiple relationships: these will need the specified relationship
    [parameter_keys for parameter_keys  in keys(param[keys(param)...]) if param[keys(param)...][parameter_keys] != nothing]
end

<<<<<<< HEAD
function param_keys(param, class) #TODO: one method for params one relationship/ one method for params with multiple relationships: these will need the specified relationship
    keys(fix_ratio_out_in_flow()[class])
=======
function param_keys(param,class) #TODO: one method for params one relationship/ one method for params with multiple relationships: these will need the specified relationship
    keys(param[class])
>>>>>>> 8292ae6b
end<|MERGE_RESOLUTION|>--- conflicted
+++ resolved
@@ -154,11 +154,6 @@
     [parameter_keys for parameter_keys  in keys(param[keys(param)...]) if param[keys(param)...][parameter_keys] != nothing]
 end
 
-<<<<<<< HEAD
-function param_keys(param, class) #TODO: one method for params one relationship/ one method for params with multiple relationships: these will need the specified relationship
-    keys(fix_ratio_out_in_flow()[class])
-=======
 function param_keys(param,class) #TODO: one method for params one relationship/ one method for params with multiple relationships: these will need the specified relationship
     keys(param[class])
->>>>>>> 8292ae6b
 end