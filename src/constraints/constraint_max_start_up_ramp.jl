#############################################################################
# Copyright (C) 2017 - 2018  Spine Project
#
# This file is part of Spine Model.
#
# Spine Model is free software: you can redistribute it and/or modify
# it under the terms of the GNU Lesser General Public License as published by
# the Free Software Foundation, either version 3 of the License, or
# (at your option) any later version.
#
# Spine Model is distributed in the hope that it will be useful,
# but WITHOUT ANY WARRANTY; without even the implied warranty of
# MERCHANTABILITY or FITNESS FOR A PARTICULAR PURPOSE. See the
# GNU Lesser General Public License for more details.
#
# You should have received a copy of the GNU Lesser General Public License
# along with this program.  If not, see <http://www.gnu.org/licenses/>.
#############################################################################

"""
<<<<<<< HEAD
    constraint_max_start_up_ramp_indices()

Form the stochastic index set for the `:max_start_up_ramp` constraint.

Uses stochastic path indices due to potentially different stochastic scenarios between `t_after` and `t_before`.
"""
function constraint_max_start_up_ramp_indices(m)
    unique(
        (unit=u, node=ng, direction=d, stochastic_path=path, t=t)
        for (u, ng, d) in intersect(
                                indices(max_startup_ramp),
                                indices(unit_capacity)
                                )
        for t in t_lowest_resolution(time_slice(m; temporal_block=node__temporal_block(node=members(ng))))
        # How to deal with groups correctly?
        for path in active_stochastic_paths(
            unique(
                ind.stochastic_scenario
                for ind in Iterators.flatten(
                    (
                        units_on_indices(m; unit=u, t=t),
                        start_up_unit_flow_indices(m; unit=u, node=ng, direction=d, t=t)
                    )
                )  # Current `units_on` and `units_available`, plus `units_shut_down` during past time slices
            )
        )
    )
end

"""
=======
>>>>>>> 42f39036
    add_constraint_max_start_up_ramp!(m::Model)

Limit the maximum ramp at the start up of a unit.
"""
# TODO: Good to go for first try; make sure capacities are well defined
function add_constraint_max_start_up_ramp!(m::Model)
    @fetch units_started_up, start_up_unit_flow = m.ext[:variables]
    t0 = startref(current_window(m))
    m.ext[:constraints][:max_start_up_ramp] = Dict(
        (unit=u, node=ng, direction=d, stochastic_path=s, t=t) => @constraint(
            m,
            + sum(
                start_up_unit_flow[u, n, d, s, t]
                for (u, n, d, s, t) in start_up_unit_flow_indices(
                    m; unit=u, node=ng, direction=d, stochastic_scenario=s, t=t_in_t(m; t_long=t)
                )
            )
            <=
            + sum(
                units_started_up[u, s, t]
                * max_startup_ramp[(unit=u, node=ng, direction=d, stochastic_scenario=s, analysis_time=t0, t=t)]
                * unit_conv_cap_to_flow[(unit=u, node=ng, direction=d, stochastic_scenario=s, analysis_time=t0, t=t)]
                * unit_capacity[(unit=u, node=ng, direction=d, stochastic_scenario=s, analysis_time=t0, t=t)]
                for (u, s, t) in units_on_indices(m; unit=u, stochastic_scenario=s, t=t_overlaps_t(m; t=t))
            )
        )
        for (u, ng, d, s, t) in constraint_max_start_up_ramp_indices(m)
    )
end

"""
    constraint_max_start_up_ramp_indices(m::Model; filtering_options...)

Form the stochastic indexing Array for the `:max_start_up_ramp` constraint.
    
Uses stochastic path indices due to potentially different stochastic scenarios between `t_after` and `t_before`.
Keyword arguments can be used to filter the resulting Array.
"""
function constraint_max_start_up_ramp_indices(
    m::Model; unit=anything, node=anything, direction=anything, stochastic_path=anything, t=anything
)
    unique(
        (unit=u, node=ng, direction=d, stochastic_path=path, t=t)
        for (u, ng, d) in indices(max_startup_ramp)
        if u in unit && ng in node && d in direction
        for t in t_lowest_resolution(time_slice(m; temporal_block=node__temporal_block(node=members(ng)), t=t))
        # How to deal with groups correctly?
        for path in active_stochastic_paths(
            unique(
                ind.stochastic_scenario
                for ind in Iterators.flatten(
                    (
                        units_on_indices(m; unit=u, t=t), 
                        start_up_unit_flow_indices(m; unit=u, node=ng, direction=d, t=t)
                    )
                )  # Current `units_on` and `units_available`, plus `units_shut_down` during past time slices
            )
        )
        if path == stochastic_path || path in stochastic_path
    )
end<|MERGE_RESOLUTION|>--- conflicted
+++ resolved
@@ -1,114 +1,81 @@
-#############################################################################
-# Copyright (C) 2017 - 2018  Spine Project
-#
-# This file is part of Spine Model.
-#
-# Spine Model is free software: you can redistribute it and/or modify
-# it under the terms of the GNU Lesser General Public License as published by
-# the Free Software Foundation, either version 3 of the License, or
-# (at your option) any later version.
-#
-# Spine Model is distributed in the hope that it will be useful,
-# but WITHOUT ANY WARRANTY; without even the implied warranty of
-# MERCHANTABILITY or FITNESS FOR A PARTICULAR PURPOSE. See the
-# GNU Lesser General Public License for more details.
-#
-# You should have received a copy of the GNU Lesser General Public License
-# along with this program.  If not, see <http://www.gnu.org/licenses/>.
-#############################################################################
-
-"""
-<<<<<<< HEAD
-    constraint_max_start_up_ramp_indices()
-
-Form the stochastic index set for the `:max_start_up_ramp` constraint.
-
-Uses stochastic path indices due to potentially different stochastic scenarios between `t_after` and `t_before`.
-"""
-function constraint_max_start_up_ramp_indices(m)
-    unique(
-        (unit=u, node=ng, direction=d, stochastic_path=path, t=t)
-        for (u, ng, d) in intersect(
-                                indices(max_startup_ramp),
-                                indices(unit_capacity)
-                                )
-        for t in t_lowest_resolution(time_slice(m; temporal_block=node__temporal_block(node=members(ng))))
-        # How to deal with groups correctly?
-        for path in active_stochastic_paths(
-            unique(
-                ind.stochastic_scenario
-                for ind in Iterators.flatten(
-                    (
-                        units_on_indices(m; unit=u, t=t),
-                        start_up_unit_flow_indices(m; unit=u, node=ng, direction=d, t=t)
-                    )
-                )  # Current `units_on` and `units_available`, plus `units_shut_down` during past time slices
-            )
-        )
-    )
-end
-
-"""
-=======
->>>>>>> 42f39036
-    add_constraint_max_start_up_ramp!(m::Model)
-
-Limit the maximum ramp at the start up of a unit.
-"""
-# TODO: Good to go for first try; make sure capacities are well defined
-function add_constraint_max_start_up_ramp!(m::Model)
-    @fetch units_started_up, start_up_unit_flow = m.ext[:variables]
-    t0 = startref(current_window(m))
-    m.ext[:constraints][:max_start_up_ramp] = Dict(
-        (unit=u, node=ng, direction=d, stochastic_path=s, t=t) => @constraint(
-            m,
-            + sum(
-                start_up_unit_flow[u, n, d, s, t]
-                for (u, n, d, s, t) in start_up_unit_flow_indices(
-                    m; unit=u, node=ng, direction=d, stochastic_scenario=s, t=t_in_t(m; t_long=t)
-                )
-            )
-            <=
-            + sum(
-                units_started_up[u, s, t]
-                * max_startup_ramp[(unit=u, node=ng, direction=d, stochastic_scenario=s, analysis_time=t0, t=t)]
-                * unit_conv_cap_to_flow[(unit=u, node=ng, direction=d, stochastic_scenario=s, analysis_time=t0, t=t)]
-                * unit_capacity[(unit=u, node=ng, direction=d, stochastic_scenario=s, analysis_time=t0, t=t)]
-                for (u, s, t) in units_on_indices(m; unit=u, stochastic_scenario=s, t=t_overlaps_t(m; t=t))
-            )
-        )
-        for (u, ng, d, s, t) in constraint_max_start_up_ramp_indices(m)
-    )
-end
-
-"""
-    constraint_max_start_up_ramp_indices(m::Model; filtering_options...)
-
-Form the stochastic indexing Array for the `:max_start_up_ramp` constraint.
-    
-Uses stochastic path indices due to potentially different stochastic scenarios between `t_after` and `t_before`.
-Keyword arguments can be used to filter the resulting Array.
-"""
-function constraint_max_start_up_ramp_indices(
-    m::Model; unit=anything, node=anything, direction=anything, stochastic_path=anything, t=anything
-)
-    unique(
-        (unit=u, node=ng, direction=d, stochastic_path=path, t=t)
-        for (u, ng, d) in indices(max_startup_ramp)
-        if u in unit && ng in node && d in direction
-        for t in t_lowest_resolution(time_slice(m; temporal_block=node__temporal_block(node=members(ng)), t=t))
-        # How to deal with groups correctly?
-        for path in active_stochastic_paths(
-            unique(
-                ind.stochastic_scenario
-                for ind in Iterators.flatten(
-                    (
-                        units_on_indices(m; unit=u, t=t), 
-                        start_up_unit_flow_indices(m; unit=u, node=ng, direction=d, t=t)
-                    )
-                )  # Current `units_on` and `units_available`, plus `units_shut_down` during past time slices
-            )
-        )
-        if path == stochastic_path || path in stochastic_path
-    )
+#############################################################################
+# Copyright (C) 2017 - 2018  Spine Project
+#
+# This file is part of Spine Model.
+#
+# Spine Model is free software: you can redistribute it and/or modify
+# it under the terms of the GNU Lesser General Public License as published by
+# the Free Software Foundation, either version 3 of the License, or
+# (at your option) any later version.
+#
+# Spine Model is distributed in the hope that it will be useful,
+# but WITHOUT ANY WARRANTY; without even the implied warranty of
+# MERCHANTABILITY or FITNESS FOR A PARTICULAR PURPOSE. See the
+# GNU Lesser General Public License for more details.
+#
+# You should have received a copy of the GNU Lesser General Public License
+# along with this program.  If not, see <http://www.gnu.org/licenses/>.
+#############################################################################
+
+"""
+    add_constraint_max_start_up_ramp!(m::Model)
+
+Limit the maximum ramp at the start up of a unit.
+"""
+# TODO: Good to go for first try; make sure capacities are well defined
+function add_constraint_max_start_up_ramp!(m::Model)
+    @fetch units_started_up, start_up_unit_flow = m.ext[:variables]
+    t0 = startref(current_window(m))
+    m.ext[:constraints][:max_start_up_ramp] = Dict(
+        (unit=u, node=ng, direction=d, stochastic_path=s, t=t) => @constraint(
+            m,
+            + sum(
+                start_up_unit_flow[u, n, d, s, t]
+                for (u, n, d, s, t) in start_up_unit_flow_indices(
+                    m; unit=u, node=ng, direction=d, stochastic_scenario=s, t=t_in_t(m; t_long=t)
+                )
+            )
+            <=
+            + sum(
+                units_started_up[u, s, t]
+                * max_startup_ramp[(unit=u, node=ng, direction=d, stochastic_scenario=s, analysis_time=t0, t=t)]
+                * unit_conv_cap_to_flow[(unit=u, node=ng, direction=d, stochastic_scenario=s, analysis_time=t0, t=t)]
+                * unit_capacity[(unit=u, node=ng, direction=d, stochastic_scenario=s, analysis_time=t0, t=t)]
+                for (u, s, t) in units_on_indices(m; unit=u, stochastic_scenario=s, t=t_overlaps_t(m; t=t))
+            )
+        )
+        for (u, ng, d, s, t) in constraint_max_start_up_ramp_indices(m)
+    )
+end
+
+"""
+    constraint_max_start_up_ramp_indices(m::Model; filtering_options...)
+
+Form the stochastic indexing Array for the `:max_start_up_ramp` constraint.
+    
+Uses stochastic path indices due to potentially different stochastic scenarios between `t_after` and `t_before`.
+Keyword arguments can be used to filter the resulting Array.
+"""
+function constraint_max_start_up_ramp_indices(
+    m::Model; unit=anything, node=anything, direction=anything, stochastic_path=anything, t=anything
+)
+    unique(
+        (unit=u, node=ng, direction=d, stochastic_path=path, t=t)
+        for (u, ng, d) in indices(max_startup_ramp)
+        if u in unit && ng in node && d in direction
+        for t in t_lowest_resolution(time_slice(m; temporal_block=node__temporal_block(node=members(ng)), t=t))
+        # How to deal with groups correctly?
+        for path in active_stochastic_paths(
+            unique(
+                ind.stochastic_scenario
+                for ind in Iterators.flatten(
+                    (
+                        units_on_indices(m; unit=u, t=t), 
+                        start_up_unit_flow_indices(m; unit=u, node=ng, direction=d, t=t)
+                    )
+                )  # Current `units_on` and `units_available`, plus `units_shut_down` during past time slices
+            )
+        )
+        if path == stochastic_path || path in stochastic_path
+    )
 end