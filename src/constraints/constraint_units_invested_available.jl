#############################################################################
# Copyright (C) 2017 - 2018  Spine Project
#
# This file is part of Spine Model.
#
# Spine Model is free software: you can redistribute it and/or modify
# it under the terms of the GNU Lesser General Public License as published by
# the Free Software Foundation, either version 3 of the License, or
# (at your option) any later version.
#
# Spine Model is distributed in the hope that it will be useful,
# but WITHOUT ANY WARRANTY; without even the implied warranty of
# MERCHANTABILITY or FITNESS FOR A PARTICULAR PURPOSE. See the
# GNU Lesser General Public License for more details.
#
# You should have received a copy of the GNU Lesser General Public License
# along with this program.  If not, see <http://www.gnu.org/licenses/>.
#############################################################################

"""
    add_constraint_units_invested_available!(m::Model)

Limit the units_invested_available by the number of investment candidate units.
"""
function add_constraint_units_invested_available!(m::Model)
    @fetch units_invested_available = m.ext[:variables]
    t0 = startref(current_window(m))
    m.ext[:constraints][:units_invested_available] = Dict(
        (u, s, t) => @constraint(
            m,
            + units_invested_available[u, s, t]
            <=
            + candidate_units[(unit=u, stochastic_scenario=s, analysis_time=t0, t=t)]
        )
<<<<<<< HEAD
        for (u, s, t) in units_invested_available_indices(m)
    )
end
# TODO: units_invested_available or \sum(units_invested)?
# Candidate units: max amount of units that can be installed over model horizon
# or max amount of units that can be available at a time?
=======
    end
end

function add_constraint_mp_units_invested_available!(m::Model)
    @fetch mp_units_invested_available = m.ext[:variables]
    constr_dict = m.ext[:constraints][:mp_units_invested_available] = Dict()
    for (u, s, t) in mp_units_invested_available_indices()
        constr_dict[u, s, t] = @constraint(
            m,
            + mp_units_invested_available[u, s, t]
            <=
            + candidate_units[(unit=u, t=t)]
        )
    end
end
>>>>>>> f24b98ef
<|MERGE_RESOLUTION|>--- conflicted
+++ resolved
@@ -18,30 +18,34 @@
 #############################################################################
 
 """
-    add_constraint_units_invested_available!(m::Model)
+    add_constraint_units_available!(m::Model)
 
-Limit the units_invested_available by the number of investment candidate units.
+Limit the units_online by the number of available units.
 """
-function add_constraint_units_invested_available!(m::Model)
-    @fetch units_invested_available = m.ext[:variables]
+function add_constraint_units_available!(m::Model)
+    @fetch units_available, units_invested_available = m.ext[:variables]
     t0 = startref(current_window(m))
-    m.ext[:constraints][:units_invested_available] = Dict(
+    m.ext[:constraints][:units_available] = Dict(
         (u, s, t) => @constraint(
             m,
-            + units_invested_available[u, s, t]
-            <=
-            + candidate_units[(unit=u, stochastic_scenario=s, analysis_time=t0, t=t)]
+            + units_available[u, s, t]
+            ==
+            + unit_availability_factor[(unit=u, stochastic_scenario=s, analysis_time=t0, t=t)]
+            * ( 
+                + number_of_units[(unit=u, stochastic_scenario=s, analysis_time=t0, t=t)]
+                + expr_sum(
+                    units_invested_available[u, s, t1] 
+                    for (u, s, t1) in units_invested_available_indices(
+                        m; unit=u, stochastic_scenario=s,  t=t_in_t(m; t_short=t)
+                    );
+                    init=0
+                )
+            )
         )
-<<<<<<< HEAD
-        for (u, s, t) in units_invested_available_indices(m)
+        for (u, s, t) in units_on_indices(m)
     )
 end
-# TODO: units_invested_available or \sum(units_invested)?
-# Candidate units: max amount of units that can be installed over model horizon
-# or max amount of units that can be available at a time?
-=======
-    end
-end
+
 
 function add_constraint_mp_units_invested_available!(m::Model)
     @fetch mp_units_invested_available = m.ext[:variables]
@@ -55,4 +59,3 @@
         )
     end
 end
->>>>>>> f24b98ef
