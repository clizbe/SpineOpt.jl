--- conflicted
+++ resolved
@@ -26,21 +26,6 @@
 function add_constraint_connection_flow_lodf!(m::Model)
     @fetch connection_flow = m.ext[:variables]
     cons = m.ext[:constraints][:connection_flow_lodf] = Dict()
-<<<<<<< HEAD
-    for (con,mon) in con__mon
-        for (mon_, n_mon, d, s, t) in connection_flow_indices(connection=mon, direction=direction(:to_node))
-            for n_con in connection__to_node(connection=con,direction=direction(:to_node))
-                cons[con, mon, s, t] = @constraint( # TODO: This constraint seems to function between multiple nodes, so stochastic path indexing will be required...
-                    m,
-                     + connection_flow[mon, n_mon, direction(:to_node), s, t]
-                     - connection_flow[mon, n_mon, direction(:from_node), s, t]
-                     + lodf_con_mon[(con,mon)]*connection_flow[con, n_con, direction(:to_node), s, t]
-                     - lodf_con_mon[(con,mon)]*connection_flow[con, n_con, direction(:from_node), s, t]
-                    <=
-                    + connection_emergency_capacity[(connection=mon, node=n_mon, direction=d, t=t)] # TODO: Stochastic parameters
-                    * connection_availability_factor[(connection=mon, t=t)]
-                    * connection_conv_cap_to_flow[(connection=mon, node=n_mon, direction=d, t=t)]
-=======
     for (conn_mon, n_mon, d) in indices(connection_emergency_capacity)
         for (conn_cont, conn_mon) in indices(lodf; connection2=conn_mon)
             for t in t_lowest_resolution!(
@@ -79,7 +64,6 @@
                     + connection_emergency_capacity[(connection=conn_mon, node=n_mon, direction=d, t=t)]
                     * connection_availability_factor[(connection=conn_mon, t=t)]
                     * connection_conv_cap_to_flow[(connection=conn_mon, node=n_mon, direction=d, t=t)]
->>>>>>> 0046e3b2
                 )
             end
         end
