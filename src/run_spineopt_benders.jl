--- conflicted
+++ resolved
@@ -49,16 +49,12 @@
     j = 1
     while optimize
 		@log log_level 0 "\nStarting Benders iteration $j"
-<<<<<<< HEAD
         if j > 1
             @timelog log_level 2 "Adding MP renewing constraints...\n" _add_mp_renewing_constraints!(
                 m_mp; log_level=log_level
             )
         end
-        optimize_model!(m_mp; log_level=log_level) || break
-=======
         optimize_model!(m_mp; log_level=log_level, save_outputs=false) || break
->>>>>>> 245605cb
         @timelog log_level 2 "Processing master problem solution" process_master_problem_solution!(m_mp)
         k = 1
         subproblem_solved = nothing
