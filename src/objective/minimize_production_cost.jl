function minimize_production_cost(m::Model, flow)
    production_cost = zero(AffExpr)
<<<<<<< HEAD
    for t = 1:number_of_timesteps("timer")
        for c in commodity()
            for n in node()
                for u in unit()
                    if all([n in CommodityAffiliation(c), u in input_com(c), u in NodeUnitConnection(n)])
=======
    for t = 1:number_of_timesteps
        for c in commodity(), n in node(), u in unit()
            # for n in node()
            #     for u in unit()
                    if [c,n,u,"in"] in get_com_node_unit()
>>>>>>> 69e1316b
                        production_cost += flow[c,n,u,"in",t] * ConversionCost(u)
                    end
                    if [c,n,u,"out"] in get_com_node_unit()
                        production_cost += flow[c,n,u,"out",t] * ConversionCost(u)
                    end
            #     end
            # end
        end
    end
        @objective(m, Min, production_cost)
end<|MERGE_RESOLUTION|>--- conflicted
+++ resolved
@@ -1,26 +1,14 @@
 function minimize_production_cost(m::Model, flow)
     production_cost = zero(AffExpr)
-<<<<<<< HEAD
     for t = 1:number_of_timesteps("timer")
-        for c in commodity()
-            for n in node()
-                for u in unit()
-                    if all([n in CommodityAffiliation(c), u in input_com(c), u in NodeUnitConnection(n)])
-=======
-    for t = 1:number_of_timesteps
         for c in commodity(), n in node(), u in unit()
-            # for n in node()
-            #     for u in unit()
-                    if [c,n,u,"in"] in get_com_node_unit()
->>>>>>> 69e1316b
-                        production_cost += flow[c,n,u,"in",t] * ConversionCost(u)
-                    end
-                    if [c,n,u,"out"] in get_com_node_unit()
-                        production_cost += flow[c,n,u,"out",t] * ConversionCost(u)
-                    end
-            #     end
-            # end
+            if [c,n,u,"in"] in get_com_node_unit()
+                production_cost += flow[c,n,u,"in",t] * ConversionCost(u)
+            end
+            if [c,n,u,"out"] in get_com_node_unit()
+                production_cost += flow[c,n,u,"out",t] * ConversionCost(u)
+            end
         end
     end
-        @objective(m, Min, production_cost)
+    @objective(m, Min, production_cost)
 end