--- conflicted
+++ resolved
@@ -136,7 +136,6 @@
 """
 function check_model__node__stochastic_structure()
     errors = [
-<<<<<<< HEAD
         (m, n) for m in model(model_type=:spineopt_operations)
         for
         n in node() if length(intersect(node__stochastic_structure(node=n), model__stochastic_structure(model=m))) != 1  && n == members(n)
@@ -150,10 +149,6 @@
         (m, n) for m in model(model_type=:spineopt_operations)
         for
         n in node() if length(intersect(node__stochastic_structure(node=n), model__stochastic_structure(model=m))) != 1 && n != members(n)
-=======
-        (m, n) for m in model(model_type=:spineopt_operations) for n in node() if
-            length(intersect(node__stochastic_structure(node=n), model__stochastic_structure(model=m))) != 1
->>>>>>> 2b3c8e63
     ]
     _check(
         isempty(errors),
