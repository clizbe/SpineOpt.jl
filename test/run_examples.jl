# Examples that we want to check the objective function value
objective_function_reference_values = Dict(
    "6_unit_system.json" => 6.966879153985747e6,
    "reserves.json" => 175971.42857142858,
    "simple_system.json" => 160714.28571428574,
    "unit_commitment.json" => 98637.42857142858,
    "rolling_horizon.json" => 65164.8571429,
)

@testset for path in readdir(joinpath(dirname(@__DIR__), "examples"); join=true)
    if splitext(path)[end] == ".json"
        input_data = JSON.parsefile(path, use_mmap=false)
        db_url = "sqlite://"
        SpineInterface.close_connection(db_url)
        SpineInterface.open_connection(db_url)
        import_data(db_url, input_data, "No comment")
<<<<<<< HEAD
        m = run_spineopt(db_url, nothing; log_level=0)        
=======
        m = run_spineopt(db_url, nothing; log_level=0)
>>>>>>> 0dc62bc5
        @test termination_status(m) == MOI.OPTIMAL
        obj_fn_val = get(objective_function_reference_values, basename(path), nothing)
        if obj_fn_val !== nothing
            mip_cases = ("6_unit_system.json", "unit_commitment.json")
            if basename(path) in mip_cases
                @test abs(objective_value(m) - obj_fn_val) / obj_fn_val ≤ 0.01 
            else
                @test abs(objective_value(m) - obj_fn_val) < 1e-4
            end
        end
    end
end<|MERGE_RESOLUTION|>--- conflicted
+++ resolved
@@ -14,11 +14,7 @@
         SpineInterface.close_connection(db_url)
         SpineInterface.open_connection(db_url)
         import_data(db_url, input_data, "No comment")
-<<<<<<< HEAD
-        m = run_spineopt(db_url, nothing; log_level=0)        
-=======
         m = run_spineopt(db_url, nothing; log_level=0)
->>>>>>> 0dc62bc5
         @test termination_status(m) == MOI.OPTIMAL
         obj_fn_val = get(objective_function_reference_values, basename(path), nothing)
         if obj_fn_val !== nothing
