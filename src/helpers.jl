"""
    @suppress_err expr
Suppress the STDERR stream for the given expression.
"""
# NOTE: Borrowed from Suppressor.jl
macro suppress_err(block)
    quote
        if ccall(:jl_generating_output, Cint, ()) == 0
            ORIGINAL_STDERR = STDERR
            err_rd, err_wr = redirect_stderr()
            err_reader = @schedule read(err_rd, String)
        end

        try
            $(esc(block))
        finally
            if ccall(:jl_generating_output, Cint, ()) == 0
                redirect_stderr(ORIGINAL_STDERR)
                close(err_wr)
            end
        end
    end
end


<<<<<<< HEAD
function find_nodes(con, add_permutation=true)
    """"
    finds pairs of nodes with the same commodity for a given connection "con"
        con: string
        return: list of connection lists (per commidity) e.g. [[["n1", "n2"], ["n2", "n1"]],[["n3", "n4"], ["n4", "n3"]]]
    """
    #giving relationship names as string -> todo: change
    rel_node_connection = "NodeConnectionRelationship"
    rel_commodity = "CommodityAffiliation"

    function find_node_com(nodes, com_nodes, com, add_permutation=false)
        """
        helperfunction
        """
        ind=find(com_nodes -> com_nodes == com,com_nodes)
        if length(ind) == 2
            if add_permutation
                return [[nodes[ind[1]],nodes[ind[2]]],[nodes[ind[2]],nodes[ind[1]]]]
            else
                return [[nodes[ind[1]],nodes[ind[2]]]]
            end
        elseif length(ind) == 0
            return NaN
        else
            error("found more than two nodes with the same commodity")
        end
    end
    nodes = eval(parse(:($rel_node_connection)))(con)
    com_nodes = [eval(parse(:($rel_commodity)))(n)[1] for n in nodes]
    nodepairs=[]
    for c in commodity()
        np = find_node_com(nodes, com_nodes, c, add_permutation)
        if  np !== NaN
            nodepairs=vcat(nodepairs,np)
        end
    end
    return nodepairs
end

function find_connections(node, add_permutation = false)
    """
    find all connection objects connected to the given node "node"
        node: string
        return: list of connections list of connection lists [["con1","n1", "n2"], ["con2","n1", "n4"],...]
    """
    rel_node_connection = "NodeConnectionRelationship"
    # rels = jfo[rel_node_connection]
    rels = eval(parse(:($rel_node_connection)))
    nodecons=[p for p in rels if p[1] == node]
    list_of_pairs=[]
    if add_permutation
        for p in nodecons
            for con in p.second
                push!(list_of_pairs, [con, rels[con][1],rels[con][2]])
                push!(list_of_pairs, [con, rels[con][2],rels[con][1]])
            end
        end
    else
        for p in nodecons
            for con in p.second
                push!(list_of_pairs, [con, rels[con][1],rels[con][2]])
            end
        end
    end
    return list_of_pairs
end

function get_all_connection_node_pairs(add_permutation=false)
    """"
    returns all pairs of nodes which are connected through a connections
        add_permutation: add an additional entry with permuted nodes e.g. ["con1","n1", "n2"], ["con1","n2", "n1"]
        return: list of connection lists [["con1","n1", "n2"], ["con2","n3", "n4"],...]
    """
    list_of_pairs=[]
    for c in connection()
        list_of_pairs=vcat(list_of_pairs, [vcat(c,p) for p in find_nodes(c,add_permutation)])
    end
    return list_of_pairs
end

=======
>>>>>>> 69e1316b
function get_units_of_unitgroup(unitgroup)
        eval(parse(:($unitgroup_unit_rel)))(unitgroup)
end

function get_com_node_unit()
    """
        return list of connection list of all unit node connections [Commodity, Node, Unit, in/out]
        e.g. [["Coal", "BelgiumCoal", "CoalPlant", "in"], ["Electricity", "LeuvenElectricity", "CoalPlant", "out"],...]
    """
    #
    list_of_connections = []
    for u in unit()
        for n in eval(parse(:($node_unit_rel)))(u)
            for c in eval(parse(:($node_commodity_rel)))(n)
                if c in eval(parse(:($unit_commidity_input_rel)))(u)
                    push!(list_of_connections, [c,n,u,"in"])
                end
                if c in eval(parse(:($unit_commidity_output_rel)))(u)
                    push!(list_of_connections, [c,n,u,"out"])
                end
            end
        end
    end
    return list_of_connections
end

function get_all_connection_node_pairs()
    list_of_con_node_pairs = []
    for k in connection()
        for i in eval(parse(:($node_connection_rel)))(k)
            for j in eval(parse(:($node_connection_rel)))(k)
                if all([i != j, eval(parse(:($node_commodity_rel)))(i) ==eval(parse(:($node_commodity_rel)))(j)])
                    list_of_con_node_pairs  = vcat(list_of_con_node_pairs, [vcat([k,i,j])])
                end
            end
        end
    end
    return list_of_con_node_pairs
end<|MERGE_RESOLUTION|>--- conflicted
+++ resolved
@@ -23,89 +23,6 @@
 end
 
 
-<<<<<<< HEAD
-function find_nodes(con, add_permutation=true)
-    """"
-    finds pairs of nodes with the same commodity for a given connection "con"
-        con: string
-        return: list of connection lists (per commidity) e.g. [[["n1", "n2"], ["n2", "n1"]],[["n3", "n4"], ["n4", "n3"]]]
-    """
-    #giving relationship names as string -> todo: change
-    rel_node_connection = "NodeConnectionRelationship"
-    rel_commodity = "CommodityAffiliation"
-
-    function find_node_com(nodes, com_nodes, com, add_permutation=false)
-        """
-        helperfunction
-        """
-        ind=find(com_nodes -> com_nodes == com,com_nodes)
-        if length(ind) == 2
-            if add_permutation
-                return [[nodes[ind[1]],nodes[ind[2]]],[nodes[ind[2]],nodes[ind[1]]]]
-            else
-                return [[nodes[ind[1]],nodes[ind[2]]]]
-            end
-        elseif length(ind) == 0
-            return NaN
-        else
-            error("found more than two nodes with the same commodity")
-        end
-    end
-    nodes = eval(parse(:($rel_node_connection)))(con)
-    com_nodes = [eval(parse(:($rel_commodity)))(n)[1] for n in nodes]
-    nodepairs=[]
-    for c in commodity()
-        np = find_node_com(nodes, com_nodes, c, add_permutation)
-        if  np !== NaN
-            nodepairs=vcat(nodepairs,np)
-        end
-    end
-    return nodepairs
-end
-
-function find_connections(node, add_permutation = false)
-    """
-    find all connection objects connected to the given node "node"
-        node: string
-        return: list of connections list of connection lists [["con1","n1", "n2"], ["con2","n1", "n4"],...]
-    """
-    rel_node_connection = "NodeConnectionRelationship"
-    # rels = jfo[rel_node_connection]
-    rels = eval(parse(:($rel_node_connection)))
-    nodecons=[p for p in rels if p[1] == node]
-    list_of_pairs=[]
-    if add_permutation
-        for p in nodecons
-            for con in p.second
-                push!(list_of_pairs, [con, rels[con][1],rels[con][2]])
-                push!(list_of_pairs, [con, rels[con][2],rels[con][1]])
-            end
-        end
-    else
-        for p in nodecons
-            for con in p.second
-                push!(list_of_pairs, [con, rels[con][1],rels[con][2]])
-            end
-        end
-    end
-    return list_of_pairs
-end
-
-function get_all_connection_node_pairs(add_permutation=false)
-    """"
-    returns all pairs of nodes which are connected through a connections
-        add_permutation: add an additional entry with permuted nodes e.g. ["con1","n1", "n2"], ["con1","n2", "n1"]
-        return: list of connection lists [["con1","n1", "n2"], ["con2","n3", "n4"],...]
-    """
-    list_of_pairs=[]
-    for c in connection()
-        list_of_pairs=vcat(list_of_pairs, [vcat(c,p) for p in find_nodes(c,add_permutation)])
-    end
-    return list_of_pairs
-end
-
-=======
->>>>>>> 69e1316b
 function get_units_of_unitgroup(unitgroup)
         eval(parse(:($unitgroup_unit_rel)))(unitgroup)
 end
