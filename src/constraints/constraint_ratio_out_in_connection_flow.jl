#############################################################################
# Copyright (C) 2017 - 2018  Spine Project
#
# This file is part of Spine Model.
#
# Spine Model is free software: you can redistribute it and/or modify
# it under the terms of the GNU Lesser General Public License as published by
# the Free Software Foundation, either version 3 of the License, or
# (at your option) any later version.
#
# Spine Model is distributed in the hope that it will be useful,
# but WITHOUT ANY WARRANTY; without even the implied warranty of
# MERCHANTABILITY or FITNESS FOR A PARTICULAR PURPOSE. See the
# GNU Lesser General Public License for more details.
#
# You should have received a copy of the GNU Lesser General Public License
# along with this program.  If not, see <http://www.gnu.org/licenses/>.
#############################################################################

"""
    constraint_ratio_out_in_connection_flow_indices(ratio_out_in)

Forms the stochastic index set for the `:ratio_out_in_connection_flow` constraint
for the desired `ratio_out_in`. Uses stochastic path indices due to potentially
different stochastic structures between `connection_flow` variables.
"""
function constraint_ratio_out_in_connection_flow_indices(ratio_out_in)
    ratio_out_in_connection_flow_indices = []
    for (conn, n_out, n_in) in indices(ratio_out_in)
        for t in t_lowest_resolution(x.t for x in connection_flow_indices(connection=conn, node=[n_out, n_in]))
            # `to_node` `connection_flow`s
            active_scenarios = connection_flow_indices_rc(
                connection=conn, node=n_out, direction=direction(:to_node), t=t_in_t(t_long=t), _compact=true
            )
            # `from_node` `connection_flow`s with potential `connection_flow_delay`
            append!(
                active_scenarios,
                connection_flow_indices_rc(
                    connection=conn,
                    node=n_in,
                    direction=direction(:from_node),
                    t=to_time_slice(t - connection_flow_delay(connection=conn, node1=n_out, node2=n_in, t=t)),
                    _compact=true
                )
            )
            # Find stochastic paths for `active_scenarios`
            unique!(active_scenarios)
            for path in active_stochastic_paths(full_stochastic_paths, active_scenarios)
                push!(
                    ratio_out_in_connection_flow_indices,
                    (connection=conn, node1=n_out, node2=n_in, stochastic_path=path, t=t)
                )
            end
        end
    end
    return unique!(ratio_out_in_connection_flow_indices)
end


"""
    add_constraint_ratio_out_in_connection_flow!(m, ratio_out_in, sense)

Ratio of `connection_flow` variables.
"""
function add_constraint_ratio_out_in_connection_flow!(m::Model, ratio_out_in, sense)
    @fetch connection_flow = m.ext[:variables]
    cons = m.ext[:constraints][ratio_out_in.name] = Dict()
<<<<<<< HEAD
    for (conn, n_out, n_in, stochastic_path, t) in constraint_ratio_out_in_connection_flow_indices(ratio_out_in)
        con = cons[conn, n_out, n_in, t] = sense_constraint(
            m,
            + reduce(
                +,
                connection_flow[conn, n_out, d, s, t_short] * duration(t_short)
                for (conn, n_out, d, s, t_short) in connection_flow_indices(
                    connection=conn, node=n_out, direction=direction(:to_node), stochastic_scenario=stochastic_path, t=t_in_t(t_long=t)
                );
                init=0
            ),
            sense,
            + ratio_out_in[(connection=conn, node1=n_out, node2=n_in, t=t)]
            * reduce(
                +,
                connection_flow[conn, n_in, d, s, t_short]
                * overlap_duration(t_short, t - connection_flow_delay(connection=conn, node1=n_out, node2=n_in))
                for (conn, n_in, d, s, t_short) in connection_flow_indices(
                    connection=conn,
                    node=n_in,
                    direction=direction(:from_node),
                    stochastic_scenario=stochastic_path,
                    t=to_time_slice(t - connection_flow_delay(connection=conn, node1=n_out, node2=n_in, t=t))
                );
                init=0
=======
    for (conn, n_out, n_in) in indices(ratio_out_in)
        for t in t_lowest_resolution(x.t for x in connection_flow_indices(connection=conn, node=[n_out, n_in]))
            con = cons[conn, n_out, n_in, t] = sense_constraint(
                m,
                + expr_sum(
                    connection_flow[conn, n_out, d, t_short] * duration(t_short)
                    for (conn, n_out, d, t_short) in connection_flow_indices(
                        connection=conn, node=n_out, direction=direction(:to_node), t=t_in_t(t_long=t)
                    );
                    init=0
                ),
                sense,
                + ratio_out_in[(connection=conn, node1=n_out, node2=n_in, t=t)]
                * expr_sum(
                    connection_flow[conn, n_in, d, t_short]
                    * overlap_duration(t_short, t - connection_flow_delay(connection=conn, node1=n_out, node2=n_in))
                    for (conn, n_in, d, t_short) in connection_flow_indices(
                        connection=conn,
                        node=n_in,
                        direction=direction(:from_node),
                        t=to_time_slice(t - connection_flow_delay(connection=conn, node1=n_out, node2=n_in, t=t))
                    );
                    init=0
                )
>>>>>>> 2bb25b60
            )
        )
    end
end

add_constraint_fix_ratio_out_in_connection_flow!(m::Model) = add_constraint_ratio_out_in_connection_flow!(m, fix_ratio_out_in_connection_flow, ==)
add_constraint_max_ratio_out_in_connection_flow!(m::Model) = add_constraint_ratio_out_in_connection_flow!(m, max_ratio_out_in_connection_flow, <=)
add_constraint_min_ratio_out_in_connection_flow!(m::Model) = add_constraint_ratio_out_in_connection_flow!(m, min_ratio_out_in_connection_flow, >=)<|MERGE_RESOLUTION|>--- conflicted
+++ resolved
@@ -65,13 +65,11 @@
 function add_constraint_ratio_out_in_connection_flow!(m::Model, ratio_out_in, sense)
     @fetch connection_flow = m.ext[:variables]
     cons = m.ext[:constraints][ratio_out_in.name] = Dict()
-<<<<<<< HEAD
     for (conn, n_out, n_in, stochastic_path, t) in constraint_ratio_out_in_connection_flow_indices(ratio_out_in)
         con = cons[conn, n_out, n_in, t] = sense_constraint(
             m,
-            + reduce(
-                +,
-                connection_flow[conn, n_out, d, s, t_short] * duration(t_short)
+            + expr_sum(
+                + connection_flow[conn, n_out, d, s, t_short] * duration(t_short)
                 for (conn, n_out, d, s, t_short) in connection_flow_indices(
                     connection=conn, node=n_out, direction=direction(:to_node), stochastic_scenario=stochastic_path, t=t_in_t(t_long=t)
                 );
@@ -79,9 +77,8 @@
             ),
             sense,
             + ratio_out_in[(connection=conn, node1=n_out, node2=n_in, t=t)]
-            * reduce(
-                +,
-                connection_flow[conn, n_in, d, s, t_short]
+            * expr_sum(
+                + connection_flow[conn, n_in, d, s, t_short]
                 * overlap_duration(t_short, t - connection_flow_delay(connection=conn, node1=n_out, node2=n_in))
                 for (conn, n_in, d, s, t_short) in connection_flow_indices(
                     connection=conn,
@@ -91,32 +88,6 @@
                     t=to_time_slice(t - connection_flow_delay(connection=conn, node1=n_out, node2=n_in, t=t))
                 );
                 init=0
-=======
-    for (conn, n_out, n_in) in indices(ratio_out_in)
-        for t in t_lowest_resolution(x.t for x in connection_flow_indices(connection=conn, node=[n_out, n_in]))
-            con = cons[conn, n_out, n_in, t] = sense_constraint(
-                m,
-                + expr_sum(
-                    connection_flow[conn, n_out, d, t_short] * duration(t_short)
-                    for (conn, n_out, d, t_short) in connection_flow_indices(
-                        connection=conn, node=n_out, direction=direction(:to_node), t=t_in_t(t_long=t)
-                    );
-                    init=0
-                ),
-                sense,
-                + ratio_out_in[(connection=conn, node1=n_out, node2=n_in, t=t)]
-                * expr_sum(
-                    connection_flow[conn, n_in, d, t_short]
-                    * overlap_duration(t_short, t - connection_flow_delay(connection=conn, node1=n_out, node2=n_in))
-                    for (conn, n_in, d, t_short) in connection_flow_indices(
-                        connection=conn,
-                        node=n_in,
-                        direction=direction(:from_node),
-                        t=to_time_slice(t - connection_flow_delay(connection=conn, node1=n_out, node2=n_in, t=t))
-                    );
-                    init=0
-                )
->>>>>>> 2bb25b60
             )
         )
     end
