--- conflicted
+++ resolved
@@ -231,12 +231,6 @@
             ["connection", "connection_ca", "has_binary_gas_flow", binary["connection_ca"]],
             ["model", "instance", "big_m", bigm["instance"]],
         ]
-<<<<<<< HEAD
-        relationship_parameter_values =
-            [["connection__node__node", ["connection_ca", "node_c","node_a"], "fixed_pressure_constant_1", fixed_pr_constant_1_[("connection_ca", "node_c","node_a")]]]
-        SpineInterface.import_data(url_in; object_parameter_values=object_parameter_values, relationship_parameter_values=relationship_parameter_values, relationships=relationships)
-
-=======
         relationship_parameter_values = [
             [
                 "connection__node__node", 
@@ -251,7 +245,6 @@
             relationship_parameter_values=relationship_parameter_values,
             relationships=relationships
         )
->>>>>>> 1bbfd484
         m = run_spineopt(url_in; log_level=0, optimize=false)
         var_binary_flow = m.ext[:variables][:binary_gas_connection_flow]
         constraint = m.ext[:constraints][:connection_unitary_gas_flow]
@@ -426,10 +419,6 @@
             object_parameter_values=object_parameter_values,
             relationship_parameter_values=relationship_parameter_values,
         )
-<<<<<<< HEAD
-
-=======
->>>>>>> 1bbfd484
         m = run_spineopt(url_in; log_level=0, optimize=false)
         var_connection_flow = m.ext[:variables][:connection_intact_flow]
         var_node_injection = m.ext[:variables][:node_injection]
