#############################################################################
# Copyright (C) 2017 - 2018  Spine Project
#
# This file is part of SpineOpt.
#
# SpineOpt is free software: you can redistribute it and/or modify
# it under the terms of the GNU Lesser General Public License as published by
# the Free Software Foundation, either version 3 of the License, or
# (at your option) any later version.
#
# SpineOpt is distributed in the hope that it will be useful,
# but WITHOUT ANY WARRANTY; without even the implied warranty of
# MERCHANTABILITY or FITNESS FOR A PARTICULAR PURPOSE. See the
# GNU Lesser General Public License for more details.
#
# You should have received a copy of the GNU Lesser General Public License
# along with this program.  If not, see <http://www.gnu.org/licenses/>.
#############################################################################

"""
    constraint_connection_flow_capacity_indices()

Form the stochastic index set for the `:connection_flow_capacity` constraint.

Uses stochastic path indices of the `connection_flow` variables. Only the lowest resolution time slices are included,
as the `:connection_flow_capacity` is used to constrain the "average power" of the `connection`
instead of "instantaneous power".
"""
function constraint_connection_flow_capacity_indices(m)
    unique(
        (connection=c, node=ng, direction=d, stochastic_path=path, t=t)
        for (c, ng, d) in indices(connection_capacity)
        for t in t_lowest_resolution(time_slice(m; temporal_block=node__temporal_block(node=members(ng))))
        for path in active_stochastic_paths(
            unique(
                ind.stochastic_scenario for ind in connection_flow_indices(m; connection=c, node=ng, direction=d, t=t)
            )
        )
    )
end

"""
    add_constraint_connection_flow_capacity!(m::Model)

Limit the maximum in/out `connection_flow` of a `connection` for all `connection_flow_capacity` indices.

Check if `connection_conv_cap_to_flow` is defined. The `connection_capacity` parameter is used to constrain the
"average power" (e.g. MWh/h) instead of "instantaneous power" (e.g. MW) of the `connection`.
For most applications, there isn't any difference between the two. However, for situations where the same `connection`
handles `connection_flows` to multiple `nodes` with different temporal resolutions, the constraint is only generated
for the lowest resolution, and only the average of the higher resolution `connection_flow` is constrained.
If instantaneous power needs to be constrained as well, defining the `connection_capacity` separately for each
`connection_flow` can be used to achieve this.
"""
function add_constraint_connection_flow_capacity!(m::Model)
    @fetch connection_flow = m.ext[:variables]
    t0 = start(current_window(m))
    m.ext[:constraints][:connection_flow_capacity] = Dict(
        (conn, ng, d, s, t) => @constraint(
            m,
            + expr_sum(
                connection_flow[conn, n, d, s, t] * duration(t)
<<<<<<< HEAD
                - connection_capacity[
                    (connection=conn, node=ng, direction=d, stochastic_scenario=s, analysis_time=t0, t=t)
                ]
                * connection_availability_factor[
                    (connection=conn, stochastic_scenario=s, analysis_time=t0, t=t)
                ]
                * connection_conv_cap_to_flow[
                    (connection=conn, node=ng, direction=d, stochastic_scenario=s, analysis_time=t0, t=t)
                ]
                * duration(t)
=======
>>>>>>> d799d03c
                for (conn, n, d, s, t) in connection_flow_indices(
                    m; connection=conn, direction=d, node=ng, stochastic_scenario=s, t=t_in_t(m; t_long=t)
                );
                init=0
            )
            - connection_capacity[(
                connection=conn, node=ng, direction=d, stochastic_scenario=s, analysis_time=t0, t=t
            )]
            * connection_availability_factor[(
                connection=conn, stochastic_scenario=s, analysis_time=t0, t=t
            )]
            * connection_conv_cap_to_flow[(
                connection=conn, node=ng, direction=d, stochastic_scenario=s, analysis_time=t0, t=t
            )]
            * duration(t)
            <=
            + expr_sum(
                connection_flow[conn, n, d_reverse, s, t] * duration(t)
                for (conn, n, d_reverse, s, t) in connection_flow_indices(
                    m; connection=conn, node=ng, stochastic_scenario=s, t=t_in_t(m; t_long=t)
                )
                if d_reverse != d && !is_reserve_node(node=n);
                init=0
            )
        )
        for (conn, ng, d, s, t) in constraint_connection_flow_capacity_indices(m)
    )
end<|MERGE_RESOLUTION|>--- conflicted
+++ resolved
@@ -60,33 +60,20 @@
             m,
             + expr_sum(
                 connection_flow[conn, n, d, s, t] * duration(t)
-<<<<<<< HEAD
-                - connection_capacity[
-                    (connection=conn, node=ng, direction=d, stochastic_scenario=s, analysis_time=t0, t=t)
-                ]
-                * connection_availability_factor[
-                    (connection=conn, stochastic_scenario=s, analysis_time=t0, t=t)
-                ]
-                * connection_conv_cap_to_flow[
-                    (connection=conn, node=ng, direction=d, stochastic_scenario=s, analysis_time=t0, t=t)
-                ]
-                * duration(t)
-=======
->>>>>>> d799d03c
                 for (conn, n, d, s, t) in connection_flow_indices(
                     m; connection=conn, direction=d, node=ng, stochastic_scenario=s, t=t_in_t(m; t_long=t)
                 );
                 init=0
             )
-            - connection_capacity[(
-                connection=conn, node=ng, direction=d, stochastic_scenario=s, analysis_time=t0, t=t
-            )]
-            * connection_availability_factor[(
-                connection=conn, stochastic_scenario=s, analysis_time=t0, t=t
-            )]
-            * connection_conv_cap_to_flow[(
-                connection=conn, node=ng, direction=d, stochastic_scenario=s, analysis_time=t0, t=t
-            )]
+            - connection_capacity[
+                (connection=conn, node=ng, direction=d, stochastic_scenario=s, analysis_time=t0, t=t)
+            ]
+            * connection_availability_factor[
+                (connection=conn, stochastic_scenario=s, analysis_time=t0, t=t)
+            ]
+            * connection_conv_cap_to_flow[
+                (connection=conn, node=ng, direction=d, stochastic_scenario=s, analysis_time=t0, t=t)
+            ]
             * duration(t)
             <=
             + expr_sum(
