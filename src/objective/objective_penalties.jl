--- conflicted
+++ resolved
@@ -21,21 +21,16 @@
     objective_penalties(m::Model)
 """
 # TODO: find a better name for this; objective penalities is not self-speaking
-function objective_penalties(m::Model,t1)
+function objective_penalties(m::Model, t1)
     @fetch node_slack_pos, node_slack_neg = m.ext[:variables]
     @expression(
         m,
         expr_sum(
             (node_slack_neg[n, s, t] + node_slack_pos[n, s, t]) * duration(t)
             * node_slack_penalty[(node=n, t=t)]
-<<<<<<< HEAD
-            * node_stochastic_scenario_weight[(node=n, stochastic_scenario=s)]
+            * node_stochastic_scenario_weight(node=n, stochastic_scenario=s)
             for (n, s, t) in node_slack_indices()
-                if end_(t) <= t1;
-=======
-            * node_stochastic_scenario_weight(node=n, stochastic_scenario=s)
-            for (n, s, t) in node_slack_indices();
->>>>>>> 64cce141
+            if end_(t) <= t1;
             init=0
         )
     )
