--- conflicted
+++ resolved
@@ -14,11 +14,7 @@
 
      for ug in unit_groups()
           @constraint(m,
-<<<<<<< HEAD
-          + sum(flow[c, n, u, "in", t] for u in get_units_of_unitgroup(ug),c in input_com(u),n in NodeUnitConnection(u), t in 1:number_of_timesteps("timer") if n in CommodityAffiliation(c))
-=======
-          + sum(flow[c, n, u, "in", t] for u in get_units_of_unitgroup(ug), c in commodity(), n in node(), t in 1:number_of_timesteps if [c,n,u,"in"] in get_com_node_unit())
->>>>>>> 69e1316b
+          + sum(flow[c, n, u, "in", t] for u in get_units_of_unitgroup(ug), c in commodity(), n in node(), t in 1:number_of_timesteps("timer") if [c,n,u,"in"] in get_com_node_unit())
           <= MaxCumInFlowBound(ug)
           )
      end
