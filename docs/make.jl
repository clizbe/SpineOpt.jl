--- conflicted
+++ resolved
@@ -40,11 +40,8 @@
     "Tutorials" => Any[
         "Webinars" => joinpath("tutorial", "webinars.md"),
         "Simple system" => joinpath("tutorial", "simple_system.md"),
-<<<<<<< HEAD
         "Capacity planning" => joinpath("tutorial", "capacity_planning.md"),
-=======
         "Temporal resolution" => joinpath("tutorial", "temporal_resolution.md"),
->>>>>>> 5eb98997
         "Reserve requirements" => joinpath("tutorial", "reserves.md"),
         "Ramping constraints" => joinpath("tutorial", "ramping.md"),
         "Unit Commitment" => joinpath("tutorial", "unit_commitment.md"),
