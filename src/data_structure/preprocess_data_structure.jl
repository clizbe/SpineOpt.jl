#############################################################################
# Copyright (C) 2017 - 2018  Spine Project
#
# This file is part of SpineOpt.
#
# SpineOpt is free software: you can redistribute it and/or modify
# it under the terms of the GNU Lesser General Public License as published by
# the Free Software Foundation, either version 3 of the License, or
# (at your option) any later version.
#
# SpineOpt is distributed in the hope that it will be useful,
# but WITHOUT ANY WARRANTY; without even the implied warranty of
# MERCHANTABILITY or FITNESS FOR A PARTICULAR PURPOSE. See the
# GNU Lesser General Public License for more details.
#
# You should have received a copy of the GNU Lesser General Public License
# along with this program.  If not, see <http://www.gnu.org/licenses/>.
#############################################################################

"""
    preprocess_data_structure()

Preprocess input data structure for SpineOpt.

Runs a number of other functions processing different aspecs of the input data in sequence.
"""
function preprocess_data_structure(; log_level=3)
    expand_node__stochastic_structure()
    expand_units_on__stochastic_structure()
    expand_model_default_relationships()
    # NOTE: generate direction before calling `generate_network_components`,
    # so calls to `connection__from_node` don't corrupt lookup cache
    add_connection_relationships()
    generate_direction()
    generate_network_components()
<<<<<<< HEAD
    generate_variable_indexing_support()
=======
    generate_direction()    
    generate_variable_indexing_support()   
    generate_unit_investment_temporal_block()
    generate_benders_structure()
>>>>>>> f24b98ef
end

"""
    expand_node__stochastic_structure()

Expand the `node__stochastic_structure` `RelationshipClass` for with individual `nodes` in `node_groups`.
"""
function expand_node__stochastic_structure()
    add_relationships!(
        node__stochastic_structure,
        [
            (node=n, stochastic_structure=stochastic_structure) 
            for (ng, stochastic_structure) in node__stochastic_structure()
            for n in members(ng)
        ]
    )
end

"""
    expand_units_on__stochastic_structure()

Expand the `units_on__stochastic_structure` `RelationshipClass` for with individual `units` in `unit_groups`.
"""
function expand_units_on__stochastic_structure()
    add_relationships!(
        units_on__stochastic_structure,
        [
            (unit=u, stochastic_structure=stochastic_structure) 
            for (ug, stochastic_structure) in units_on__stochastic_structure()
            for u in members(ug)
        ]
    )
end

"""
    add_connection_relationships()

Add connection relationships for connection_type=:connection_type_lossless_bidirectional.

For connections with this parameter set, only a connection__from_node and connection__to_node need be set
and this function creates the additional relationships on the fly.
"""
function add_connection_relationships()
    conn_from_to = [
        (conn, first(connection__from_node(connection=conn)), first(connection__to_node(connection=conn)))
        for conn in connection(connection_type=:connection_type_lossless_bidirectional)
    ]
    isempty(conn_from_to) && return
    new_connection__from_node_rels = [(connection=conn, node=n) for (conn, _n, n) in conn_from_to]
    new_connection__to_node_rels = [(connection=conn, node=n) for (conn, n, _n) in conn_from_to]
    new_connection__node__node_rels = collect(
        (connection=conn, node1=n1, node2=n2) for (conn, x, y) in conn_from_to for (n1, n2) in ((x, y), (y, x))
    )
    add_relationships!(connection__from_node, new_connection__from_node_rels)
    add_relationships!(connection__to_node, new_connection__to_node_rels)
    add_relationships!(connection__node__node, new_connection__node__node_rels)
    value_one = parameter_value(1.0)
    new_connection__from_node_parameter_values = Dict(
        (conn, n) => Dict(:connection_conv_cap_to_flow => value_one) for (conn, n) in new_connection__from_node_rels
    )
    new_connection__to_node_parameter_values = Dict(
        (conn, n) => Dict(:connection_conv_cap_to_flow => value_one) for (conn, n) in new_connection__to_node_rels
    )
    new_connection__node__node_parameter_values = Dict(
        (conn, n1, n2) => Dict(:fix_ratio_out_in_connection_flow => value_one)
        for (conn, n1, n2) in new_connection__node__node_rels
    )
    merge!(connection__from_node.parameter_values, new_connection__from_node_parameter_values)
    merge!(connection__to_node.parameter_values, new_connection__to_node_parameter_values)
    merge!(connection__node__node.parameter_values, new_connection__node__node_parameter_values)
end

"""
    generate_direction()

Generate the `direction` `ObjectClass` and its relationships.
"""
function generate_direction()
    from_node = Object(:from_node)
    to_node = Object(:to_node)
    direction = ObjectClass(:direction, [from_node, to_node])
    directions_by_class = Dict(
        unit__from_node => from_node,
        unit__to_node => to_node,
        connection__from_node => from_node,
        connection__to_node => to_node,
    )
    for cls in keys(directions_by_class)
        push!(cls.object_class_names, :direction)
    end
    for (cls, d) in directions_by_class
        map!(rel -> (; rel..., direction=d), cls.relationships, cls.relationships)
        key_map = Dict(rel => (rel..., d) for rel in keys(cls.parameter_values))
        for (key, new_key) in key_map
            cls.parameter_values[new_key] = pop!(cls.parameter_values, key)
        end
    end
    @eval begin
        direction = $direction
        export direction
    end
end

# Network stuff
"""
    generate_node_has_ptdf()

Generate `has_ptdf` and `node_ptdf_threshold` parameters associated to the `node` `ObjectClass`.
"""
function generate_node_has_ptdf()
    for n in node()
        ptdf_comms = Tuple(
            c
            for c in node__commodity(node=n)
            if commodity_physics(commodity=c) in (:commodity_physics_lodf, :commodity_physics_ptdf)
        )
        node.parameter_values[n][:has_ptdf] = parameter_value(!isempty(ptdf_comms))
        node.parameter_values[n][:node_ptdf_threshold] = parameter_value(
            reduce(max, (commodity_ptdf_threshold(commodity=c) for c in ptdf_comms); init=0.0000001)
        )
    end
    has_ptdf = Parameter(:has_ptdf, [node])
    node_ptdf_threshold = Parameter(:node_ptdf_threshold, [node])
    @eval begin
        has_ptdf = $has_ptdf
        node_ptdf_threshold = $node_ptdf_threshold
    end
end

"""
    generate_connection_has_ptdf()

Generate `has_ptdf` parameter associated to the `connection` `ObjectClass`.
"""
function generate_connection_has_ptdf()
    for conn in connection()
        from_nodes = connection__from_node(connection=conn, direction=anything)
        to_nodes = connection__to_node(connection=conn, direction=anything)
        is_bidirectional = length(from_nodes) == 2 && isempty(symdiff(from_nodes, to_nodes))
        is_loseless = fix_ratio_out_in_connection_flow(;
            connection=conn, zip((:node1, :node2), from_nodes)..., _strict=false
        ) == 1
        connection.parameter_values[conn][:has_ptdf] = parameter_value(
            is_bidirectional && is_loseless && all(has_ptdf(node=n) for n in from_nodes)
        )
    end
    push!(has_ptdf.classes, connection)
end

"""
    generate_connection_has_lodf()

Generate `has_lodf` and `connnection_lodf_tolerance` parameters associated to the `connection` `ObjectClass`.
"""
function generate_connection_has_lodf()
    for conn in connection(has_ptdf=true)
        lodf_comms = Tuple(
            c
            for c in commodity(commodity_physics=:commodity_physics_lodf)
            if issubset(connection__from_node(connection=conn, direction=anything), node__commodity(commodity=c))
        )
        connection.parameter_values[conn][:has_lodf] = parameter_value(!isempty(lodf_comms))
        connection.parameter_values[conn][:connnection_lodf_tolerance] = parameter_value(
            reduce(max, (commodity_lodf_tolerance(commodity=c) for c in lodf_comms); init=0.05)
        )
    end
    has_lodf = Parameter(:has_lodf, [connection])
    connnection_lodf_tolerance = Parameter(:connnection_lodf_tolerance, [connection]) # TODO connnection with 3 `n`'s?
    @eval begin
        has_lodf = $has_lodf
        connnection_lodf_tolerance = $connnection_lodf_tolerance
    end
end

"""
    _ptdf_values()

Calculate the values of the `ptdf` parameters?

TODO @JodyDillon: Check this docstring!
"""
function _ptdf_values()
    ps_busses_by_node = Dict(
        n => Bus(
            number=i,
            name=string(n.name),
            bustype=(node_opf_type(node=n) == :node_opf_type_reference) ? BusTypes.REF : BusTypes.PV,
            angle=0.0,
            magnitude=0.0,
            voltage_limits=(min=0.0, max=0.0),
            base_voltage=nothing,
            area=nothing,
            load_zone=LoadZone(nothing),
            ext=Dict{String,Any}()
        )
        for (i, n) in enumerate(node(has_ptdf=true))
    )
    isempty(ps_busses_by_node) && return Dict()
    ps_busses = collect(values(ps_busses_by_node))
    PowerSystems.buscheck(ps_busses)
    PowerSystems.slack_bus_check(ps_busses)
    ps_lines_by_connection = Dict(
        conn => Line(;
            name=string(conn.name),
            available=true,
            active_power_flow=0.0,
            reactive_power_flow=0.0,
            arc=Arc((ps_busses_by_node[n] for n in connection__from_node(connection=conn, direction=anything))...),
            r=connection_resistance(connection=conn),
            x=max(connection_reactance(connection=conn), 0.00001),
            b=(from=0.0, to=0.0),
            rate=0.0,
            angle_limits=(min=0.0, max=0.0)
        )  # NOTE: always assume that the flow goes from the first to the second node in `connection__from_node`
        for conn in connection(has_ptdf=true)
    )
    ps_lines = collect(values(ps_lines_by_connection))
    ps_ptdf = PowerSystems.PTDF(ps_lines, ps_busses)
    Dict(
        (conn, n) => Dict(:ptdf => parameter_value(ps_ptdf[line.name, bus.number]))
        for (conn, line) in ps_lines_by_connection
        for (n, bus) in ps_busses_by_node
    )
end

"""
    generate_ptdf()

Generate the `ptdf` parameter.
"""
function generate_ptdf()
    ptdf_values = _ptdf_values()
    ptdf_rel_cls = RelationshipClass(
        :ptdf_connection__node,
        [:connection, :node],
        [(connection=conn, node=n) for (conn, n) in keys(ptdf_values)],
        ptdf_values
    )
    ptdf = Parameter(:ptdf, [ptdf_rel_cls])
    @eval begin
        ptdf = $ptdf
    end
end

"""
    generate_lodf()

Generate the `lodf` parameter.
"""
function generate_lodf()
    """
    Given a contingency connection, return a function that given the monitored connection, return the lodf.
    """
    function make_lodf_fn(conn_cont)
        n_from, n_to = connection__from_node(connection=conn_cont, direction=anything)
        denom = 1 - (ptdf(connection=conn_cont, node=n_from) - ptdf(connection=conn_cont, node=n_to))
        is_tail = isapprox(denom, 0; atol=0.001)
        if is_tail
            conn_mon -> ptdf(connection=conn_mon, node=n_to)
        else
            conn_mon -> (ptdf(connection=conn_mon, node=n_from) - ptdf(connection=conn_mon, node=n_to)) / denom
        end
    end

    lodf_values = Dict(
        (conn_cont, conn_mon) => Dict(:lodf => parameter_value(lodf_trial))
        for (conn_cont, lodf_fn, tolerance) in (
            (conn_cont, make_lodf_fn(conn_cont), connnection_lodf_tolerance(connection=conn_cont))
            for conn_cont in connection(connection_contingency=true, has_lodf=true)
        )
        for (conn_mon, lodf_trial) in (
            (conn_mon, lodf_fn(conn_mon))
            for conn_mon in connection(connection_monitored=true, has_lodf=true)
        )
        if conn_cont !== conn_mon && !isapprox(lodf_trial, 0; atol=tolerance)
    )
    lodf_rel_cls = RelationshipClass(
        :lodf_connection__connection,
        [:connection1, :connection2],
        [(connection1=conn_cont, connection2=conn_mon) for (conn_cont, conn_mon) in keys(lodf_values)],
        lodf_values
    )
    lodf = Parameter(:lodf, [lodf_rel_cls])
    @eval begin
        lodf = $lodf
    end
end

"""
    generate_network_components()

Generate different network related `parameters`.

Runs a number of other functions dealing with different aspects of the network data in sequence.
"""
function generate_network_components()
    generate_node_has_ptdf()
    generate_connection_has_ptdf()
    generate_connection_has_lodf()
    generate_ptdf()
    generate_lodf()
    # the below needs the parameters write_ptdf_file and write_lodf_file - we can uncomment when we update the template perhaps?
    # write_ptdf_file(model=first(model())) == Symbol(:true) && write_ptdfs()
    # write_lodf_file(model=first(model())) == Symbol(:true) && write_lodfs()
end

"""
    generate_variable_indexing_support()

TODO What is the purpose of this function? It clearly generates a number of `RelationshipClasses`, but why?
"""
function generate_variable_indexing_support()
    node_with_slack_penalty = ObjectClass(:node_with_slack_penalty, collect(indices(node_slack_penalty)))
    unit__node__direction__temporal_block = RelationshipClass(
        :unit__node__direction__temporal_block,
        [:unit, :node, :direction, :temporal_block],
        unique(
            (unit=u, node=n, direction=d, temporal_block=tb)
            for (u, n, d) in Iterators.flatten((unit__from_node(), unit__to_node()))
            for tb in node__temporal_block(node=n)
        )
    )
    connection__node__direction__temporal_block = RelationshipClass(
        :connection__node__direction__temporal_block,
        [:connection, :node, :direction, :temporal_block],
        unique(
            (connection=conn, node=n, direction=d, temporal_block=tb)
            for (conn, n, d) in Iterators.flatten((connection__from_node(), connection__to_node()))
            for tb in node__temporal_block(node=n)
        )
    )
    node_with_state__temporal_block = RelationshipClass(
        :node_with_state__temporal_block,
        [:node, :temporal_block],
        unique((node=n, temporal_block=tb) for n in node(has_state=true) for tb in node__temporal_block(node=n))
    )
    start_up_unit__node__direction__temporal_block = RelationshipClass(
        :start_up_unit__node__direction__temporal_block, 
        [:unit, :node, :direction, :temporal_block], 
        unique(
            (unit=u, node=n, direction=d, temporal_block=tb)
            for (u, ng, d) in indices(max_startup_ramp)
            for n in members(ng)
            for tb in node__temporal_block(node=n)
        )
    )
    nonspin_ramp_up_unit__node__direction__temporal_block = RelationshipClass(
        :nonspin_ramp_up_unit__node__direction__temporal_block, 
        [:unit, :node, :direction, :temporal_block], 
        unique(
            (unit=u, node=n, direction=d, temporal_block=tb)
            for (u, ng, d) in indices(max_res_startup_ramp)
            for n in members(ng)
            for tb in node__temporal_block(node=n)
        )
    )
    ramp_up_unit__node__direction__temporal_block = RelationshipClass(
        :ramp_up_unit__node__direction__temporal_block, 
        [:unit, :node, :direction, :temporal_block], 
        unique(
            (unit=u, node=n, direction=d, temporal_block=tb)
            for (u, ng, d) in indices(ramp_up_limit)
            for n in members(ng)
            for tb in node__temporal_block(node=n)
            for (u, n, d, tb) in setdiff(
                unit__node__direction__temporal_block(unit=u, node=n, direction=d, temporal_block=tb, _compact=false),
                nonspin_ramp_up_unit__node__direction__temporal_block(
                    unit=u, node=n, direction=d, temporal_block=tb, _compact=false
                )
            )
        )
    )
    @eval begin
        node_with_slack_penalty = $node_with_slack_penalty
        unit__node__direction__temporal_block = $unit__node__direction__temporal_block
        connection__node__direction__temporal_block = $connection__node__direction__temporal_block
        node_with_state__temporal_block = $node_with_state__temporal_block
        start_up_unit__node__direction__temporal_block = $start_up_unit__node__direction__temporal_block
        nonspin_ramp_up_unit__node__direction__temporal_block = $nonspin_ramp_up_unit__node__direction__temporal_block
        ramp_up_unit__node__direction__temporal_block = $ramp_up_unit__node__direction__temporal_block
    end
end

"""
    expand_model_default_relationships()

Generate model default `temporal_block` and `stochastic_structure` relationships for non-specified cases.
"""
function expand_model_default_relationships()
    expand_model__default_temporal_block()
    expand_model__default_stochastic_structure()
    expand_model__default_investment_temporal_block()
    expand_model__default_investment_stochastic_structure()
end 

"""
    expand_model__default_investment_temporal_block()

Process the `model__default_investment_temporal_block` relationship.

If a `unit__investment_temporal_block` relationship is not defined, 
then create one using `model__default_investment_temporal_block`
"""
function expand_model__default_investment_temporal_block()
    add_relationships!(
        unit__investment_temporal_block, 
        [
            (unit=u, temporal_block=tb)
            for u in setdiff(indices(candidate_units), unit__investment_temporal_block(temporal_block=anything))
            for tb in model__default_investment_temporal_block(model=first(model()))
        ]
    )
end

"""
    expand_model__default_investment_stochastic_structure()

Process the `model__default_investment_stochastic_structure` relationship.

If a `unit__investment_stochastic_structure` relationship is not defined, 
then create one using `model__default_investment_stochastic_structure`
"""
function expand_model__default_investment_stochastic_structure()
    add_relationships!(
        unit__investment_stochastic_structure, 
        [
            (unit=u, stochastic_structure=ss)
            for u in setdiff(
                indices(candidate_units), unit__investment_stochastic_structure(stochastic_structure=anything)
            )
            for ss in model__default_investment_stochastic_structure(model=first(model()))
        ]
    )
end

"""
    expand_model__default_stochastic_structure()

Expand the `model__default_stochastic_structure` relationship to all `nodes` without `node__stochastic_structure`
and `units_on` without `units_on__stochastic_structure`.
"""
function expand_model__default_stochastic_structure()
    add_relationships!(
        node__stochastic_structure,
        unique(
            (node=n, stochastic_structure=ss)
            for n in setdiff(node(), node__stochastic_structure(stochastic_structure=anything))
            for ss in model__default_stochastic_structure(model=first(model()))
        )
    )
    add_relationships!(
        units_on__stochastic_structure,
        unique(
            (unit=u, stochastic_structure=ss)
            for u in setdiff(unit(), units_on__stochastic_structure(stochastic_structure=anything))
            for ss in model__default_stochastic_structure(model=first(model()))
        )
    )
end

"""
<<<<<<< HEAD
    expand_model__default_temporal_block()

Expand the `model__default_temporal_block` relationship to all `nodes` without `node__temporal_block`
and `units_on` without `units_on_temporal_block`.
"""
function expand_model__default_temporal_block()
    add_relationships!(
        node__temporal_block,
        unique(
            (node=n, temporal_block=tb)
            for n in setdiff(node(), node__temporal_block(temporal_block=anything))
            for tb in model__default_temporal_block(model=first(model()))
        )
    )
    add_relationships!(
        units_on__temporal_block,
        unique(
            (unit=u, temporal_block=tb)
            for u in setdiff(unit(), units_on__temporal_block(temporal_block=anything))
            for tb in model__default_temporal_block(model=first(model()))
        )
    )
=======
function expand_units_on_resolution()
    for (unit, node) in units_on_resolution()
        expanded_unit = expand_unit_group(unit)
        if collect(unit) != collect(expanded_unit)
            add_relationships!(
                units_on_resolution,
                [(unit=u, node=node) for u in expanded_unit]
            )
        end
    end
end

"""
generate_subproblem_marginals()

Creates the `benders_iteration` object class. Master problem variables have the Benders iteration as an index. A new 
benders iteration object is pushed on each master problem iteration.
"""
function generate_benders_structure()
    
    current_bi = Object(Symbol(string("bi_1")))  
    benders_iteration = ObjectClass(:benders_iteration,[current_bi])
        
    unit__benders_iteration = 
    RelationshipClass(
        :unit__benders_iteration, 
        [:unit, :benders_iteration],
        []
    )

    units_available_mv = Parameter(:units_available_mv, [unit__benders_iteration])
    units_invested_available_bi = Parameter(:units_invested_available_bi, [unit__benders_iteration])  
    sp_objective_value_bi = Parameter(:sp_objective_value_bi, [benders_iteration])  

    @eval begin
        benders_iteration = $benders_iteration
        unit__benders_iteration = $unit__benders_iteration
        units_available_mv = $units_available_mv
        units_invested_available_bi = $units_invested_available_bi
        current_bi = $current_bi
        sp_objective_value_bi = $sp_objective_value_bi
        export benders_iteration
        export unit__benders_iteration
        export units_available_mv
        export units_invested_available_bi
        export sp_objective_value_bi
    end    
>>>>>>> f24b98ef
end<|MERGE_RESOLUTION|>--- conflicted
+++ resolved
@@ -33,14 +33,8 @@
     add_connection_relationships()
     generate_direction()
     generate_network_components()
-<<<<<<< HEAD
-    generate_variable_indexing_support()
-=======
-    generate_direction()    
-    generate_variable_indexing_support()   
-    generate_unit_investment_temporal_block()
+    generate_variable_indexing_support()        
     generate_benders_structure()
->>>>>>> f24b98ef
 end
 
 """
@@ -501,8 +495,8 @@
     )
 end
 
-"""
-<<<<<<< HEAD
+
+"""
     expand_model__default_temporal_block()
 
 Expand the `model__default_temporal_block` relationship to all `nodes` without `node__temporal_block`
@@ -525,18 +519,8 @@
             for tb in model__default_temporal_block(model=first(model()))
         )
     )
-=======
-function expand_units_on_resolution()
-    for (unit, node) in units_on_resolution()
-        expanded_unit = expand_unit_group(unit)
-        if collect(unit) != collect(expanded_unit)
-            add_relationships!(
-                units_on_resolution,
-                [(unit=u, node=node) for u in expanded_unit]
-            )
-        end
-    end
-end
+end
+
 
 """
 generate_subproblem_marginals()
@@ -573,5 +557,4 @@
         export units_invested_available_bi
         export sp_objective_value_bi
     end    
->>>>>>> f24b98ef
 end