#############################################################################
# Copyright (C) 2017 - 2018  Spine Project
#
# This file is part of Spine Model.
#
# Spine Model is free software: you can redistribute it and/or modify
# it under the terms of the GNU Lesser General Public License as published by
# the Free Software Foundation, either version 3 of the License, or
# (at your option) any later version.
#
# Spine Model is distributed in the hope that it will be useful,
# but WITHOUT ANY WARRANTY; without even the implied warranty of
# MERCHANTABILITY or FITNESS FOR A PARTICULAR PURPOSE. See the
# GNU Lesser General Public License for more details.
#
# You should have received a copy of the GNU Lesser General Public License
# along with this program.  If not, see <http://www.gnu.org/licenses/>.
#############################################################################

"""
    fuel_costs(m::Model)
"""
function fuel_costs(m::Model)
    @fetch unit_flow = m.ext[:variables]
    @expression(
        m,
<<<<<<< HEAD
        reduce(
            +,
            unit_flow[u, n, d, s, t] * duration(t)
            * fuel_cost[(unit=u, node=n, direction=d, t=t)]
            * node_stochastic_scenario_weight[(node=n, stochastic_scenario=s)]
=======
        expr_sum(
            unit_flow[u, n, d, t] * duration(t) * fuel_cost[(unit=u, node=n, direction=d, t=t)]
>>>>>>> 2bb25b60
            for (u, n, d) in indices(fuel_cost)
            for (u, n, d, s, t) in unit_flow_indices(unit=u, node=n, direction=d);
            init=0
        )
    )
end
<|MERGE_RESOLUTION|>--- conflicted
+++ resolved
@@ -1,42 +1,36 @@
-#############################################################################
-# Copyright (C) 2017 - 2018  Spine Project
-#
-# This file is part of Spine Model.
-#
-# Spine Model is free software: you can redistribute it and/or modify
-# it under the terms of the GNU Lesser General Public License as published by
-# the Free Software Foundation, either version 3 of the License, or
-# (at your option) any later version.
-#
-# Spine Model is distributed in the hope that it will be useful,
-# but WITHOUT ANY WARRANTY; without even the implied warranty of
-# MERCHANTABILITY or FITNESS FOR A PARTICULAR PURPOSE. See the
-# GNU Lesser General Public License for more details.
-#
-# You should have received a copy of the GNU Lesser General Public License
-# along with this program.  If not, see <http://www.gnu.org/licenses/>.
-#############################################################################
-
-"""
-    fuel_costs(m::Model)
-"""
-function fuel_costs(m::Model)
-    @fetch unit_flow = m.ext[:variables]
-    @expression(
-        m,
-<<<<<<< HEAD
-        reduce(
-            +,
-            unit_flow[u, n, d, s, t] * duration(t)
-            * fuel_cost[(unit=u, node=n, direction=d, t=t)]
-            * node_stochastic_scenario_weight[(node=n, stochastic_scenario=s)]
-=======
-        expr_sum(
-            unit_flow[u, n, d, t] * duration(t) * fuel_cost[(unit=u, node=n, direction=d, t=t)]
->>>>>>> 2bb25b60
-            for (u, n, d) in indices(fuel_cost)
-            for (u, n, d, s, t) in unit_flow_indices(unit=u, node=n, direction=d);
-            init=0
-        )
-    )
-end
+#############################################################################
+# Copyright (C) 2017 - 2018  Spine Project
+#
+# This file is part of Spine Model.
+#
+# Spine Model is free software: you can redistribute it and/or modify
+# it under the terms of the GNU Lesser General Public License as published by
+# the Free Software Foundation, either version 3 of the License, or
+# (at your option) any later version.
+#
+# Spine Model is distributed in the hope that it will be useful,
+# but WITHOUT ANY WARRANTY; without even the implied warranty of
+# MERCHANTABILITY or FITNESS FOR A PARTICULAR PURPOSE. See the
+# GNU Lesser General Public License for more details.
+#
+# You should have received a copy of the GNU Lesser General Public License
+# along with this program.  If not, see <http://www.gnu.org/licenses/>.
+#############################################################################
+
+"""
+    fuel_costs(m::Model)
+"""
+function fuel_costs(m::Model)
+    @fetch unit_flow = m.ext[:variables]
+    @expression(
+        m,
+        expr_sum(
+            unit_flow[u, n, d, s, t] * duration(t)
+            * fuel_cost[(unit=u, node=n, direction=d, t=t)]
+            * node_stochastic_scenario_weight[(node=n, stochastic_scenario=s)]
+            for (u, n, d) in indices(fuel_cost)
+            for (u, n, d, s, t) in unit_flow_indices(unit=u, node=n, direction=d);
+            init=0
+        )
+    )
+end