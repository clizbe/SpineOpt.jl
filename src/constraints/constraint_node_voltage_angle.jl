#############################################################################
# Copyright (C) 2017 - 2018  Spine Project
#
# This file is part of SpineOpt.
#
# SpineOpt is free software: you can redistribute it and/or modify
# it under the terms of the GNU Lesser General Public License as published by
# the Free Software Foundation, either version 3 of the License, or
# (at your option) any later version.
#
# SpineOpt is distributed in the hope that it will be useful,
# but WITHOUT ANY WARRANTY; without even the implied warranty of
# MERCHANTABILITY or FITNESS FOR A PARTICULAR PURPOSE. See the
# GNU Lesser General Public License for more details.
#
# You should have received a copy of the GNU Lesser General Public License
# along with this program.  If not, see <http://www.gnu.org/licenses/>.
#############################################################################
"""
    constraint_node_voltage_angle(m::Model)

Outer approximation of the non-linear terms.
"""
function add_constraint_node_voltage_angle!(m::Model)
    @fetch node_voltage_angle, connection_flow = m.ext[:spineopt].variables
    t0 = _analysis_time(m)
    m.ext[:spineopt].constraints[:node_voltage_angle] = Dict(
        (connection=conn, node1=n_to, node2=n_from, stochastic_scenario=s, t=t) => @constraint(
            m,
            sum(
                connection_flow[conn, n_from, d_from, s, t] for (conn, n_from, d_from, s, t) in connection_flow_indices(
                    m;
                    connection=conn,
                    node=n_from,
                    direction=direction(:from_node),
                    stochastic_scenario=s,
                    t=t,
                )
            )
            - sum(
                connection_flow[conn, n_to, d_from, s, t] for (conn, n_from, d_from, s, t) in connection_flow_indices(
                    m;
                    connection=conn,
                    node=n_to,
                    direction=direction(:from_node),
                    stochastic_scenario=s,
                    t=t,
                )
            )
            ==
            1 / connection_reactance[(connection=conn, stochastic_scenario=s, analysis_time=t0, t=t)]
            * connection_reactance_base[(connection=conn, stochastic_scenario=s, analysis_time=t0, t=t)]
            * (sum(
                node_voltage_angle[n_from, s, t]
                for (n_from, s, t) in node_voltage_angle_indices(m; node=n_from, stochastic_scenario=s, t=t)
            ) - sum(
                node_voltage_angle[n_to, s, t]
                for (n_to, s, t) in node_voltage_angle_indices(m; node=n_to, stochastic_scenario=s, t=t)
            ))
        ) for (conn, n_to, n_from, s, t) in constraint_node_voltage_angle_indices(m)
    )
end

function constraint_node_voltage_angle_indices(m::Model)
    unique(
        (connection=conn, node1=n_to, node2=n_from, stochastic_path=path, t=t)
        for conn in indices(connection_reactance)
        for (conn, n_to, n_from) in indices(fix_ratio_out_in_connection_flow; connection=conn)
<<<<<<< HEAD
        if has_voltage_angle(node=n_from) && has_voltage_angle(node=n_to)
=======
            if has_voltage_angle(node=n_from) && has_voltage_angle(node=n_to)
>>>>>>> ee0d2e0e
        for t in t_lowest_resolution(
            time_slice(m; temporal_block=node__temporal_block(node=Iterators.flatten((members(n_to), members(n_from)))))
        )
        for path in active_stochastic_paths(
            collect(
                s
                for s in stochastic_scenario()
                if !isempty(node_voltage_angle_indices(m; node=[n_to, n_from], t=t, stochastic_scenario=s))
            )
        )
    )
end

"""
    constraint_node_voltage_angle_indices_filtered(m::Model; filtering_options...)

Form the stochastic indexing Array for the `:node_voltage_angle` constraint.

Uses stochastic path indices of the `node_voltage_angle` and `connection_flow` variables.
Only the highest resolution time slices are included.(?)
"""
function constraint_node_voltage_angle_indices_filtered(
    m::Model;
    connection=anything,
    node1=anything,
    node2=anything,
    stochastic_path=anything,
    t=anything,
)
    f(ind) = _index_in(ind; connection=connection, node1=node1, node2=node2, stochastic_path=stochastic_path, t=t)
    filter(f, constraint_node_voltage_angle_indices(m))
end
<|MERGE_RESOLUTION|>--- conflicted
+++ resolved
@@ -1,105 +1,101 @@
-#############################################################################
-# Copyright (C) 2017 - 2018  Spine Project
-#
-# This file is part of SpineOpt.
-#
-# SpineOpt is free software: you can redistribute it and/or modify
-# it under the terms of the GNU Lesser General Public License as published by
-# the Free Software Foundation, either version 3 of the License, or
-# (at your option) any later version.
-#
-# SpineOpt is distributed in the hope that it will be useful,
-# but WITHOUT ANY WARRANTY; without even the implied warranty of
-# MERCHANTABILITY or FITNESS FOR A PARTICULAR PURPOSE. See the
-# GNU Lesser General Public License for more details.
-#
-# You should have received a copy of the GNU Lesser General Public License
-# along with this program.  If not, see <http://www.gnu.org/licenses/>.
-#############################################################################
-"""
-    constraint_node_voltage_angle(m::Model)
-
-Outer approximation of the non-linear terms.
-"""
-function add_constraint_node_voltage_angle!(m::Model)
-    @fetch node_voltage_angle, connection_flow = m.ext[:spineopt].variables
-    t0 = _analysis_time(m)
-    m.ext[:spineopt].constraints[:node_voltage_angle] = Dict(
-        (connection=conn, node1=n_to, node2=n_from, stochastic_scenario=s, t=t) => @constraint(
-            m,
-            sum(
-                connection_flow[conn, n_from, d_from, s, t] for (conn, n_from, d_from, s, t) in connection_flow_indices(
-                    m;
-                    connection=conn,
-                    node=n_from,
-                    direction=direction(:from_node),
-                    stochastic_scenario=s,
-                    t=t,
-                )
-            )
-            - sum(
-                connection_flow[conn, n_to, d_from, s, t] for (conn, n_from, d_from, s, t) in connection_flow_indices(
-                    m;
-                    connection=conn,
-                    node=n_to,
-                    direction=direction(:from_node),
-                    stochastic_scenario=s,
-                    t=t,
-                )
-            )
-            ==
-            1 / connection_reactance[(connection=conn, stochastic_scenario=s, analysis_time=t0, t=t)]
-            * connection_reactance_base[(connection=conn, stochastic_scenario=s, analysis_time=t0, t=t)]
-            * (sum(
-                node_voltage_angle[n_from, s, t]
-                for (n_from, s, t) in node_voltage_angle_indices(m; node=n_from, stochastic_scenario=s, t=t)
-            ) - sum(
-                node_voltage_angle[n_to, s, t]
-                for (n_to, s, t) in node_voltage_angle_indices(m; node=n_to, stochastic_scenario=s, t=t)
-            ))
-        ) for (conn, n_to, n_from, s, t) in constraint_node_voltage_angle_indices(m)
-    )
-end
-
-function constraint_node_voltage_angle_indices(m::Model)
-    unique(
-        (connection=conn, node1=n_to, node2=n_from, stochastic_path=path, t=t)
-        for conn in indices(connection_reactance)
-        for (conn, n_to, n_from) in indices(fix_ratio_out_in_connection_flow; connection=conn)
-<<<<<<< HEAD
-        if has_voltage_angle(node=n_from) && has_voltage_angle(node=n_to)
-=======
-            if has_voltage_angle(node=n_from) && has_voltage_angle(node=n_to)
->>>>>>> ee0d2e0e
-        for t in t_lowest_resolution(
-            time_slice(m; temporal_block=node__temporal_block(node=Iterators.flatten((members(n_to), members(n_from)))))
-        )
-        for path in active_stochastic_paths(
-            collect(
-                s
-                for s in stochastic_scenario()
-                if !isempty(node_voltage_angle_indices(m; node=[n_to, n_from], t=t, stochastic_scenario=s))
-            )
-        )
-    )
-end
-
-"""
-    constraint_node_voltage_angle_indices_filtered(m::Model; filtering_options...)
-
-Form the stochastic indexing Array for the `:node_voltage_angle` constraint.
-
-Uses stochastic path indices of the `node_voltage_angle` and `connection_flow` variables.
-Only the highest resolution time slices are included.(?)
-"""
-function constraint_node_voltage_angle_indices_filtered(
-    m::Model;
-    connection=anything,
-    node1=anything,
-    node2=anything,
-    stochastic_path=anything,
-    t=anything,
-)
-    f(ind) = _index_in(ind; connection=connection, node1=node1, node2=node2, stochastic_path=stochastic_path, t=t)
-    filter(f, constraint_node_voltage_angle_indices(m))
-end
+#############################################################################
+# Copyright (C) 2017 - 2018  Spine Project
+#
+# This file is part of SpineOpt.
+#
+# SpineOpt is free software: you can redistribute it and/or modify
+# it under the terms of the GNU Lesser General Public License as published by
+# the Free Software Foundation, either version 3 of the License, or
+# (at your option) any later version.
+#
+# SpineOpt is distributed in the hope that it will be useful,
+# but WITHOUT ANY WARRANTY; without even the implied warranty of
+# MERCHANTABILITY or FITNESS FOR A PARTICULAR PURPOSE. See the
+# GNU Lesser General Public License for more details.
+#
+# You should have received a copy of the GNU Lesser General Public License
+# along with this program.  If not, see <http://www.gnu.org/licenses/>.
+#############################################################################
+"""
+    constraint_node_voltage_angle(m::Model)
+
+Outer approximation of the non-linear terms.
+"""
+function add_constraint_node_voltage_angle!(m::Model)
+    @fetch node_voltage_angle, connection_flow = m.ext[:spineopt].variables
+    t0 = _analysis_time(m)
+    m.ext[:spineopt].constraints[:node_voltage_angle] = Dict(
+        (connection=conn, node1=n_to, node2=n_from, stochastic_scenario=s, t=t) => @constraint(
+            m,
+            sum(
+                connection_flow[conn, n_from, d_from, s, t] for (conn, n_from, d_from, s, t) in connection_flow_indices(
+                    m;
+                    connection=conn,
+                    node=n_from,
+                    direction=direction(:from_node),
+                    stochastic_scenario=s,
+                    t=t,
+                )
+            )
+            - sum(
+                connection_flow[conn, n_to, d_from, s, t] for (conn, n_from, d_from, s, t) in connection_flow_indices(
+                    m;
+                    connection=conn,
+                    node=n_to,
+                    direction=direction(:from_node),
+                    stochastic_scenario=s,
+                    t=t,
+                )
+            )
+            ==
+            1 / connection_reactance[(connection=conn, stochastic_scenario=s, analysis_time=t0, t=t)]
+            * connection_reactance_base[(connection=conn, stochastic_scenario=s, analysis_time=t0, t=t)]
+            * (sum(
+                node_voltage_angle[n_from, s, t]
+                for (n_from, s, t) in node_voltage_angle_indices(m; node=n_from, stochastic_scenario=s, t=t)
+            ) - sum(
+                node_voltage_angle[n_to, s, t]
+                for (n_to, s, t) in node_voltage_angle_indices(m; node=n_to, stochastic_scenario=s, t=t)
+            ))
+        ) for (conn, n_to, n_from, s, t) in constraint_node_voltage_angle_indices(m)
+    )
+end
+
+function constraint_node_voltage_angle_indices(m::Model)
+    unique(
+        (connection=conn, node1=n_to, node2=n_from, stochastic_path=path, t=t)
+        for conn in indices(connection_reactance)
+        for (conn, n_to, n_from) in indices(fix_ratio_out_in_connection_flow; connection=conn)
+            if has_voltage_angle(node=n_from) && has_voltage_angle(node=n_to)
+        for t in t_lowest_resolution(
+            time_slice(m; temporal_block=node__temporal_block(node=Iterators.flatten((members(n_to), members(n_from)))))
+        )
+        for path in active_stochastic_paths(
+            collect(
+                s
+                for s in stochastic_scenario()
+                if !isempty(node_voltage_angle_indices(m; node=[n_to, n_from], t=t, stochastic_scenario=s))
+            )
+        )
+    )
+end
+
+"""
+    constraint_node_voltage_angle_indices_filtered(m::Model; filtering_options...)
+
+Form the stochastic indexing Array for the `:node_voltage_angle` constraint.
+
+Uses stochastic path indices of the `node_voltage_angle` and `connection_flow` variables.
+Only the highest resolution time slices are included.(?)
+"""
+function constraint_node_voltage_angle_indices_filtered(
+    m::Model;
+    connection=anything,
+    node1=anything,
+    node2=anything,
+    stochastic_path=anything,
+    t=anything,
+)
+    f(ind) = _index_in(ind; connection=connection, node1=node1, node2=node2, stochastic_path=stochastic_path, t=t)
+    filter(f, constraint_node_voltage_angle_indices(m))
+end