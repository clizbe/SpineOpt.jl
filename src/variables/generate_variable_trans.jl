<<<<<<< HEAD
#############################################################################
# Copyright (C) 2017 - 2018  Spine Project
#
# This file is part of Spine Model.
#
# Spine Model is free software: you can redistribute it and/or modify
# it under the terms of the GNU Lesser General Public License as published by
# the Free Software Foundation, either version 3 of the License, or
# (at your option) any later version.
#
# Spine Model is distributed in the hope that it will be useful,
# but WITHOUT ANY WARRANTY; without even the implied warranty of
# MERCHANTABILITY or FITNESS FOR A PARTICULAR PURPOSE. See the
# GNU Lesser General Public License for more details.
#
# You should have received a copy of the GNU Lesser General Public License
# along with this program.  If not, see <http://www.gnu.org/licenses/>.
#############################################################################


"""
    generate_variable_trans(m::Model)

A `trans` variable (short for transfer)
for each tuple returned by `connection__node()`, attached to model `m`.
`trans` represents a transfer over a 'connection' from a 'node'.
For each `connection` between to `nodes`, two `trans` variables exist.
"""
function generate_variable_trans(m::Model)
    @butcher Dict{Tuple, JuMP.VariableRef}(
        (c, i, t) => @variable(
            m, base_name="trans[$c, $i, $t]"
        ) for (c, i) in connection__node(), t=1:number_of_timesteps(time=:timer)
    )
end
=======
#############################################################################
# Copyright (C) 2017 - 2018  Spine Project
#
# This file is part of Spine Model.
#
# Spine Model is free software: you can redistribute it and/or modify
# it under the terms of the GNU Lesser General Public License as published by
# the Free Software Foundation, either version 3 of the License, or
# (at your option) any later version.
#
# Spine Model is distributed in the hope that it will be useful,
# but WITHOUT ANY WARRANTY; without even the implied warranty of
# MERCHANTABILITY or FITNESS FOR A PARTICULAR PURPOSE. See the
# GNU Lesser General Public License for more details.
#
# You should have received a copy of the GNU Lesser General Public License
# along with this program.  If not, see <http://www.gnu.org/licenses/>.
#############################################################################


"""
    generate_variable_trans(m::Model)

A `trans` variable (short for transfer)
for each tuple returned by `connection__node()`, attached to model `m`.
`trans` represents a transfer over a 'connection' from a 'node'.
For each `connection` between to `nodes`, two `trans` variables exist.
"""
function generate_variable_trans(m::Model)
    @butcher Dict{Tuple, JuMP.Variable}(
        (c, n, conn, d, t) => @variable(
            m, basename="trans[$c, $n, $conn, $d, $t]", lowerbound=0
        ) for (c, n, conn, d) in commodity__node__connection__direction(), t=1:number_of_timesteps(time=:timer)
    )
end
>>>>>>> 9a24adc3
<|MERGE_RESOLUTION|>--- conflicted
+++ resolved
@@ -1,40 +1,3 @@
-<<<<<<< HEAD
-#############################################################################
-# Copyright (C) 2017 - 2018  Spine Project
-#
-# This file is part of Spine Model.
-#
-# Spine Model is free software: you can redistribute it and/or modify
-# it under the terms of the GNU Lesser General Public License as published by
-# the Free Software Foundation, either version 3 of the License, or
-# (at your option) any later version.
-#
-# Spine Model is distributed in the hope that it will be useful,
-# but WITHOUT ANY WARRANTY; without even the implied warranty of
-# MERCHANTABILITY or FITNESS FOR A PARTICULAR PURPOSE. See the
-# GNU Lesser General Public License for more details.
-#
-# You should have received a copy of the GNU Lesser General Public License
-# along with this program.  If not, see <http://www.gnu.org/licenses/>.
-#############################################################################
-
-
-"""
-    generate_variable_trans(m::Model)
-
-A `trans` variable (short for transfer)
-for each tuple returned by `connection__node()`, attached to model `m`.
-`trans` represents a transfer over a 'connection' from a 'node'.
-For each `connection` between to `nodes`, two `trans` variables exist.
-"""
-function generate_variable_trans(m::Model)
-    @butcher Dict{Tuple, JuMP.VariableRef}(
-        (c, i, t) => @variable(
-            m, base_name="trans[$c, $i, $t]"
-        ) for (c, i) in connection__node(), t=1:number_of_timesteps(time=:timer)
-    )
-end
-=======
 #############################################################################
 # Copyright (C) 2017 - 2018  Spine Project
 #
@@ -69,5 +32,4 @@
             m, basename="trans[$c, $n, $conn, $d, $t]", lowerbound=0
         ) for (c, n, conn, d) in commodity__node__connection__direction(), t=1:number_of_timesteps(time=:timer)
     )
-end
->>>>>>> 9a24adc3
+end