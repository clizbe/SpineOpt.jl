#############################################################################
# Copyright (C) 2017 - 2023  Spine Project
#
# This file is part of SpineOpt.
#
# SpineOpt is free software: you can redistribute it and/or modify
# it under the terms of the GNU Lesser General Public License as published by
# the Free Software Foundation, either version 3 of the License, or
# (at your option) any later version.
#
# SpineOpt is distributed in the hope that it will be useful,
# but WITHOUT ANY WARRANTY; without even the implied warranty of
# MERCHANTABILITY or FITNESS FOR A PARTICULAR PURPOSE. See the
# GNU Lesser General Public License for more details.
#
# You should have received a copy of the GNU Lesser General Public License
# along with this program.  If not, see <http://www.gnu.org/licenses/>.
#############################################################################

"""
    initialize_concept_dictionary(template::Dict; translation::Dict=Dict())

Gathers information from `spineopt_template.json` and forms a `Dict` for the concepts according to `translation`.

Unfortunately, the template is not uniform when it comes to the location of the `name` of each concept, their related
concepts, or the `description`.
Thus, we have to map things somewhat manually here.
The optional `translation` keyword can be used to aggregate and translate the output using the
`translate_and_aggregate_concept_dictionary()` function.
"""
function initialize_concept_dictionary(template::Dict; translation::Dict=Dict())
    # Define mapping of template entries, where each attribute of interest is.

    template_keys = [
        "object_classes",
        "relationship_classes",
        "parameter_value_lists",
        "object_parameters",
        "relationship_parameters",
        "tools",
        "features",
        "tool_features"
        ]

    template_mapping = Dict(
        "object_classes" => Dict(:name_index => 1, :description_index => 2),
        "relationship_classes" => Dict(
            :name_index => 1,
            :description_index => 3,
            :related_concept_index => 2,
            :related_concept_type => "object_classes",
        ),
        "parameter_value_lists" => Dict(:name_index => 1, :possible_values_index => 2),
        "object_parameters" => Dict(
            :name_index => 2,
            :description_index => 5,
            :related_concept_index => 1,
            :related_concept_type => "object_classes",
            :default_value_index => 3,
            :parameter_value_list_index => 4,
        ),
        "relationship_parameters" => Dict(
            :name_index => 2,
            :description_index => 5,
            :related_concept_index => 1,
            :related_concept_type => "relationship_classes",
            :default_value_index => 3,
            :parameter_value_list_index => 4,
        ),
        "tools" => Dict(:name_index => 1, :description_index => 2),
        "features" => Dict(
            :name_index => 2,
            :related_concept_index => 1,
            :related_concept_type => "object_classes",
            :default_value_index => 3,
            :parameter_value_list_index => 4,
        ),
        "tool_features" => Dict(
            :name_index => 1,
            :related_concept_index => 2,
            :related_concept_type => "object_classes",
            :default_value_index => 4,
            :feature_index => 4,
        ),
    )
    # Initialize the concept dictionary based on the template (only preserves the last entry, if overlaps)
    concept_dictionary = Dict(
        key => Dict(
            entry[template_mapping[key][:name_index]] => Dict(
                :description => isnothing(get(template_mapping[key], :description_index, nothing)) ? nothing :
                                entry[template_mapping[key][:description_index]],
                :default_value => isnothing(get(template_mapping[key], :default_value_index, nothing)) ? nothing :
                                  entry[template_mapping[key][:default_value_index]],
                :parameter_value_list => isnothing(get(template_mapping[key], :parameter_value_list_index, nothing)) ?
                                         nothing : entry[template_mapping[key][:parameter_value_list_index]],
                :possible_values => isnothing(get(template_mapping[key], :possible_values_index, nothing)) ? nothing :
                                    [entry[template_mapping[key][:possible_values_index]]],
                :feature => isnothing(get(template_mapping[key], :feature_index, nothing)) ? nothing :
                            entry[template_mapping[key][:feature_index]],
                :related_concepts => isnothing(get(template_mapping[key], :related_concept_index, nothing)) ? Dict() :
                                     Dict(
                    template_mapping[key][:related_concept_type] => (isa(
                        entry[template_mapping[key][:related_concept_index]],
                        Array,
                    ) ? (unique([
                        entry[template_mapping[key][:related_concept_index]]...,
                    ])) : [
                        entry[template_mapping[key][:related_concept_index]],
                    ]),
                ),
            ) for entry in template[key] 
        ) for key in template_keys
    )
    # Perform a second pass to cover overlapping entries and throw warnings for conflicts
    for key in template_keys
        for entry in template[key]
            concept = concept_dictionary[key][entry[template_mapping[key][:name_index]]]
            # Check for conflicts in `description`, `default_value`, `parameter_value_list`, `feature`
            if !isnothing(concept[:description]) &&
               concept[:description] != entry[template_mapping[key][:description_index]]
                @warn "`$(entry[template_mapping[key][:name_index]])` has conflicting `description` across duplicate template entries!"
            end
            if !isnothing(concept[:default_value]) &&
               concept[:default_value] != entry[template_mapping[key][:default_value_index]]
                @warn "`$(entry[template_mapping[key][:name_index]])` has conflicting `default_value` across duplicate template entries!"
            end
            if !isnothing(concept[:parameter_value_list]) &&
               concept[:parameter_value_list] != entry[template_mapping[key][:parameter_value_list_index]]
                @warn "`$(entry[template_mapping[key][:name_index]])` has conflicting `parameter_value_list` across duplicate template entries!"
            end
            if !isnothing(concept[:possible_values]) && !isnothing(entry[template_mapping[key][:possible_values_index]])
                unique!(push!(concept[:possible_values], entry[template_mapping[key][:possible_values_index]]))
            end                
            if !isnothing(concept[:feature]) && concept[:feature] != entry[template_mapping[key][:feature_index]]
                @warn "`$(entry[template_mapping[key][:name_index]])` has conflicting `parameter_value_list` across duplicate template entries!"
            end
            # Include all unique `concepts` into `related concepts`
            if !isempty(concept[:related_concepts])
                if isa(entry[template_mapping[key][:related_concept_index]], Array)
                    related_concepts = unique([entry[template_mapping[key][:related_concept_index]]...])
                else
                    related_concepts = [entry[template_mapping[key][:related_concept_index]]]
                end
                unique!(
                    append!(concept[:related_concepts][template_mapping[key][:related_concept_type]], related_concepts),
                )
            end
        end
    end
    # If translation and aggregation is defined, do that.
    if !isempty(translation)
        concept_dictionary = translate_and_aggregate_concept_dictionary(concept_dictionary, translation)
    end
    return concept_dictionary
end

"""
    _unique_merge!(value1, value2)

Merges two values together provided it's possible depending on the type.
"""
unique_merge!(value1::Dict, value2::Dict) = merge!(value1, value2)
unique_merge!(value1::String, value2::String) = value1
unique_merge!(value1::Bool, value2::Bool) = value1
unique_merge!(value1::Array, value2::Array) = unique!(append!(value1, value2))
unique_merge!(value1::Nothing, value2::Nothing) = nothing

"""
    translate_and_aggregate_concept_dictionary(concept_dictionary::Dict, translation::Dict)

Translates and aggregates the concept types of the initialized `concept_dictionary` according to `translation`.

`translation` needs to be a `Dict` with arrays of `String`s corresponding to the template sections mapped to
a `String` corresponding to the translated section name.
If multiple template section names are mapped to a single `String`, the entries are aggregated under that title.
"""
function translate_and_aggregate_concept_dictionary(concept_dictionary::Dict, translation::Dict)
    initial_translation = Dict(
        translation[key] => merge(
            (d1, d2) -> merge(unique_merge!, d1, d2),
            [concept_dictionary[k] for k in key]...
        )
        for key in keys(translation)
    )
    translated_concept_dictionary = deepcopy(initial_translation)
    for concept_type in keys(initial_translation)
        for concept in keys(initial_translation[concept_type])
            translated_concept_dictionary[concept_type][concept][:related_concepts] = Dict(
                translation[key] => vcat(
                    [
                        initial_translation[concept_type][concept][:related_concepts][k]
                        for k in key if k in keys(initial_translation[concept_type][concept][:related_concepts])
                    ]...,
                ) for key in keys(translation)
            )
        end
    end
    return translated_concept_dictionary
end

"""
    add_cross_references!(concept_dictionary::Dict)

Loops over the `concept_dictionary` and cross-references all `:related_concepts`.
"""
function add_cross_references!(concept_dictionary::Dict)
    # Loop over the concept dictionary and cross-reference all related concepts.
    for class in keys(concept_dictionary)
        for concept in keys(concept_dictionary[class])
            for related_concept_class in keys(concept_dictionary[class][concept][:related_concepts])
                for related_concept in concept_dictionary[class][concept][:related_concepts][related_concept_class]
                    if !isnothing(
                        get(
                            concept_dictionary[related_concept_class][related_concept][:related_concepts],
                            class,
                            nothing,
                        ),
                    )
                        if concept in concept_dictionary[related_concept_class][related_concept][:related_concepts][class]
                            nothing
                        else
                            push!(
                                concept_dictionary[related_concept_class][related_concept][:related_concepts][class],
                                concept,
                            )
                        end
                    else
                        concept_dictionary[related_concept_class][related_concept][:related_concepts][class] = [concept]
                    end
                end
            end
        end
    end
    return concept_dictionary
end

"""
    write_concept_reference_files(
        concept_dictionary::Dict,
        makedocs_path::String
    )

Automatically writes markdown files for the `Concept Reference` chapter based on the `concept_dictionary`.

Each file is pieced together from two parts: the preamble automatically generated using the
`concept_dictionary`, and a separate description assumed to be found under `docs/src/concept_reference/<name>.md`.
"""
function write_concept_reference_files(concept_dictionary::Dict, makedocs_path::String)
    error_count = 0
    for filename in keys(concept_dictionary)
        system_string = ["# $(filename)\n\n"]
        # Loop over the unique names and write their information into the filename under a dedicated section.
        for concept in unique!(sort!(collect(keys(concept_dictionary[filename]))))
            section = "## `$(concept)`\n\n"
            # If description is defined, include it into the preamble.
            if !isnothing(concept_dictionary[filename][concept][:description])
                section *= ">$(concept_dictionary[filename][concept][:description])\n\n"
            end
            # If default values are defined, include those into the preamble
            if !isnothing(concept_dictionary[filename][concept][:default_value])
                if concept_dictionary[filename][concept][:default_value] isa String
                    str = replace(concept_dictionary[filename][concept][:default_value], "_" => "\\_")
                else
                    str = concept_dictionary[filename][concept][:default_value]
                end
                section *= ">**Default value:** $(str)\n\n"
            end
            # If parameter value lists are defined, include those into the preamble
            if !isnothing(concept_dictionary[filename][concept][:parameter_value_list])
                refstring = "[$(replace(concept_dictionary[filename][concept][:parameter_value_list], "_" => "\\_"))](@ref)"
                section *= ">**Uses [Parameter Value Lists](@ref):** $(refstring)\n\n"
            end
            # If possible parameter values are defined, include those into the preamble
            if !isnothing(concept_dictionary[filename][concept][:possible_values])
                strings = [
                    "`$(c)`" for c in concept_dictionary[filename][concept][:possible_values]
                ]
                section *= ">**Possible values:** $(join(sort!(strings), ", ", " and ")) \n\n"
            end
            # If related concepts are defined, include those into the preamble
            if !isempty(concept_dictionary[filename][concept][:related_concepts])
                for related_concept_type in keys(concept_dictionary[filename][concept][:related_concepts])
                    if !isempty(concept_dictionary[filename][concept][:related_concepts][related_concept_type])
                        refstrings = [
                            "[$(replace(c, "_" => "\\_"))](@ref)"
                            for c in concept_dictionary[filename][concept][:related_concepts][related_concept_type]
                        ]
                        section *= ">**Related [$(replace(related_concept_type, "_" => "\\_"))](@ref):** $(join(sort!(refstrings), ", ", " and "))\n\n"
                    end
                end
            end
            # If features are defined, include those into the preamble
            # if !isnothing(concept_dictionary[filename][concept][:feature])
            #    section *= "Uses [Features](@ref): $(join(replace(concept_dictionary[filename][concept][:feature], "_" => "\\_"), ", ", " and "))\n\n"
            # end
            # Try to fetch the description from the corresponding .md filename.
            description_path = joinpath(makedocs_path, "src", "concept_reference", "$(concept).md")
            try
                description = open(f -> read(f, String), description_path, "r")
                while description[(end - 1):end] != "\n\n"
                    description *= "\n"
                end
                push!(system_string, section * description)
            catch
                @warn("Description for `$(concept)` not found! Please add a description to `$(description_path)`.")
                error_count += 1
                push!(system_string, section * "TODO\n\n")
            end
        end
        system_string = join(system_string)
        open(joinpath(makedocs_path, "src", "concept_reference", "$(filename).md"), "w") do file
            write(file, system_string)
        end
    end
    return error_count
end

"""
    populate_empty_chapters!(pages, path)

Expand `pages` in-place so that empty chapters are populated with the entire list of .md files
in the associated folder.

The code assumes a specific structure.
+ All chapters and corresponding markdownfiles are in the "docs/src folder".
+ folder names need to be lowercase with underscores because folder names are derived from the page names
+ markdown file names can have uppercases and can have underscores but don't need to
  because the page names are derived from file names

Developer note: An alternative approach would be to automatically go over all folders and files
(removing the need for a specific structure), and instead use a list parameter called, e.g., `exclude`,
which indicates which folders and files should be skipped.
To deal with folders in folders we could use walkdir() instead of readdir()
"""
function populate_empty_chapters!(pages, path)
    for (chapname, chapcontent) in pages
        isempty(chapcontent) || continue
        chapdir = lowercase(replace(chapname, " " => "_"))
        fullchapdir = joinpath(path, chapdir)
        isdir(fullchapdir) || continue
        append!(
            chapcontent,
            [
                uppercasefirst(replace(splitext(mdfile)[1], "_" => " ")) => joinpath(chapdir, mdfile)
                for mdfile in readdir(fullchapdir)
                if isfile(joinpath(fullchapdir, mdfile)) && lowercase(splitext(mdfile)[2]) == ".md"
            ]
        )
    end
<<<<<<< HEAD
    return newpages
end

"""
    alldocstrings(m)

Return all docstrings from the provided module m as a dictionary.
"""
function alldocstrings(m)
    #allbindings(m) = [ [y[2].data[:binding] for y in x[2].docs] for x in Base.eval(m,Base.Docs.META) ]
    bindings = []
    for x in Base.eval(m,Base.Docs.META)
        for y in x[2].docs
            push!(bindings,[y[2].data[:binding]])
        end
    end
    alldocs = Dict()
    for binding in bindings
        dockey = split(string(binding[1]),".")[2]
        docvalue = Base.Docs.doc(binding[1])
        alldocs[dockey] = docvalue
    end
    return alldocs
end

"""
    findregions()

Finds specific regions within a docstring and return them as a single string.
"""
function findregions(docstring; regions=["formulation","description"], title="", fieldtitle=false, sep="\n\n", debugmode=false)
    md = ""
    if !isempty(title)
        md *= title * sep
    end
    for region in regions
        try
            sf1 = findfirst("#region $region",string(docstring))[end]+2
            sf2 = findfirst("#endregion $region",string(docstring))[1]-2
            sf = SubString(string(docstring),sf1,sf2)
            if fieldtitle
                md *= region * sep
            end
            md *= sf * sep
            if debugmode
                println(sf)
            end
        catch
            if debugmode
                @warn "Cannot find #(end)region $region"
                #the error could also be because there is no docstring for constraint but that is a very rare case as there is often at least a dynamic docstring
            end
        end
    end
    return md
end

"""
    docs_from_instructionlist(alldocs, instructionlist)

Create a string from all docstrings in a module with the instructions from the instructionlist.

The instructions currently accept 3 types (see example below):
+ regular strings: these are simply printed to the string
+ instruction strings: strings in between region instruction, intended for use in markdown files
+ instruction tuple: tuple with the same instructions, more directly related to the findregions function

The instruction consists of a function name and a list of regions in the docstring of that function.
If the function name is 'alldocstrings' then it will search all docstrings for the given regions.

Each instruction is separated by two end of line characters.

'''julia
alldocs = alldocstrings(SpineOpt)
instrulist = [
    "# Constraints",
    "## Auto constraint",
    "#region instruction",
    "add_constraint_node_state_capacity!",
    "formulation",
    "#endregion instruction",
    ("add_constraint_node_state_capacity!",["formulation","description"])
]
markdownstring = docs_from_instructionlist(alldocs, instrulist)
'''
"""
function docs_from_instructionlist(alldocs, instructionlist)
    md = ""
    
    function interpret_instruction(functionname,functionfields)
        if functionname == "alldocstrings"
            for (dockey, docvalue) in alldocs
                title = ""
                if occursin("add_constraint", dockey)
                    # remove add_constraint_ as well as !
                    title = "### " * replace(uppercasefirst(dockey[16:end-1]), "_" => " ")
                end
                md *= findregions(docvalue; regions=functionfields, title=title)
            end
        else
            md *= findregions(alldocs[functionname]; regions=functionfields)
        end
    end

    instructionarray = [] #needs to be empty
    for instruction in instructionlist
        if isa(instruction, String)
            if occursin("#region instruction", instruction)
                instructionarray = ["findfields"]
            elseif occursin("#endregion instruction", instruction)
                functionname = instructionarray[2]
                functionfields = instructionarray[3:end]
                interpret_instruction(functionname,functionfields)
                instructionarray = []
            elseif !isempty(instructionarray)
                push!(instructionarray, instruction)
            else
                md *= instruction * "\n"
            end
        elseif isa(instruction,Tuple)
            functionname = instruction[1]
            functionfields = instruction[2]
            interpret_instruction(functionname,functionfields)
        end
    end
    return md
=======
>>>>>>> c8dee829
end<|MERGE_RESOLUTION|>--- conflicted
+++ resolved
@@ -347,8 +347,6 @@
             ]
         )
     end
-<<<<<<< HEAD
-    return newpages
 end
 
 """
@@ -474,6 +472,4 @@
         end
     end
     return md
-=======
->>>>>>> c8dee829
 end