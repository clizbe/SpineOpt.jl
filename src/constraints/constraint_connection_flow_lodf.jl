#############################################################################
# Copyright (C) 2017 - 2018  Spine Project
#
# This file is part of Spine Model.
#
# Spine Model is free software: you can redistribute it and/or modify
# it under the terms of the GNU Lesser General Public License as published by
# the Free Software Foundation, either version 3 of the License, or
# (at your option) any later version.
#
# Spine Model is distributed in the hope that it will be useful,
# but WITHOUT ANY WARRANTY; without even the implied warranty of
# MERCHANTABILITY or FITNESS FOR A PARTICULAR PURPOSE. See the
# GNU Lesser General Public License for more details.
#
# You should have received a copy of the GNU Lesser General Public License
# along with this program.  If not, see <http://www.gnu.org/licenses/>.
#############################################################################

"""
    constraint_connection_flow_lodf_indices()

Forms the stochastic index set for the `:connection_flow_lodf` constraint.
Uses stochastic path indices due to potentially different stochastic structures
between `connection_flow` variables.
"""
function constraint_connection_flow_lodf_indices()
    connection_flow_lodf_indices = []
    for (conn_cont, conn_mon) in indices(lodf)
        involved_t = (
            x.t
            for conn in (conn_cont, conn_mon)
            for x in connection_flow_indices(; connection=conn, last(connection__from_node(connection=conn))...)
        )
        for t in t_lowest_resolution(involved_t)
<<<<<<< HEAD
            # Monitored connection
            active_scenarios = connection_flow_indices_rc(
                connection=conn_mon,
                last(connection__from_node(connection=conn_mon))...,
                t=t_in_t(t_long=t),
                _compact=true
            ) # NOTE: always assume the second (last) node in `connection__from_node` is the 'to' node
            # Excess flow due to outage on contingency connection
            append!(
                active_scenarios,
                connection_flow_indices_rc(
                    connection=conn_cont,
                    last(connection__from_node(connection=conn_cont))...,
                    t=t_in_t(t_long=t),
                    _compact=true
                ) # NOTE: always assume the second (last) node in `connection__from_node` is the 'to' node
=======
            cons[conn_cont, conn_mon, t] = @constraint(
                m,
                - 1
                <=
                (
                    # flow in monitored connection
                    + expr_sum(
                        + connection_flow[conn_mon, n_mon_to, direction(:to_node), t_short]
                        - connection_flow[conn_mon, n_mon_to, direction(:from_node), t_short]
                        for (conn_mon, n_mon_to, d, t_short) in connection_flow_indices(;
                            connection=conn_mon, 
                            last(connection__from_node(connection=conn_mon))..., t=t_in_t(t_long=t)
                        ); # NOTE: always assume the second (last) node in `connection__from_node` is the 'to' node
                        init=0
                    )
                    # excess flow due to outage on contingency connection
                    + lodf(connection1=conn_cont, connection2=conn_mon)
                    * expr_sum(
                        + connection_flow[conn_cont, n_cont_to, direction(:to_node), t_short]
                        - connection_flow[conn_cont, n_cont_to, direction(:from_node), t_short]
                        for (conn_cont, n_cont_to, d, t_short) in connection_flow_indices(;
                            connection=conn_cont, 
                            last(connection__from_node(connection=conn_cont))..., t=t_in_t(t_long=t)
                        ); # NOTE: always assume the second (last) node in `connection__from_node` is the 'to' node
                        init=0
                    )
                ) 
                / minimum(
                    + connection_emergency_capacity[(connection=conn_mon, node=n_mon, direction=d, t=t)]
                    * connection_availability_factor[(connection=conn_mon, t=t)]
                    * connection_conv_cap_to_flow[(connection=conn_mon, node=n_mon, direction=d, t=t)]
                    for (conn_mon, n_mon, d) in indices(connection_emergency_capacity; connection=conn_mon)
                )
                <=
                + 1
>>>>>>> 2bb25b60
            )
            # Find stochastic paths for `active_scenarios`
            unique!(active_scenarios)
            for path in active_stochastic_paths(full_stochastic_paths, active_scenarios)
                push!(
                    connection_flow_lodf_indices,
                    (connection1=conn_cont, connection2=conn_mon, stochastic_path=path, t=t)
                )
            end
        end
    end
    return unique!(connection_flow_lodf_indices)
end


"""
    add_constraint_connection_flow_lodf!(m::Model)

Limit the post contingency flow on monitored connection mon to conn_emergency_capacity upon outage of connection cont.
"""
function add_constraint_connection_flow_lodf!(m::Model)
    @fetch connection_flow = m.ext[:variables]
    cons = m.ext[:constraints][:connection_flow_lodf] = Dict()
    for (conn_cont, conn_mon, stochastic_path, t) in constraint_connection_flow_lodf_indices()
        cons[conn_cont, conn_mon, stochastic_path, t] = @constraint(
            m,
            - 1
            <=
            (
                # flow in monitored connection
                + reduce(
                    +,
                    + connection_flow[conn_mon, n_mon_to, direction(:to_node), s, t_short]
                    - connection_flow[conn_mon, n_mon_to, direction(:from_node), s, t_short]
                    for (conn_mon, n_mon_to, d, t_short) in connection_flow_indices(;
                        connection=conn_mon, 
                        last(connection__from_node(connection=conn_mon))...,
                        stochastic_scenario=stochastic_path,
                        t=t_in_t(t_long=t)
                    ); # NOTE: always assume the second (last) node in `connection__from_node` is the 'to' node
                    init=0
                )
                # excess flow due to outage on contingency connection
                + lodf(connection1=conn_cont, connection2=conn_mon)
                * reduce(
                    +,
                    + connection_flow[conn_cont, n_cont_to, direction(:to_node), s, t_short]
                    - connection_flow[conn_cont, n_cont_to, direction(:from_node), s, t_short]
                    for (conn_cont, n_cont_to, d, t_short) in connection_flow_indices(;
                        connection=conn_cont, 
                        last(connection__from_node(connection=conn_cont))...,
                        stochastic_scenario=stochastic_path,
                        t=t_in_t(t_long=t)
                    ); # NOTE: always assume the second (last) node in `connection__from_node` is the 'to' node
                    init=0
                )
            ) 
            / minimum(
                + connection_emergency_capacity[(connection=conn_mon, node=n_mon, direction=d, t=t)]
                * connection_availability_factor[(connection=conn_mon, t=t)]
                * connection_conv_cap_to_flow[(connection=conn_mon, node=n_mon, direction=d, t=t)]
                for (conn_mon, n_mon, d) in indices(connection_emergency_capacity; connection=conn_mon)
            )
            <=
            + 1
        )
    end
end<|MERGE_RESOLUTION|>--- conflicted
+++ resolved
@@ -33,7 +33,6 @@
             for x in connection_flow_indices(; connection=conn, last(connection__from_node(connection=conn))...)
         )
         for t in t_lowest_resolution(involved_t)
-<<<<<<< HEAD
             # Monitored connection
             active_scenarios = connection_flow_indices_rc(
                 connection=conn_mon,
@@ -50,43 +49,6 @@
                     t=t_in_t(t_long=t),
                     _compact=true
                 ) # NOTE: always assume the second (last) node in `connection__from_node` is the 'to' node
-=======
-            cons[conn_cont, conn_mon, t] = @constraint(
-                m,
-                - 1
-                <=
-                (
-                    # flow in monitored connection
-                    + expr_sum(
-                        + connection_flow[conn_mon, n_mon_to, direction(:to_node), t_short]
-                        - connection_flow[conn_mon, n_mon_to, direction(:from_node), t_short]
-                        for (conn_mon, n_mon_to, d, t_short) in connection_flow_indices(;
-                            connection=conn_mon, 
-                            last(connection__from_node(connection=conn_mon))..., t=t_in_t(t_long=t)
-                        ); # NOTE: always assume the second (last) node in `connection__from_node` is the 'to' node
-                        init=0
-                    )
-                    # excess flow due to outage on contingency connection
-                    + lodf(connection1=conn_cont, connection2=conn_mon)
-                    * expr_sum(
-                        + connection_flow[conn_cont, n_cont_to, direction(:to_node), t_short]
-                        - connection_flow[conn_cont, n_cont_to, direction(:from_node), t_short]
-                        for (conn_cont, n_cont_to, d, t_short) in connection_flow_indices(;
-                            connection=conn_cont, 
-                            last(connection__from_node(connection=conn_cont))..., t=t_in_t(t_long=t)
-                        ); # NOTE: always assume the second (last) node in `connection__from_node` is the 'to' node
-                        init=0
-                    )
-                ) 
-                / minimum(
-                    + connection_emergency_capacity[(connection=conn_mon, node=n_mon, direction=d, t=t)]
-                    * connection_availability_factor[(connection=conn_mon, t=t)]
-                    * connection_conv_cap_to_flow[(connection=conn_mon, node=n_mon, direction=d, t=t)]
-                    for (conn_mon, n_mon, d) in indices(connection_emergency_capacity; connection=conn_mon)
-                )
-                <=
-                + 1
->>>>>>> 2bb25b60
             )
             # Find stochastic paths for `active_scenarios`
             unique!(active_scenarios)
@@ -117,8 +79,7 @@
             <=
             (
                 # flow in monitored connection
-                + reduce(
-                    +,
+                + expr_sum(
                     + connection_flow[conn_mon, n_mon_to, direction(:to_node), s, t_short]
                     - connection_flow[conn_mon, n_mon_to, direction(:from_node), s, t_short]
                     for (conn_mon, n_mon_to, d, t_short) in connection_flow_indices(;
@@ -131,8 +92,7 @@
                 )
                 # excess flow due to outage on contingency connection
                 + lodf(connection1=conn_cont, connection2=conn_mon)
-                * reduce(
-                    +,
+                * expr_sum(
                     + connection_flow[conn_cont, n_cont_to, direction(:to_node), s, t_short]
                     - connection_flow[conn_cont, n_cont_to, direction(:from_node), s, t_short]
                     for (conn_cont, n_cont_to, d, t_short) in connection_flow_indices(;
