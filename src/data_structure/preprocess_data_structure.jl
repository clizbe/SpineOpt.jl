--- conflicted
+++ resolved
@@ -470,14 +470,6 @@
 
 Process the `model__default_investment_temporal_block` relationship.
 
-<<<<<<< HEAD
-If a `unit__investment_temporal_block` relationship is not defined,
-then create one using `model__default_investment_temporal_block`
-"""
-function expand_model__default_investment_temporal_block()
-    add_relationships!(
-        unit__investment_temporal_block,
-=======
 If a `unit__investment_temporal_block` relationship is not defined, then create one using
 `model__default_investment_temporal_block`. Similarly, add the corresponding `model__temporal_block` relationship
 if it is not already defined.
@@ -489,7 +481,6 @@
     )
     add_relationships!(
         unit__investment_temporal_block, 
->>>>>>> c30e4575
         [
             (unit=u, temporal_block=tb)
             for u in setdiff(indices(candidate_units), unit__investment_temporal_block(temporal_block=anything))
@@ -503,14 +494,6 @@
 
 Process the `model__default_investment_stochastic_structure` relationship.
 
-<<<<<<< HEAD
-If a `unit__investment_stochastic_structure` relationship is not defined,
-then create one using `model__default_investment_stochastic_structure`
-"""
-function expand_model__default_investment_stochastic_structure()
-    add_relationships!(
-        unit__investment_stochastic_structure,
-=======
 If a `unit__investment_stochastic_structure` relationship is not defined, then create one using
 `model__default_investment_stochastic_structure`. Similarly, add the corresponding `model__stochastic_structure`
 relationship if it is not already defined.
@@ -522,7 +505,6 @@
     )
     add_relationships!(
         unit__investment_stochastic_structure, 
->>>>>>> c30e4575
         [
             (unit=u, stochastic_structure=ss)
             for u in setdiff(
