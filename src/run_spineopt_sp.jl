#############################################################################
# Copyright (C) 2017 - 2018  Spine Project
#
# This file is part of SpineOpt.
#
# SpineOpt is free software: you can redistribute it and/or modify
# it under the terms of the GNU Lesser General Public License as published by
# the Free Software Foundation, either version 3 of the License, or
# (at your option) any later version.
#
# SpineOpt is distributed in the hope that it will be useful,
# but WITHOUT ANY WARRANTY; without even the implied warranty of
# MERCHANTABILITY or FITNESS FOR A PARTICULAR PURPOSE. See the
# GNU Lesser General Public License for more details.
#
# You should have received a copy of the GNU Lesser General Public License
# along with this program.  If not, see <http://www.gnu.org/licenses/>.
#############################################################################

function rerun_spineopt_sp(
    url_out::String;
    mip_solver=nothing,
    lp_solver=nothing,
    add_user_variables=m -> nothing,
    add_constraints=m -> nothing,
    update_constraints=m -> nothing,
    log_level=3,
    optimize=true,
    use_direct_model=false,
)
    mip_solver = _default_mip_solver(mip_solver)
    lp_solver = _default_lp_solver(lp_solver)

    outputs = Dict()

    m = create_model(mip_solver, use_direct_model, :spineopt_operations)

    @timelog log_level 2 "Preprocessing data structure..." preprocess_data_structure(; log_level=log_level)
    @timelog log_level 2 "Checking data structure..." check_data_structure(; log_level=log_level)
    @timelog log_level 2 "Creating temporal structure..." generate_temporal_structure!(m)
    @timelog log_level 2 "Creating stochastic structure..." generate_stochastic_structure!(m)
    init_model!(m; add_user_variables=add_user_variables, add_constraints=add_constraints, log_level=log_level)
    init_outputs!(m)
    k = 1
    calculate_duals = duals_calculation_needed(m)
    while optimize
        @log log_level 1 "Window $k: $(current_window(m))"
        optimize_model!(
            m;
            log_level=log_level,
            calculate_duals=calculate_duals,
            mip_solver=mip_solver,
            lp_solver=lp_solver,
            use_direct_model=use_direct_model
        ) || break
        @log log_level 1 "Optimal solution found, objective function value: $(objective_value(m))"
        @timelog log_level 2 "Saving results..." save_model_results!(outputs, m)
        @timelog log_level 2 "Fixing non-anticipativity values..." fix_non_anticipativity_values!(m)
        if @timelog log_level 2 "Rolling temporal structure...\n" !roll_temporal_structure!(m)
            @timelog log_level 2 " ... Rolling complete\n" break
        end
        update_model!(m; update_constraints=update_constraints, log_level=log_level)
        k += 1
    end
    @timelog log_level 2 "Writing report..." write_report(m, url_out)
    m
end

"""
A JuMP `Model` for SpineOpt.
"""
function create_model(mip_solver, use_direct_model=false, model_type=:spineopt_operations)
    m = use_direct_model ? direct_model(mip_solver()) : Model(mip_solver)
    isempty(model(model_type=model_type)) && error("No model of type $model_type defined")
    m.ext[:instance] = first(model(model_type=model_type))
    m.ext[:variables] = Dict{Symbol,Dict}()
    m.ext[:variables_definition] = Dict{Symbol,Dict}()
    m.ext[:values] = Dict{Symbol,Dict}()
    m.ext[:constraints] = Dict{Symbol,Dict}()
    m.ext[:marginals] = Dict{Symbol,Dict}()
    m.ext[:outputs] = Dict()
    m.ext[:integer_variables] = []
    m.ext[:is_subproblem] = false
    m.ext[:objective_lower_bound] = 0.0
    m.ext[:objective_upper_bound] = 0.0
    m.ext[:benders_gap] = 0.0
    m
end

"""
Add SpineOpt variables to the given model.
"""
function add_variables!(m; add_user_variables=m -> nothing, log_level=3)
    @timelog log_level 3 "- [variable_units_available]" add_variable_units_available!(m)
    @timelog log_level 3 "- [variable_units_on]" add_variable_units_on!(m)
    @timelog log_level 3 "- [variable_units_started_up]" add_variable_units_started_up!(m)
    @timelog log_level 3 "- [variable_units_shut_down]" add_variable_units_shut_down!(m)
    @timelog log_level 3 "- [variable_unit_flow]" add_variable_unit_flow!(m)
    @timelog log_level 3 "- [variable_unit_flow_op]" add_variable_unit_flow_op!(m)
    @timelog log_level 3 "- [variable_connection_flow]" add_variable_connection_flow!(m)
    @timelog log_level 3 "- [variable_connection_intact_flow]" add_variable_connection_intact_flow!(m)
    @timelog log_level 3 "- [variable_connections_invested]" add_variable_connections_invested!(m)
    @timelog log_level 3 "- [variable_connections_invested_available]" add_variable_connections_invested_available!(m)
    @timelog log_level 3 "- [variable_connections_decommissioned]" add_variable_connections_decommissioned!(m)
    @timelog log_level 3 "- [variable_storages_invested]" add_variable_storages_invested!(m)
    @timelog log_level 3 "- [variable_storages_invested_available]" add_variable_storages_invested_available!(m)
    @timelog log_level 3 "- [variable_storages_decommissioned]" add_variable_storages_decommissioned!(m)
    @timelog log_level 3 "- [variable_node_state]" add_variable_node_state!(m)
    @timelog log_level 3 "- [variable_node_slack_pos]" add_variable_node_slack_pos!(m)
    @timelog log_level 3 "- [variable_node_slack_neg]" add_variable_node_slack_neg!(m)
    @timelog log_level 3 "- [variable_node_injection]" add_variable_node_injection!(m)
    @timelog log_level 3 "- [variable_units_invested]" add_variable_units_invested!(m)
    @timelog log_level 3 "- [variable_units_invested_available]" add_variable_units_invested_available!(m)
    @timelog log_level 3 "- [variable_units_mothballed]" add_variable_units_mothballed!(m)
    @timelog log_level 3 "- [variable_ramp_up_unit_flow]" add_variable_ramp_up_unit_flow!(m)
    @timelog log_level 3 "- [variable_start_up_unit_flow]" add_variable_start_up_unit_flow!(m)
    @timelog log_level 3 "- [variable_nonspin_units_started_up]" add_variable_nonspin_units_started_up!(m)
    @timelog log_level 3 "- [variable_nonspin_ramp_up_unit_flow]" add_variable_nonspin_ramp_up_unit_flow!(m)
    @timelog log_level 3 "- [variable_ramp_down_unit_flow]" add_variable_ramp_down_unit_flow!(m)
    @timelog log_level 3 "- [variable_shut_down_unit_flow]" add_variable_shut_down_unit_flow!(m)
    @timelog log_level 3 "- [variable_nonspin_units_shut_down]" add_variable_nonspin_units_shut_down!(m)
    @timelog log_level 3 "- [variable_nonspin_ramp_down_unit_flow]" add_variable_nonspin_ramp_down_unit_flow!(m)
    @timelog log_level 3 "- [variable_node_pressure]" add_variable_node_pressure!(m)
    @timelog log_level 3 "- [variable_node_voltage_angle]" add_variable_node_voltage_angle!(m)
    @timelog log_level 3 "- [variable_binary_gas_connection_flow]" add_variable_binary_gas_connection_flow!(m)
    @timelog log_level 3 "- [user_defined_variables]" add_user_variables(m)
end

"""
Fix a variable to the values specified by the `fix_value` parameter function, if any.
"""
_fix_variable!(m::Model, name::Symbol, indices::Function, fix_value::Nothing) = nothing
function _fix_variable!(m::Model, name::Symbol, indices::Function, fix_value::Function)
    var = m.ext[:variables][name]
    bin = m.ext[:variables_definition][name][:bin]
    int = m.ext[:variables_definition][name][:int]
    for ind in indices(m; t=vcat(history_time_slice(m), time_slice(m)))
        fix_value_ = _apply_function_or_nothing(fix_value, ind)
        fix_value_ != nothing && !isnan(fix_value_) && fix(var[ind], fix_value_; force=true)
    end
end

"""
Fix all variables in the given model to the values computed by the corresponding `fix_value` parameter function, if any.
"""
function fix_variables!(m::Model)
    for (name, definition) in m.ext[:variables_definition]
        _fix_variable!(m, name, definition[:indices], definition[:fix_value])
    end
end

function _update_variable!(m::Model, name::Symbol, definition::Dict)
    var = m.ext[:variables][name]
    val = m.ext[:values][name]
    indices = definition[:indices]
    lb = definition[:lb]
    ub = definition[:ub]
    for ind in indices(m; t=vcat(history_time_slice(m), time_slice(m)))
        if is_fixed(var[ind])
            unfix(var[ind])
            lb != nothing && set_lower_bound(var[ind], lb(ind))
            ub != nothing && set_upper_bound(var[ind], ub(ind))
        end
        history_t = t_history_t(m; t=ind.t)
        history_t === nothing && continue
        for history_ind in indices(m; ind..., t=history_t)
            fix(var[history_ind], val[ind]; force=true)
        end
    end
end

function update_variables!(m::Model)
    for (name, definition) in m.ext[:variables_definition]
        _update_variable!(m, name, definition)
    end
end

function _fix_non_anticipativity_value!(m, name::Symbol, definition::Dict)
    var = m.ext[:variables][name]
    val = m.ext[:values][name]
    indices = definition[:indices]
    non_anticipativity_time = definition[:non_anticipativity_time]
    window_start = start(current_window(m))
    for ind in indices(m; t=time_slice(m))
        non_anticipativity_time_ = _apply_function_or_nothing(non_anticipativity_time, ind)
        if non_anticipativity_time_ != nothing && start(ind.t) < window_start +  non_anticipativity_time_
            fix(var[ind], val[ind]; force=true)
        end
    end
end

function fix_non_anticipativity_values!(m::Model)
    for (name, definition) in m.ext[:variables_definition]
        _fix_non_anticipativity_value!(m, name, definition)
    end
end

"""
Add SpineOpt constraints to the given model.
"""
function add_constraints!(m; add_constraints=m -> nothing, log_level=3)
    @timelog log_level 3 "- [constraint_unit_pw_heat_rate]" add_constraint_unit_pw_heat_rate!(m)
    @timelog log_level 3 "- [constraint_user_constraint]" add_constraint_user_constraint!(m)
    @timelog log_level 3 "- [constraint_node_injection]" add_constraint_node_injection!(m)
    @timelog log_level 3 "- [constraint_nodal_balance]" add_constraint_nodal_balance!(m)
    @timelog log_level 3 "- [constraint_candidate_connection_flow_ub]" add_constraint_candidate_connection_flow_ub!(m)
    @timelog log_level 3 "- [constraint_candidate_connection_flow_lb]" add_constraint_candidate_connection_flow_lb!(m)
    @timelog log_level 3 "- [constraint_connection_intact_flow_ptdf]" add_constraint_connection_intact_flow_ptdf!(m)
    #@timelog log_level 3 "- [constraint_connection_intact_flow_ptdf_in_out]" add_constraint_connection_intact_flow_ptdf_in_out!(m)
    @timelog log_level 3 "- [constraint_connection_flow_intact_flow]" add_constraint_connection_flow_intact_flow!(m)
    @timelog log_level 3 "- [constraint_connection_flow_lodf]" add_constraint_connection_flow_lodf!(m)
    @timelog log_level 3 "- [constraint_connection_flow_capacity]" add_constraint_connection_flow_capacity!(m)
    @timelog log_level 3 "- [constraint_connection_intact_flow_capacity]" add_constraint_connection_intact_flow_capacity!(
        m,
    )
    @timelog log_level 3 "- [constraint_unit_flow_capacity]" add_constraint_unit_flow_capacity!(m)
    @timelog log_level 3 "- [constraint_connections_invested_available]" add_constraint_connections_invested_available!(
        m,
    )
    @timelog log_level 3 "- [constraint_connection_lifetime]" add_constraint_connection_lifetime!(m)
    @timelog log_level 3 "- [constraint_connections_invested_transition]" add_constraint_connections_invested_transition!(
        m,
    )
    @timelog log_level 3 "- [constraint_storages_invested_available]" add_constraint_storages_invested_available!(m)
    @timelog log_level 3 "- [constraint_storage_lifetime]" add_constraint_storage_lifetime!(m)
    @timelog log_level 3 "- [constraint_storages_invested_transition]" add_constraint_storages_invested_transition!(m)
    @timelog log_level 3 "- [constraint_operating_point_bounds]" add_constraint_operating_point_bounds!(m)
    @timelog log_level 3 "- [constraint_operating_point_sum]" add_constraint_operating_point_sum!(m)
    @timelog log_level 3 "- [constraint_fix_ratio_out_in_unit_flow]" add_constraint_fix_ratio_out_in_unit_flow!(m)
    @timelog log_level 3 "- [constraint_max_ratio_out_in_unit_flow]" add_constraint_max_ratio_out_in_unit_flow!(m)
    @timelog log_level 3 "- [constraint_min_ratio_out_in_unit_flow]" add_constraint_min_ratio_out_in_unit_flow!(m)
    @timelog log_level 3 "- [constraint_fix_ratio_out_out_unit_flow]" add_constraint_fix_ratio_out_out_unit_flow!(m)
    @timelog log_level 3 "- [constraint_max_ratio_out_out_unit_flow]" add_constraint_max_ratio_out_out_unit_flow!(m)
    @timelog log_level 3 "- [constraint_min_ratio_out_out_unit_flow]" add_constraint_min_ratio_out_out_unit_flow!(m)
    @timelog log_level 3 "- [constraint_fix_ratio_in_in_unit_flow]" add_constraint_fix_ratio_in_in_unit_flow!(m)
    @timelog log_level 3 "- [constraint_max_ratio_in_in_unit_flow]" add_constraint_max_ratio_in_in_unit_flow!(m)
    @timelog log_level 3 "- [constraint_min_ratio_in_in_unit_flow]" add_constraint_min_ratio_in_in_unit_flow!(m)
    @timelog log_level 3 "- [constraint_fix_ratio_in_out_unit_flow]" add_constraint_fix_ratio_in_out_unit_flow!(m)
    @timelog log_level 3 "- [constraint_max_ratio_in_out_unit_flow]" add_constraint_max_ratio_in_out_unit_flow!(m)
    @timelog log_level 3 "- [constraint_min_ratio_in_out_unit_flow]" add_constraint_min_ratio_in_out_unit_flow!(m)
    @timelog log_level 3 "- [constraint_ratio_out_in_connection_intact_flow]" add_constraint_ratio_out_in_connection_intact_flow!(
        m,
    )
    @timelog log_level 3 "- [constraint_fix_ratio_out_in_connection_flow]" add_constraint_fix_ratio_out_in_connection_flow!(
        m,
    )
    @timelog log_level 3 "- [constraint_max_ratio_out_in_connection_flow]" add_constraint_max_ratio_out_in_connection_flow!(
        m,
    )
    @timelog log_level 3 "- [constraint_min_ratio_out_in_connection_flow]" add_constraint_min_ratio_out_in_connection_flow!(
        m,
    )
    @timelog log_level 3 "- [constraint_node_state_capacity]" add_constraint_node_state_capacity!(m)
    @timelog log_level 3 "- [constraint_cyclic_node_state]" add_constraint_cyclic_node_state!(m)
    @timelog log_level 3 "- [constraint_max_cum_in_unit_flow_bound]" add_constraint_max_cum_in_unit_flow_bound!(m)
    @timelog log_level 3 "- [constraint_units_on]" add_constraint_units_on!(m)
    @timelog log_level 3 "- [constraint_units_available]" add_constraint_units_available!(m)
    @timelog log_level 3 "- [constraint_units_invested_available]" add_constraint_units_invested_available!(m)
    @timelog log_level 3 "- [constraint_unit_lifetime]" add_constraint_unit_lifetime!(m)
    @timelog log_level 3 "- [constraint_units_invested_transition]" add_constraint_units_invested_transition!(m)
    @timelog log_level 3 "- [constraint_minimum_operating_point]" add_constraint_minimum_operating_point!(m)
    @timelog log_level 3 "- [constraint_min_down_time]" add_constraint_min_down_time!(m)
    @timelog log_level 3 "- [constraint_min_up_time]" add_constraint_min_up_time!(m)
    @timelog log_level 3 "- [constraint_unit_state_transition]" add_constraint_unit_state_transition!(m)

    @timelog log_level 3 "- [constraint_unit_flow_capacity_w_ramp]" add_constraint_unit_flow_capacity_w_ramp!(m)
    @timelog log_level 3 "- [constraint_split_ramps]" add_constraint_split_ramps!(m)
    @timelog log_level 3 "- [constraint_ramp_up]" add_constraint_ramp_up!(m)
    @timelog log_level 3 "- [constraint_max_start_up_ramp]" add_constraint_max_start_up_ramp!(m)
    @timelog log_level 3 "- [constraint_min_start_up_ramp]" add_constraint_min_start_up_ramp!(m)
    @timelog log_level 3 "- [constraint_max_nonspin_ramp_up]" add_constraint_max_nonspin_ramp_up!(m)
    @timelog log_level 3 "- [constraint_min_nonspin_ramp_up]" add_constraint_min_nonspin_ramp_up!(m)
    @timelog log_level 3 "- [constraint_ramp_down]" add_constraint_ramp_down!(m)
    @timelog log_level 3 "- [constraint_max_shut_down_ramp]" add_constraint_max_shut_down_ramp!(m)
    @timelog log_level 3 "- [constraint_min_shut_down_ramp]" add_constraint_min_shut_down_ramp!(m)
    @timelog log_level 3 "- [constraint_max_nonspin_ramp_down]" add_constraint_max_nonspin_ramp_down!(m)
    @timelog log_level 3 "- [constraint_min_nonspin_ramp_down]" add_constraint_min_nonspin_ramp_down!(m)
    @timelog log_level 3 "- [constraint_res_minimum_node_state]" add_constraint_res_minimum_node_state!(m)

    @timelog log_level 3 "- [constraint_fix_node_pressure_point]" add_constraint_fix_node_pressure_point!(m)
    @timelog log_level 3 "- [constraint_connection_unitary_gas_flow]" add_constraint_connection_unitary_gas_flow!(m)
    @timelog log_level 3 "- [constraint_compression_ratio]" add_constraint_compression_ratio!(m)
    @timelog log_level 3 "- [constraint_storage_line_pack]" add_constraint_storage_line_pack!(m)
    @timelog log_level 3 "- [constraint_connection_flow_gas_capacity]" add_constraint_connection_flow_gas_capacity!(m)
    @timelog log_level 3 "- [constraint_max_node_pressure]" add_constraint_max_node_pressure!(m)
    @timelog log_level 3 "- [constraint_min_node_pressure]" add_constraint_min_node_pressure!(m)
    @timelog log_level 3 "- [constraint_node_voltage_angle]" add_constraint_node_voltage_angle!(m)
    @timelog log_level 3 "- [constraint_max_node_voltage_angle]" add_constraint_max_node_voltage_angle!(m)
    @timelog log_level 3 "- [constraint_min_node_voltage_angle]" add_constraint_min_node_voltage_angle!(m)

    @timelog log_level 3 "- [constraint_user]" add_constraints(m)

    # Name constraints
    for (con_key, cons) in m.ext[:constraints]
        for (inds, con) in cons
            set_name(con, string(con_key, inds))
        end
    end
end

function init_outputs!(m::Model)
    for r in model__report(model=m.ext[:instance])
        for o in report__output(report=r)
            get!(m.ext[:outputs], o.name, Dict{NamedTuple,Dict}())
        end
    end
end

function duals_calculation_needed(m::Model)
    any(startswith(lowercase(name), r"bound_|constraint_") for name in String.(keys(m.ext[:outputs])))
end

"""
Initialize the given model for SpineOpt: add variables, fix the necessary variables, add constraints and set objective.
"""
function init_model!(m; add_user_variables=m -> nothing, add_constraints=m -> nothing, log_level=3)
    @timelog log_level 2 "Adding variables...\n" add_variables!(
        m;
        add_user_variables=add_user_variables,
        log_level=log_level,
    )
    @timelog log_level 2 "Fixing variable values..." fix_variables!(m)
    @timelog log_level 2 "Adding constraints...\n" add_constraints!(
        m;
        add_constraints=add_constraints,
        log_level=log_level,
    )
    @timelog log_level 2 "Setting objective..." set_objective!(m)
end

"""
Optimize the given model. If an optimal solution is found, return `true`, otherwise return `false`.
"""
function optimize_model!(m::Model; log_level=3, calculate_duals=false, use_direct_model=false, mip_solver, lp_solver)
    write_mps_file(model=m.ext[:instance]) == :write_mps_always && write_to_file(m, "model_diagnostics.mps")
    # NOTE: The above results in a lot of Warning: Variable connection_flow[...] is mentioned in BOUNDS,
    # but is not mentioned in the COLUMNS section. We are ignoring it.
    @timelog log_level 0 "Optimizing model $(m.ext[:instance])..." optimize!(m)
    if termination_status(m) == MOI.OPTIMAL || termination_status(m) == MOI.TIME_LIMIT
        if calculate_duals
            @timelog log_level 0 "Fixing integer values for final LP to obtain duals..." relax_integer_vars(m)
            if lp_solver != mip_solver
                @timelog log_level 0 "Switching to LP solver $(lp_solver)..." set_optimizer(m, lp_solver)
            end
            @timelog log_level 0 "Optimizing final LP of $(m.ext[:instance]) to obtain duals..." optimize!(m)
        end
        true
    else
        @log log_level 0 "Unable to find solution (reason: $(termination_status(m)))"
        write_mps_file(model=m.ext[:instance]) == :write_mps_on_no_solve && write_to_file(m, "model_diagnostics.mps")
        false
    end
end

"""
The value of a JuMP variable, rounded if necessary.
"""
_variable_value(v::VariableRef) = (is_integer(v) || is_binary(v)) ? round(Int, JuMP.value(v)) : JuMP.value(v)

"""
Save the value of a variable in a model.
"""
function _save_variable_value!(m::Model, name::Symbol, indices::Function)
    var = m.ext[:variables][name]
    m.ext[:values][name] = Dict(
        ind => _variable_value(var[ind])
        for ind in indices(m; t=vcat(history_time_slice(m), time_slice(m))) # if end_(ind.t) <= end_(current_window(m))
    )
end

"""
Save the value of all variables in a model.
"""
function save_variable_values!(m::Model)
    for (name, definition) in m.ext[:variables_definition]
        _save_variable_value!(m, name, definition[:indices])
    end
end

_value(v::GenericAffExpr) = JuMP.value(v)
_value(v) = v

"""
Save the value of the objective terms in a model.
"""
function save_objective_values!(m::Model)
    ind = (model=m.ext[:instance], t=current_window(m))
    for name in [objective_terms(m); :total_costs]
        func = eval(name)
        m.ext[:values][name] = Dict(ind => _value(realize(func(m, end_(ind.t)))))
    end
end

function _save_output!(m, by_entity, value)
    for (k, v) in value
        end_(k.t) <= model_start(model=m.ext[:instance]) && continue
        entity = _drop_key(k, :t)
        by_analysis_time = get!(by_entity, entity, Dict{DateTime,Any}())
        by_time_stamp = get!(by_analysis_time, start(current_window(m)), Dict{DateTime,Any}())
        push!(by_time_stamp, start(k.t) => v)
    end
end

function _save_input!(m, by_entity, param)
    for entity in indices_as_tuples(param)
        for (scen, t) in stochastic_time_indices(m)
            entity = (; entity..., stochastic_scenario=scen)
            by_analysis_time = get!(by_entity, entity, Dict{DateTime,Any}())
            by_time_stamp = get!(by_analysis_time, start(current_window(m)), Dict{DateTime,Any}())
            val = param(; entity..., t=t, _strict=false)
            val === nothing && continue
            push!(by_time_stamp, start(t) => val)
        end
    end
end

"""
Save the outputs of a model into a dictionary.
"""
function save_outputs!(m)
    for r in model__report(model=m.ext[:instance]), o in report__output(report=r)
        name = o.name
        by_entity = get!(m.ext[:outputs], name, Dict{NamedTuple,Dict}())
        value = get(m.ext[:values], name, nothing)
        if value !== nothing
            _save_output!(m, by_entity, value)
            continue
        end
        param = parameter(name, @__MODULE__)
        if param !== nothing
            _save_input!(m, by_entity, param)
            continue
        end
<<<<<<< HEAD
        @warn "can't find any values for '$(name)'"
=======
        copy_existing = copy(existing)
        for (k,v) in existing
            copy_existing[k] = Dict()
            for t_out in output_time_slice(m, temporal_block = o)
                t_e_s = filter(x -> x >= SpineOpt.start(t_out) && x < SpineOpt.end_(t_out),keys(v))
                if !isempty(t_e_s)
                    copy_existing[k][SpineOpt.start(t_out)] = SpineOpt.SpineInterface.mean(collect(v[t] for t in t_e_s))
                end
            end
            if !isempty(copy_existing[k])
                    existing[k] = copy_existing[k]
            end
        end
>>>>>>> b06f56b6
    end
end

"""
Save a model results: first postprocess results, then save variables and objective values, and finally save outputs
"""
function save_model_results!(outputs, m)
    postprocess_results!(m)
    save_variable_values!(m)
    save_objective_values!(m)
    save_marginal_values!(m)
    save_bound_marginal_values!(m)
    save_outputs!(m)
end

"""
Update the given model for the next window in the rolling horizon: update variables, fix the necessary variables,
update constraints and update objective.
"""
function update_model!(m; update_constraints=m -> nothing, log_level=3)
    @timelog log_level 2 "Updating variables..." update_variables!(m)
    @timelog log_level 2 "Setting integers and binaries..." unrelax_integer_vars(m)
    @timelog log_level 2 "Fixing variable values..." fix_variables!(m)
    @timelog log_level 2 "Updating constraints..." update_varying_constraints!(m)
    @timelog log_level 2 "Updating user constraints..." update_constraints(m)
    @timelog log_level 2 "Updating objective..." update_varying_objective!(m)
end

function _output_parameter_value(by_entity, overwrite_results_on_rolling)
    if overwrite_results_on_rolling
        Dict(
            entity => TimeSeries(
                [ts for by_time_stamp in values(by_analysis_time) for ts in keys(by_time_stamp)],
                [val for by_time_stamp in values(by_analysis_time) for val in values(by_time_stamp)],
                false,
                false
            )
            for (entity, by_analysis_time) in by_entity
        )
    else
        Dict(
            entity => Map(
                collect(keys(by_analysis_time)),
                [
                    TimeSeries(collect(keys(by_time_stamp)), collect(values(by_time_stamp)), false, false)
                    for by_time_stamp in values(by_analysis_time)
                ]
            )
            for (entity, by_analysis_time) in by_entity
        )
    end
end

"""
Write report from given outputs into the db.
"""
function write_report(model, default_url)
    reports = Dict()
    outputs = Dict()
    for rpt in model__report(model=model.ext[:instance])
        for out in report__output(report=rpt)
            by_entity = get!(model.ext[:outputs], out.name, nothing)
            by_entity === nothing && continue
            output_url = output_db_url(report=rpt, _strict=false)
            url = output_url !== nothing ? output_url : default_url
            url_reports = get!(reports, url, Dict())
            output_params = get!(url_reports, rpt.name, Dict{Symbol,Dict{NamedTuple,Any}}())
            parameter_name = out.name in objective_terms(model) ? Symbol("objective_", out.name) : out.name
            overwrite = overwrite_results_on_rolling(report=rpt, output=out)
            output_params[parameter_name] = _output_parameter_value(by_entity, overwrite)
        end
    end
    for (url, url_reports) in reports
        for (rpt_name, output_params) in url_reports
            write_parameters(output_params, url; report=string(rpt_name))
        end
    end
end

function relax_integer_vars(m::Model)
    save_integer_values!(m)
    for name in m.ext[:integer_variables]
        def = m.ext[:variables_definition][name]
        bin = def[:bin]
        int = def[:int]
        indices = def[:indices]
        var = m.ext[:variables][name]
        for ind in indices(m; t=vcat(history_time_slice(m), time_slice(m)))
<<<<<<< HEAD
            fix(var[ind], m.ext[:values][name][ind]; force=true)
            (bin != nothing && bin(ind)) && unset_binary(var[ind])
            (int != nothing && int(ind)) && unset_integer(var[ind])
=======
            #if end_(ind.t) <= end_(current_window(m))
                fix(var[ind], m.ext[:values][name][ind]; force=true)
                (bin != nothing && bin(ind)) && unset_binary(var[ind])
                (int != nothing && int(ind)) && unset_integer(var[ind])
            #end
>>>>>>> b06f56b6
        end
    end
end

function unrelax_integer_vars(m::Model)
    for name in m.ext[:integer_variables]
        def = m.ext[:variables_definition][name]
        lb = def[:lb]
        ub = def[:ub]
        bin = def[:bin]
        int = def[:int]
        indices = def[:indices]
        var = m.ext[:variables][name]
        for ind in indices(m; t=vcat(history_time_slice(m), time_slice(m)))
            is_fixed(var[ind]) && unfix(var[ind])
            # `unfix` frees the variable entirely, also bounds
            lb != nothing && set_lower_bound(var[ind], lb(ind))
            ub != nothing && set_upper_bound(var[ind], ub(ind))
            (bin != nothing && bin(ind)) && set_binary(var[ind])
            (int != nothing && int(ind)) && set_integer(var[ind])
        end
    end
end

"""
Save the value of all binary and integer variables so they can be fixed to obtain a dual solution
"""
function save_integer_values!(m::Model)
    for name in m.ext[:integer_variables]
        _save_variable_value!(m, name, m.ext[:variables_definition][name][:indices])
    end
end

function save_marginal_values!(m::Model)
    for (constraint_name, con) in m.ext[:constraints]
        output_name = Symbol(string("constraint_", constraint_name))
        if haskey(m.ext[:outputs], output_name)
            _save_marginal_value!(m, constraint_name, output_name)
        end
    end
end

function _save_marginal_value!(m::Model, constraint_name::Symbol, output_name::Symbol)
    con = m.ext[:constraints][constraint_name]
    inds = keys(con)
    m.ext[:values][output_name] = Dict(
        ind => JuMP.dual(con[ind]) for ind in inds if end_(ind.t) <= end_(current_window(m))
    )
end

function save_bound_marginal_values!(m::Model)
    for (variable_name, con) in m.ext[:variables]
        output_name = Symbol(string("bound_", variable_name))
        if haskey(m.ext[:outputs], output_name)
            _save_bound_marginal_value!(m, variable_name, output_name)
        end
    end
end

function _save_bound_marginal_value!(m::Model, variable_name::Symbol, output_name::Symbol)
    var = m.ext[:variables][variable_name]
    indices = m.ext[:variables_definition][variable_name][:indices]
    m.ext[:values][output_name] = Dict(
        ind => JuMP.reduced_cost(var[ind])
        for ind in indices(m; t=vcat(history_time_slice(m), time_slice(m))) if end_(ind.t) <= end_(current_window(m))
    )
end<|MERGE_RESOLUTION|>--- conflicted
+++ resolved
@@ -30,7 +30,7 @@
 )
     mip_solver = _default_mip_solver(mip_solver)
     lp_solver = _default_lp_solver(lp_solver)
-
+    
     outputs = Dict()
 
     m = create_model(mip_solver, use_direct_model, :spineopt_operations)
@@ -340,7 +340,7 @@
         if calculate_duals
             @timelog log_level 0 "Fixing integer values for final LP to obtain duals..." relax_integer_vars(m)
             if lp_solver != mip_solver
-                @timelog log_level 0 "Switching to LP solver $(lp_solver)..." set_optimizer(m, lp_solver)
+                @timelog log_level 0 "Switching to LP solver $(lp_solver)..." set_optimizer(m, lp_solver)                
             end
             @timelog log_level 0 "Optimizing final LP of $(m.ext[:instance]) to obtain duals..." optimize!(m)
         end
@@ -431,11 +431,9 @@
             _save_input!(m, by_entity, param)
             continue
         end
-<<<<<<< HEAD
         @warn "can't find any values for '$(name)'"
-=======
-        copy_existing = copy(existing)
-        for (k,v) in existing
+        copy_existing = copy(by_entity)
+        for (k,v) in by_entity
             copy_existing[k] = Dict()
             for t_out in output_time_slice(m, temporal_block = o)
                 t_e_s = filter(x -> x >= SpineOpt.start(t_out) && x < SpineOpt.end_(t_out),keys(v))
@@ -444,10 +442,9 @@
                 end
             end
             if !isempty(copy_existing[k])
-                    existing[k] = copy_existing[k]
+                    by_entity[k] = copy_existing[k]
             end
         end
->>>>>>> b06f56b6
     end
 end
 
@@ -528,7 +525,7 @@
 end
 
 function relax_integer_vars(m::Model)
-    save_integer_values!(m)
+    save_integer_values!(m) 
     for name in m.ext[:integer_variables]
         def = m.ext[:variables_definition][name]
         bin = def[:bin]
@@ -536,17 +533,9 @@
         indices = def[:indices]
         var = m.ext[:variables][name]
         for ind in indices(m; t=vcat(history_time_slice(m), time_slice(m)))
-<<<<<<< HEAD
             fix(var[ind], m.ext[:values][name][ind]; force=true)
             (bin != nothing && bin(ind)) && unset_binary(var[ind])
             (int != nothing && int(ind)) && unset_integer(var[ind])
-=======
-            #if end_(ind.t) <= end_(current_window(m))
-                fix(var[ind], m.ext[:values][name][ind]; force=true)
-                (bin != nothing && bin(ind)) && unset_binary(var[ind])
-                (int != nothing && int(ind)) && unset_integer(var[ind])
-            #end
->>>>>>> b06f56b6
         end
     end
 end
