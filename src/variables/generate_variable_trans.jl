--- conflicted
+++ resolved
@@ -26,12 +26,8 @@
 `trans` represents the (average) instantaneous flow of a 'commodity' between a 'node' and a 'connection' within a certain 'time_slice'
 in a certain 'direction'. The direction is relative to the connection.
 """
-<<<<<<< HEAD
+# @ Maren: I removed this line from the documentation: For each `connection` between to `nodes`, two `trans` variables exist. This is now determined by the user itself by specifying the right commodity__node__unit__direction__temporal_block relationships, right?
 function generate_variable_trans(m::Model, timeslicemap)
-=======
-# @ Maren: I removed this line from the documentation: For each `connection` between to `nodes`, two `trans` variables exist. This is now determined by the user itself by specifying the right commodity__node__unit__direction__temporal_block relationships, right?
-function generate_variable_trans(m::Model, timesliceblocks)
->>>>>>> a6e917f4
     @butcher Dict{Tuple, JuMP.VariableRef}(
         (c, n, conn, d, t) => @variable(
             m, base_name="trans[$c, $n, $conn, $d, $t]", lower_bound=0
