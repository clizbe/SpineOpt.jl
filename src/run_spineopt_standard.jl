#############################################################################
# Copyright (C) 2017 - 2023  Spine Project
#
# This file is part of SpineOpt.
#
# SpineOpt is free software: you can redistribute it and/or modify
# it under the terms of the GNU Lesser General Public License as published by
# the Free Software Foundation, either version 3 of the License, or
# (at your option) any later version.
#
# SpineOpt is distributed in the hope that it will be useful,
# but WITHOUT ANY WARRANTY; without even the implied warranty of
# MERCHANTABILITY or FITNESS FOR A PARTICULAR PURPOSE. See the
# GNU Lesser General Public License for more details.
#
# You should have received a copy of the GNU Lesser General Public License
# along with this program.  If not, see <http://www.gnu.org/licenses/>.
#############################################################################

function rerun_spineopt_standard!(
    m::Model,
    url_out::Union{String,Nothing};
    add_user_variables=m -> nothing,
    add_constraints=m -> nothing,
    alternative_objective=m -> nothing,
    log_level=3,
    optimize=true,
    update_names=false,
    alternative="",
    write_as_roll=0,
    resume_file_path=nothing
)
    @timelog log_level 2 "Creating temporal structure..." generate_temporal_structure!(m)
    @timelog log_level 2 "Creating stochastic structure..." generate_stochastic_structure!(m)
    roll_count = m.ext[:spineopt].temporal_structure[:window_count] - 1
    roll_temporal_structure!(m, 1:roll_count)
    init_model!(
        m;
        add_user_variables=add_user_variables,
        add_constraints=add_constraints,
        alternative_objective=alternative_objective,
        log_level=log_level,
    )
    @timelog log_level 2 "Bringing model to the first window..." begin
        roll_temporal_structure!(m, 1:roll_count; rev=true)
        _update_variable_names!(m)
        _update_constraint_names!(m)
    end
    try
        run_spineopt_kernel!(
            m,
            url_out;
            log_level=log_level,
            optimize=optimize,
            update_names=update_names,
            alternative=alternative,
            write_as_roll=write_as_roll,
            resume_file_path=resume_file_path,
        )
    catch err
        showerror(stdout, err, catch_backtrace())
        m
    finally
        if write_as_roll > 0
            write_report_from_intermediate_results(m, url_out; alternative=alternative, log_level=log_level)
        end
    end
end

"""
Initialize the given model for SpineOpt: add variables, fix the necessary variables, add constraints and set objective.
"""
function init_model!(
    m; add_user_variables=m -> nothing, add_constraints=m -> nothing, alternative_objective=m -> nothing, log_level=3
)
    @timelog log_level 2 "Adding variables...\n" _add_variables!(
        m; add_user_variables=add_user_variables, log_level=log_level
    )
    @timelog log_level 2 "Adding constraints...\n" _add_constraints!(
        m; add_constraints=add_constraints, log_level=log_level
    )
    @timelog log_level 2 "Setting objective..." _set_objective!(m; alternative_objective=alternative_objective)
    _init_outputs!(m)
end

"""
Add SpineOpt variables to the given model.
"""
function _add_variables!(m; add_user_variables=m -> nothing, log_level=3)
    for add_variable! in (
            add_variable_units_available!,
            add_variable_units_on!,
            add_variable_units_started_up!,
            add_variable_units_shut_down!,
            add_variable_unit_flow!,
            add_variable_unit_flow_op!,
            add_variable_unit_flow_op_active!,
            add_variable_connection_flow!,
            add_variable_connection_intact_flow!,
            add_variable_connections_invested!,
            add_variable_connections_invested_available!,
            add_variable_connections_decommissioned!,
            add_variable_storages_invested!,
            add_variable_storages_invested_available!,
            add_variable_storages_decommissioned!,
            add_variable_node_state!,
            add_variable_node_slack_pos!,
            add_variable_node_slack_neg!,
            add_variable_node_injection!,
            add_variable_units_invested!,
            add_variable_units_invested_available!,
            add_variable_units_mothballed!,
            add_variable_ramp_up_unit_flow!,
            add_variable_start_up_unit_flow!,
            add_variable_nonspin_units_started_up!,
            add_variable_nonspin_ramp_up_unit_flow!,
            add_variable_ramp_down_unit_flow!,
            add_variable_shut_down_unit_flow!,
            add_variable_nonspin_units_shut_down!,
            add_variable_nonspin_ramp_down_unit_flow!,
            add_variable_node_pressure!,
            add_variable_node_voltage_angle!,
            add_variable_binary_gas_connection_flow!,
        )
        name = name_from_fn(add_variable!)
        @timelog log_level 3 "- [$name]" add_variable!(m)
    end
    @timelog log_level 3 "- [user_defined]" add_user_variables(m)
end

"""
Add SpineOpt constraints to the given model.
"""
function _add_constraints!(m; add_constraints=m -> nothing, log_level=3)
    for add_constraint! in (
            add_constraint_unit_pw_heat_rate!,
            add_constraint_user_constraint!,
            add_constraint_node_injection!,
            add_constraint_nodal_balance!,
            add_constraint_candidate_connection_flow_ub!,
            add_constraint_candidate_connection_flow_lb!,
            add_constraint_connection_intact_flow_ptdf!,
            add_constraint_connection_flow_intact_flow!,
            add_constraint_connection_flow_lodf!,
            add_constraint_connection_flow_capacity!,
            add_constraint_connection_intact_flow_capacity!,
            add_constraint_unit_flow_capacity!,
            add_constraint_connections_invested_available!,
            add_constraint_connection_lifetime!,
            add_constraint_connections_invested_transition!,
            add_constraint_storages_invested_available!,
            add_constraint_storage_lifetime!,
            add_constraint_storages_invested_transition!,
            add_constraint_operating_point_bounds!,
            add_constraint_operating_point_rank!,
            add_constraint_unit_flow_op_bounds!,
            add_constraint_unit_flow_op_rank!,
            add_constraint_unit_flow_op_sum!,
            add_constraint_fix_ratio_out_in_unit_flow!,
            add_constraint_max_ratio_out_in_unit_flow!,
            add_constraint_min_ratio_out_in_unit_flow!,
            add_constraint_fix_ratio_out_out_unit_flow!,
            add_constraint_max_ratio_out_out_unit_flow!,
            add_constraint_min_ratio_out_out_unit_flow!,
            add_constraint_fix_ratio_in_in_unit_flow!,
            add_constraint_max_ratio_in_in_unit_flow!,
            add_constraint_min_ratio_in_in_unit_flow!,
            add_constraint_fix_ratio_in_out_unit_flow!,
            add_constraint_max_ratio_in_out_unit_flow!,
            add_constraint_min_ratio_in_out_unit_flow!,
            add_constraint_ratio_out_in_connection_intact_flow!,
            add_constraint_fix_ratio_out_in_connection_flow!,
            add_constraint_max_ratio_out_in_connection_flow!,
            add_constraint_min_ratio_out_in_connection_flow!,
            add_constraint_node_state_capacity!,
            add_constraint_cyclic_node_state!,
            add_constraint_max_total_cumulated_unit_flow_from_node!,
            add_constraint_min_total_cumulated_unit_flow_from_node!,
            add_constraint_max_total_cumulated_unit_flow_to_node!,
            add_constraint_min_total_cumulated_unit_flow_to_node!,
            add_constraint_units_on!,
            add_constraint_units_available!,
            add_constraint_units_invested_available!,
            add_constraint_unit_lifetime!,
            add_constraint_units_invested_transition!,
            add_constraint_minimum_operating_point!,
            add_constraint_min_down_time!,
            add_constraint_min_up_time!,
            add_constraint_unit_state_transition!,
            add_constraint_split_ramps!,
            add_constraint_ramp_up!,
            add_constraint_max_start_up_ramp!,
            add_constraint_min_start_up_ramp!,
            add_constraint_max_nonspin_ramp_up!,
            add_constraint_min_nonspin_ramp_up!,
            add_constraint_ramp_down!,
            add_constraint_max_shut_down_ramp!,
            add_constraint_min_shut_down_ramp!,
            add_constraint_max_nonspin_ramp_down!,
            add_constraint_min_nonspin_ramp_down!,
            add_constraint_res_minimum_node_state!,
            add_constraint_fix_node_pressure_point!,
            add_constraint_connection_unitary_gas_flow!,
            add_constraint_compression_ratio!,
            add_constraint_storage_line_pack!,
            add_constraint_connection_flow_gas_capacity!,
            add_constraint_max_node_pressure!,
            add_constraint_min_node_pressure!,
            add_constraint_node_voltage_angle!,
            add_constraint_max_node_voltage_angle!,
            add_constraint_min_node_voltage_angle!,
            add_constraint_investment_group_equal_investments!,
            add_constraint_investment_group_minimum_entities_invested_available!,
            add_constraint_investment_group_maximum_entities_invested_available!,
            add_constraint_investment_group_minimum_capacity_invested_available!,
            add_constraint_investment_group_maximum_capacity_invested_available!,
        )
        name = name_from_fn(add_constraint!)
        @timelog log_level 3 "- [$name]" add_constraint!(m)
    end
    @timelog log_level 3 "- [user_defined]" add_constraints(m)
    _update_constraint_names!(m)
end

function _set_objective!(m::Model; alternative_objective=m -> nothing)
    alt_obj = alternative_objective(m)
    if alt_obj == nothing
        _create_objective_terms!(m)
        total_discounted_costs = sum(
            in_window + beyond_window for (in_window, beyond_window) in values(m.ext[:spineopt].objective_terms)
        )
        if !iszero(total_discounted_costs)
            @objective(m, Min, total_discounted_costs)
        else
            @warn "no objective terms defined"
        end
    else
        alt_obj
    end
end

function _create_objective_terms!(m)
    window_end = end_(current_window(m))
    window_very_end = end_(last(time_slice(m)))
    beyond_window = collect(to_time_slice(m; t=TimeSlice(window_end, window_very_end)))
    in_window = collect(to_time_slice(m; t=current_window(m)))
    filter!(t -> !(t in beyond_window), in_window)
    for term in objective_terms(m; operations=true, investments=master_problem_model(m) === nothing)
        func = eval(term)
        m.ext[:spineopt].objective_terms[term] = (func(m, in_window), func(m, beyond_window))
    end
end

function _init_outputs!(m::Model)
    for out in keys(m.ext[:spineopt].reports_by_output)
        get!(m.ext[:spineopt].outputs, out.name, Dict{NamedTuple,Dict}())
    end
end

function run_spineopt_kernel!(
    m,
    url_out;
    log_level=3,
    optimize=true,
    update_names=false,
    alternative="",
    write_as_roll=0,
    resume_file_path=nothing,
)
    k = _resume_run!(m, resume_file_path, log_level, update_names)
    k === nothing && return m
    calculate_duals = any(
        startswith(name, r"bound_|constraint_") for name in lowercase.(string.(keys(m.ext[:spineopt].outputs)))
    )
    while optimize
        @log log_level 1 "\nWindow $k: $(current_window(m))"
        optimize_model!(m; log_level=log_level, calculate_duals=calculate_duals) || break
        if write_as_roll > 0 && k % write_as_roll == 0
            _write_intermediate_results(m)                
            _dump_resume_data(m, k, resume_file_path)
            _clear_results!(m)
        end
        if @timelog log_level 2 "Rolling temporal structure...\n" !roll_temporal_structure!(m, k)
            @timelog log_level 2 " ... Rolling complete\n" break
        end
        update_model!(m; log_level=log_level, update_names=update_names)
        k += 1
    end
    if write_as_roll > 0
        _write_intermediate_results(m)
    else
        write_report(m, url_out; alternative=alternative, log_level=log_level)
    end
    m
end

_resume_run!(m, ::Nothing, log_level, update_names) = 1
function _resume_run!(m, resume_file_path, log_level, update_names)
    !isfile(resume_file_path) && return 1
    try
        resume_data = JSON.parsefile(resume_file_path)
        k, values = resume_data["window"], resume_data["values"]
        @log log_level 1 "Using data from $resume_file_path to skip through windows 1 to $k..."
        roll_temporal_structure!(m, 1:(k - 1))
        _load_variable_values!(m, values)
        if !roll_temporal_structure!(m, k)
            @log log_level 1 "Nothing to resume - window $k was the last one"
            nothing
        else
            update_model!(m; log_level=log_level, update_names=update_names)
            k + 1
        end
    catch err
        @log log_level 1 "Couldn't resume run from $resume_file_path - $err"
        1
    end
end

function _load_variable_values!(m::Model, values)
    for (name, definition) in m.ext[:spineopt].variables_definition
        _load_variable_value!(m, name, definition[:indices], values)
    end
    m.ext[:spineopt].has_results[] = true
end

function _load_variable_value!(m::Model, name::Symbol, indices::Function, values)
    m.ext[:spineopt].values[name] = Dict(
        ind => values[string(name)][string(ind)]
        for ind in indices(m; t=vcat(history_time_slice(m), time_slice(m)), temporal_block=anything)
    )
end

"""
Optimize the given model.
If an optimal solution is found, save results and return `true`, otherwise return `false`.
"""
function optimize_model!(m::Model; log_level=3, calculate_duals=false, iterations=nothing)
    write_mps_file(model=m.ext[:spineopt].instance) == :write_mps_always && write_to_file(m, "model_diagnostics.mps")
    # NOTE: The above results in a lot of Warning: Variable connection_flow[...] is mentioned in BOUNDS,
    # but is not mentioned in the COLUMNS section.
    @timelog log_level 0 "Optimizing model $(m.ext[:spineopt].instance)..." optimize!(m)
    termination_st = termination_status(m)
    if termination_st in (MOI.OPTIMAL, MOI.TIME_LIMIT)
        if result_count(m) > 0
            solution_type = termination_st == MOI.OPTIMAL ? "Optimal" : "Feasible"
            @log log_level 1 "$solution_type solution found, objective function value: $(objective_value(m))"
            m.ext[:spineopt].has_results[] = true
            @timelog log_level 2 "Saving $(m.ext[:spineopt].instance) results..." _save_model_results!(
                m; iterations=iterations
            )
            calculate_duals && _calculate_duals(m; log_level=log_level)
            @timelog log_level 2 "Postprocessing results..." postprocess_results!(m)
            @timelog log_level 2 "Saving outputs..." _save_outputs!(m; iterations=iterations)
        else
            m.ext[:spineopt].has_results[] = false
            @warn "no solution available for window $(current_window(m)) - moving on..."
        end
        true
    elseif termination_st == MOI.INFEASIBLE
        printstyled(
            "model is infeasible - if conflicting constraints can be identified, they will be reported below\n";
            bold=true
        )
        try
            _compute_and_print_conflict!(m)
        catch err
            @info err.msg
        end
        false
    else
        @log log_level 0 "Unable to find solution (reason: $(termination_status(m)))"
        write_mps_file(model=m.ext[:spineopt].instance) == :write_mps_on_no_solve && write_to_file(
            m, "model_diagnostics.mps"
        )
        false
    end
end

"""
Save a model results: first postprocess results, then save variables and objective values, and finally save outputs
"""
function _save_model_results!(m; iterations=nothing)
    _save_variable_values!(m)
    _save_constraint_values!(m)
    _save_objective_values!(m)
end

"""
Save the value of all variables in a model.
"""
function _save_variable_values!(m::Model)
    for (name, var) in m.ext[:spineopt].variables
        m.ext[:spineopt].values[name] = Dict(ind => _variable_value(v) for (ind, v) in var)
    end
end

"""
Save the value of all constraints if the user wants to report it.
"""
function _save_constraint_values!(m::Model)
    for (name, con) in m.ext[:spineopt].constraints
        name = Symbol(:value_constraint_, name)
        name in keys(m.ext[:spineopt].outputs) || continue
        m.ext[:spineopt].values[name] = Dict(ind => JuMP.value(c) for (ind, c) in con)
    end
end

"""
The value of a JuMP variable, rounded if necessary.
"""
_variable_value(v::VariableRef) = (is_integer(v) || is_binary(v)) ? round(Int, JuMP.value(v)) : JuMP.value(v)
_variable_value(x::Call) = realize(x)

"""
Save the value of the objective terms in a model.
"""
function _save_objective_values!(m::Model)
    ind = (model=m.ext[:spineopt].instance, t=current_window(m))
    total_costs = total_costs_tail = 0
    for (term, (in_window, beyond_window)) in m.ext[:spineopt].objective_terms
        cost, cost_tail = JuMP.value(realize(in_window)), JuMP.value(realize(beyond_window))
        total_costs += cost
        total_costs_tail += cost_tail
        m.ext[:spineopt].values[term] = Dict(ind => cost)
    end
    m.ext[:spineopt].values[:total_costs] = Dict(ind => total_costs)
    m.ext[:spineopt].values[:total_costs_tail] = Dict(ind => total_costs_tail)
    nothing
end

function _calculate_duals(m; log_level=3)
    if has_duals(m)
        _save_marginal_values!(m)
        _save_bound_marginal_values!(m)
    elseif master_problem_model(m) === nothing
        @log log_level 1 "Obtaining duals for $(m.ext[:spineopt].instance)..."
        _calculate_duals_cplex(m; log_level=log_level) && return
        _calculate_duals_fallback(m; log_level=log_level)
    else
        @log log_level 1 "Obtaining duals for $(m.ext[:spineopt].instance) to generate Benders cuts..."
        _calculate_duals_fallback(m; log_level=log_level, for_benders=true)
    end
end

function _calculate_duals_cplex(m; log_level=3)
    CPLEX = Base.invokelatest(get_module, :CPLEX)
    CPLEX === nothing && return false
    model_backend = backend(m)
    cplex_model = JuMP.mode(m) == JuMP.DIRECT ? model_backend : model_backend.optimizer.model
    cplex_model isa CPLEX.Optimizer || return false
    prob_type = CPLEX.CPXgetprobtype(cplex_model.env, cplex_model.lp)
    @assert prob_type == CPLEX.CPXPROB_MILP
    CPLEX.CPXchgprobtype(cplex_model.env, cplex_model.lp, CPLEX.CPXPROB_FIXEDMILP)
    @timelog log_level 1 "Optimizing LP..." ret = CPLEX.CPXlpopt(cplex_model.env, cplex_model.lp)
    if ret == 0
        try
            _save_marginal_values!(m)
            _save_bound_marginal_values!(m, v -> _reduced_cost_cplex(v, cplex_model, CPLEX))
        catch err
            @error err
            CPLEX.CPXchgprobtype(cplex_model.env, cplex_model.lp, prob_type)
            return false
        end
    end
    CPLEX.CPXchgprobtype(cplex_model.env, cplex_model.lp, prob_type)
    ret == 0
end

function _reduced_cost_cplex(v::VariableRef, cplex_model, CPLEX)
    m = owner_model(v)
    sign = objective_sense(m) == MIN_SENSE ? 1.0 : -1.0
    col = Cint(CPLEX.column(cplex_model, index(v)) - 1)
    p = Ref{Cdouble}()
    CPLEX.CPXgetdj(cplex_model.env, cplex_model.lp, p, col, col)
    rc = p[]
    sign * rc
end

function _calculate_duals_fallback(m; log_level=3, for_benders=false)
    @timelog log_level 1 "Copying model" (m_dual_lp, ref_map) = copy_model(m)
    lp_solver = m.ext[:spineopt].lp_solver
    @timelog log_level 1 "Setting LP solver $(lp_solver)..." set_optimizer(m_dual_lp, lp_solver)
    if for_benders
        @timelog log_level 1 "Relaxing discrete variables..." _relax_discrete_vars!(m, ref_map)
    else
        @timelog log_level 1 "Fixing discrete variables..." _relax_discrete_vars!(m, ref_map; and_fix=true)
    end
    dual_fallback(con) = DualPromise(ref_map[con])
    reduced_cost_fallback(var) = ReducedCostPromise(ref_map[var])
    _save_marginal_values!(m, dual_fallback)
    _save_bound_marginal_values!(m, reduced_cost_fallback)
    if isdefined(Threads, Symbol("@spawn"))
        task = Threads.@spawn @timelog log_level 1 "Optimizing LP..." optimize!(m_dual_lp)
        lock(m.ext[:spineopt].dual_solves_lock)
        try
            push!(m.ext[:spineopt].dual_solves, task)
        finally
            unlock(m.ext[:spineopt].dual_solves_lock)
        end
    else
        @timelog log_level 1 "Optimizing LP..." optimize!(m_dual_lp)
    end
end

function _relax_discrete_vars!(m::Model, ref_map::ReferenceMap; and_fix=false)
    for (name, var) in m.ext[:spineopt].variables
        def = m.ext[:spineopt].variables_definition[name]
        def[:bin] === def[:int] === nothing && continue
        for v in values(var)
            ref_v = ref_map[v]
            if is_binary(ref_v)
                unset_binary(ref_v)
            elseif is_integer(ref_v)
                unset_integer(ref_v)
            else
                continue
            end
            if and_fix
                val = _variable_value(v)
                fix(ref_v, val; force=true)
            end
        end
    end
end

function _save_marginal_values!(m::Model, dual=JuMP.dual)
    for (constraint_name, con) in m.ext[:spineopt].constraints
        name = Symbol(string("constraint_", constraint_name))
        m.ext[:spineopt].values[name] = Dict(i => dual(c) for (i, c) in con)
    end
end

function _save_bound_marginal_values!(m::Model, reduced_cost=JuMP.reduced_cost)
    for (variable_name, var) in m.ext[:spineopt].variables
        name = Symbol(string("bound_", variable_name))
        m.ext[:spineopt].values[name] = Dict(i => reduced_cost(v) for (i, v) in var)
    end
end

"""
Save the outputs of a model.
"""
function _save_outputs!(m; iterations=nothing)
    is_last_window = end_(current_window(m)) >= model_end(model=m.ext[:spineopt].instance)
    for (out, rpts) in m.ext[:spineopt].reports_by_output
        value = get(m.ext[:spineopt].values, out.name, nothing)
        crop_to_window = !is_last_window && all(overwrite_results_on_rolling(report=rpt, output=out) for rpt in rpts)
        if _save_output!(m, out, value, crop_to_window; iterations=iterations)
            continue
        end
        param = parameter(out.name, @__MODULE__)
        if _save_output!(m, out, param, crop_to_window; iterations=iterations)
            continue
        end
        @warn "can't find any values for '$(out.name)'"
    end
end

function _save_output!(m, out, value_or_param, crop_to_window; iterations=nothing)
    by_entity_non_aggr = _value_by_entity_non_aggregated(m, value_or_param, crop_to_window)
    for (entity, by_analysis_time_non_aggr) in by_entity_non_aggr
        if !isnothing(iterations)
            # FIXME: Needs to be done before we solve, as we need to set objective for this solve
            new_mga_name = Symbol(string("mga_it_", iterations))
            if mga_iteration(new_mga_name) == nothing
                new_mga_i = Object(new_mga_name)
                add_object!(mga_iteration, new_mga_i)
            else
                new_mga_i = mga_iteration(new_mga_name)
            end
            entity = (; entity..., mga_iteration=new_mga_i)
        end
        for (analysis_time, by_time_slice_non_aggr) in by_analysis_time_non_aggr
            t_highest_resolution!(by_time_slice_non_aggr)
            output_time_slices_ = output_time_slices(m, output=out)
            by_time_stamp_aggr = _value_by_time_stamp_aggregated(by_time_slice_non_aggr, output_time_slices_)
            isempty(by_time_stamp_aggr) && continue
            by_entity = get!(m.ext[:spineopt].outputs, out.name, Dict{NamedTuple,Dict}())
            by_analysis_time = get!(by_entity, entity, Dict{DateTime,Any}())
            by_time_stamp = get(by_analysis_time, analysis_time, nothing)
            if by_time_stamp === nothing
                by_analysis_time[analysis_time] = by_time_stamp_aggr
            else
                merge!(by_time_stamp, by_time_stamp_aggr)
            end
        end
    end
    true
end
_save_output!(m, out, ::Nothing, crop_to_window; iterations=iterations) = false

function _value_by_entity_non_aggregated(m, value::Dict, crop_to_window)
    by_entity_non_aggr = Dict()
    analysis_time = start(current_window(m))
    for (ind, val) in value
        t_keys = collect(_time_slice_keys(ind))
        t = !isempty(t_keys) ? maximum(ind[k] for k in t_keys) : current_window(m)
        t <= analysis_time && continue
        crop_to_window && start(t) >= end_(current_window(m)) && continue
        entity = _drop_key(ind, t_keys...)
        by_analysis_time_non_aggr = get!(by_entity_non_aggr, entity, Dict{DateTime,Any}())
        by_time_slice_non_aggr = get!(by_analysis_time_non_aggr, analysis_time, Dict{TimeSlice,Any}())
        by_time_slice_non_aggr[t] = val
    end
    by_entity_non_aggr
end
function _value_by_entity_non_aggregated(m, parameter::Parameter, crop_to_window)
    by_entity_non_aggr = Dict()
    analysis_time = start(current_window(m))
    for entity in indices_as_tuples(parameter)
        for (scen, t) in stochastic_time_indices(m)
            crop_to_window && start(t) >= end_(current_window(m)) && continue
            entity = (; entity..., stochastic_scenario=scen)
            val = parameter(; entity..., analysis_time=analysis_time, t=t, _strict=false)
            val === nothing && continue
            by_analysis_time_non_aggr = get!(by_entity_non_aggr, entity, Dict{DateTime,Any}())
            by_time_slice_non_aggr = get!(by_analysis_time_non_aggr, analysis_time, Dict{TimeSlice,Any}())
            by_time_slice_non_aggr[t] = val
        end
    end
    by_entity_non_aggr
end

function _value_by_time_stamp_aggregated(by_time_slice_non_aggr, output_time_slices::Array)
    by_time_stamp_aggr = Dict()
    for t_aggr in output_time_slices
        time_slices = filter(t -> iscontained(t, t_aggr), keys(by_time_slice_non_aggr))
        isempty(time_slices) && continue  # No aggregation possible
        by_time_stamp_aggr[start(t_aggr)] = sum(by_time_slice_non_aggr[t] for t in time_slices) / length(time_slices)
    end
    by_time_stamp_aggr
end
function _value_by_time_stamp_aggregated(by_time_slice_non_aggr, ::Nothing)
    Dict(start(t) => v for (t, v) in by_time_slice_non_aggr)
end

function _compute_and_print_conflict!(m)
    compute_conflict!(m)    
    for (f, s) in list_of_constraint_types(m)
        for con in all_constraints(m, f, s)
            if MOI.get(m, MOI.ConstraintConflictStatus(), con) == MOI.IN_CONFLICT                
                println(con)
            end
        end
    end
end

_entity_name(entity::ObjectLike) = entity.name
_entity_name(entities::Vector{T}) where {T<:ObjectLike} = [entity.name for entity in entities]

function _write_intermediate_results(m)
    values = collect_output_values(m)
    tables = []
    for ((output_name, overwrite), by_entity) in values
        table = [
            ((; (class => _entity_name(ent) for (class, ent) in pairs(entity))...), index, value)
            for (entity, val) in by_entity
            for (index, value) in indexed_values(val)
        ]
        isempty(table) && continue
        file_path = joinpath(m.ext[:spineopt].intermediate_results_folder, _output_file_name(output_name, overwrite))
        push!(tables, (file_path, table))
    end
    isempty(tables) && return
    file_path = joinpath(m.ext[:spineopt].intermediate_results_folder, ".report_name_keys_by_url")
    if !isfile(file_path)
        @info """
        Intermediate results are being written to $(m.ext[:spineopt].intermediate_results_folder).

        These results will be cleared automatically when written to the DB.
        However if your run fails before this can happen, you can write them manually by running

            write_report_from_intermediate_results(raw"$(m.ext[:spineopt].intermediate_results_folder)", url_out)

        """
        open(file_path, "w") do f
            JSON.print(f, m.ext[:spineopt].report_name_keys_by_url)
        end
    end
    for (file_path, table) in tables
        isfile(file_path) ? Arrow.append(file_path, table) : Arrow.write(file_path, table; file=false)
    end
end

function _output_keys(report_name_keys_by_url)
    unique(
        key
        for report_name_keys in values(report_name_keys_by_url)
        for (_rpt_name, keys) in report_name_keys
        for key in keys
    )
end

"""
    write_report_from_intermediate_results(intermediate_results_folder, default_url; <keyword arguments>)

Collect results generated on a previous, unsuccessful SpineOpt run from `intermediate_results_folder`, and
write the corresponding report(s) to `url_out`.
A new Spine database is created at `url_out` if one doesn't exist.

# Arguments

- `alternative::String=""`: if non empty, write results to the given alternative in the output DB.

- `log_level::Int=3`: an integer to control the log level.
"""
function write_report_from_intermediate_results(
    x::Union{Model,AbstractString}, default_url; alternative="", log_level=3
)
    intermediate_results_folder = _intermediate_results_folder(x)
    report_name_keys_by_url = _report_name_keys_by_url(x)
    values = _collect_values_from_intermediate_results(intermediate_results_folder, report_name_keys_by_url)
    isempty(values) || write_report(
        report_name_keys_by_url, default_url, values; alternative=alternative, log_level=log_level
    )
    _clear_intermediate_results(x)
end

_intermediate_results_folder(m::Model) = m.ext[:spineopt].intermediate_results_folder
_intermediate_results_folder(intermediate_results_folder::AbstractString) = intermediate_results_folder

_report_name_keys_by_url(m::Model) = m.ext[:spineopt].report_name_keys_by_url
function _report_name_keys_by_url(intermediate_results_folder::AbstractString)
    JSON.parsefile(joinpath(intermediate_results_folder, ".report_name_keys_by_url"))
end

function _collect_values_from_intermediate_results(intermediate_results_folder, report_name_keys_by_url)
    values = Dict()
    for (output_name, overwrite) in _output_keys(report_name_keys_by_url)
        file_path = joinpath(intermediate_results_folder, _output_file_name(output_name, overwrite))
        isfile(file_path) || continue
        table = Arrow.Table(file_path)
        by_entity = Dict()
        for (entity, index, value) in zip(table...)
            push!(get!(by_entity, entity, Dict{typeof(index),Any}()), index => value)
        end
        values[output_name, overwrite] = Dict(entity => collect_indexed_values(vals) for (entity, vals) in by_entity)
    end
    values
end

_output_file_name(output_name, overwrite) = string(output_name, overwrite ? "1" : "0")

_clear_intermediate_results(m::Model) = _clear_intermediate_results(m.ext[:spineopt].intermediate_results_folder)
function _clear_intermediate_results(intermediate_results_folder::AbstractString)
    function _do_clear_intermediate_results(; p=intermediate_results_folder)
        _prepare_for_deletion(p)
        rm(p; force=true, recursive=true)
        @info "cleared intermediate results from $p - either empty or already in the DB"
    end

    try
        _do_clear_intermediate_results()
    catch
        atexit(_do_clear_intermediate_results)
    end
end

function _prepare_for_deletion(path::AbstractString)
    # Nothing to do for non-directories
    if !isdir(path)
        return
    end

    try chmod(path, filemode(path) | 0o333)
    catch; end
    for (root, dirs, files) in walkdir(path; onerror=x->())
        for dir in dirs
            dpath = joinpath(root, dir)
            try chmod(dpath, filemode(dpath) | 0o333)
            catch; end
        end
    end
end

"""
    write_report(m, default_url, output_value=output_value; alternative="")

Write report from given model into a db.

# Arguments
- `m::Model`: a JuMP model resulting from running SpineOpt successfully.
- `default_url::String`: a db url to write the report to.
- `output_value`: a function to replace `SpineOpt.output_value` if needed.

# Keyword arguments
- `alternative::String`: an alternative to pass to `SpineInterface.write_parameters`.
"""
function write_report(m, default_url, output_value=output_value; alternative="", log_level=3)
    default_url === nothing && return
    values = collect_output_values(m, output_value)
    write_report(m, default_url, values; alternative=alternative, log_level=log_level)
end
function write_report(m, default_url, values::Dict; alternative="", log_level=3)
    write_report(
        m.ext[:spineopt].report_name_keys_by_url, default_url, values, alternative=alternative, log_level=log_level
    )
end
function write_report(report_name_keys_by_url::Dict, default_url, values::Dict; alternative="", log_level=3)
    for (output_url, report_name_keys) in report_name_keys_by_url
        url = output_url !== nothing ? output_url : default_url
        actual_url = run_request(url, "get_db_url")
        @timelog log_level 2 "Writing report to $actual_url..." for (report_name, keys) in report_name_keys
            vals = Dict()
            for (output_name, overwrite) in keys
                value = get(values, (output_name, overwrite), nothing)
                value === nothing && continue
                output_name = output_name in all_objective_terms ? Symbol("objective_", output_name) : output_name
                vals[output_name] = Dict(_flatten_stochastic_path(ent) => val for (ent, val) in value)
            end
            write_parameters(vals, url; report=string(report_name), alternative=alternative, on_conflict="merge")
        end
    end
end

"""
    collect_output_values(m, output_value=output_value)

A Dict mapping tuples (output, overwrite results on rolling) to another Dict mapping entities to TimeSeries or Map
parameter values.

# Arguments
- `m::Model`: a JuMP model resulting from running SpineOpt successfully.
- `output_value`: a function to replace `SpineOpt.output_value` if needed.
"""
function collect_output_values(m, output_value=output_value)
    _wait_for_dual_solves(m)
    values = Dict()
    for (output_name, overwrite) in _output_keys(m.ext[:spineopt].report_name_keys_by_url)
        by_entity = get(m.ext[:spineopt].outputs, output_name, nothing)
        by_entity === nothing && continue
        key = (output_name, overwrite)
        haskey(values, key) && continue
        values[key] = _output_value_by_entity(by_entity, overwrite, output_value)
    end
    values
end

function _wait_for_dual_solves(m)
    lock(m.ext[:spineopt].dual_solves_lock)
    try
        wait.(m.ext[:spineopt].dual_solves)
        empty!(m.ext[:spineopt].dual_solves)
    finally
        unlock(m.ext[:spineopt].dual_solves_lock)
    end
end

function _output_value_by_entity(by_entity, overwrite_results_on_rolling, output_value=output_value)
    Dict(
        entity => output_value(by_analysis_time, overwrite_results_on_rolling)
        for (entity, by_analysis_time) in by_entity
    )
end

"""
    output_value(by_analysis_time, overwrite_results_on_rolling)

A value from a SpineOpt result.

# Arguments
- `by_analysis_time::Dict`: mapping analysis times, to timestamps, to values.
- `overwrite_results_on_rolling::Bool`: if `true`, ignore the analysis times and return a `TimeSeries`.
    If `false`, return a `Map` where the topmost keys are the analysis times.
"""
function output_value(by_analysis_time, overwrite_results_on_rolling::Bool)
    by_analysis_time_realized = Dict(
        analysis_time => Dict(time_stamp => realize(value) for (time_stamp, value) in by_time_stamp)
        for (analysis_time, by_time_stamp) in by_analysis_time
    )
    _output_value(by_analysis_time_realized, Val(overwrite_results_on_rolling))
end

function _output_value(by_analysis_time, overwrite_results_on_rolling::Val{true})
    by_analysis_time_sorted = sort(OrderedDict(by_analysis_time))
    TimeSeries(
        [ts for by_time_stamp in values(by_analysis_time_sorted) for ts in keys(by_time_stamp)],
        [val for by_time_stamp in values(by_analysis_time_sorted) for val in values(by_time_stamp)],
        false,
        false;
        merge_ok=true
    )
end
function _output_value(by_analysis_time, overwrite_results_on_rolling::Val{false})
    Map(
        collect(keys(by_analysis_time)),
        [
            TimeSeries(collect(keys(by_time_stamp)), collect(values(by_time_stamp)), false, false)
            for by_time_stamp in values(by_analysis_time)
        ]
    )
end

function _flatten_stochastic_path(entity::NamedTuple)
    stoch_path = get(entity, :stochastic_path, nothing)
    stoch_path === nothing && return entity
    flat_stoch_path = (; Dict(Symbol(:stochastic_scenario, k) => scen for (k, scen) in enumerate(stoch_path))...)
    (; _drop_key(entity, :stochastic_path)..., flat_stoch_path...)
end

function _dump_resume_data(m::Model, k, ::Nothing) end
function _dump_resume_data(m::Model, k, resume_file_path)
    resume_data = Dict("values" => m.ext[:spineopt].values, "window" => k)
    open(resume_file_path, "w") do f
        JSON.print(f, resume_data, 4)
    end
end

function _clear_results!(m)
    for out in output()
        by_entity = get!(m.ext[:spineopt].outputs, out.name, nothing)
        by_entity === nothing && continue
        empty!(by_entity)
    end
end

"""
Update the given model for the next window in the rolling horizon: update variables, fix the necessary variables,
update constraints and update objective.
"""
function update_model!(m; log_level=3, update_names=false)
    if update_names
        _update_variable_names!(m)
        _update_constraint_names!(m)
    end
    m.ext[:spineopt].has_results[] || return
    @timelog log_level 2 "Fixing history..." _fix_history!(m)
    @timelog log_level 2 "Applying non-anticipativity constraints..." apply_non_anticipativity_constraints!(m)
end

function _update_variable_names!(m, names=keys(m.ext[:spineopt].variables))
    for name in names   
        var = m.ext[:spineopt].variables[name]
        for (ind, v) in var
            _set_name(v, _base_name(name, ind))
        end
    end
end

function _update_constraint_names!(m, names=keys(m.ext[:spineopt].constraints))
    for name in names   
        for (ind, con) in m.ext[:spineopt].constraints[name]        
            constraint_name = _sanitize_constraint_name(string(name, ind))                            
            _set_name(con, constraint_name)
        end
    end
end

function _sanitize_constraint_name(constraint_name)
    pattern = r"[^\x1F-\x7F]+"
    occursin(pattern, constraint_name) && @warn "constraint $constraint_name has an illegal character"
    replace(constraint_name, pattern => "_")
end

<<<<<<< HEAD
=======
function _update_variable_names!(m)
    for (name, var) in m.ext[:spineopt].variables
        # NOTE: only update names for the representative variables
        # This is achieved by using the indices function from the variable definition
        for ind in m.ext[:spineopt].variables_definition[name][:indices](m)
            _set_name(var[ind], _base_name(name, ind))
        end
    end
end

>>>>>>> bad15aac
_set_name(x::Union{VariableRef,ConstraintRef}, name) = set_name(x, name)
_set_name(::Union{Call,Nothing}, name) = nothing

function _fix_history!(m::Model)
    for (name, definition) in m.ext[:spineopt].variables_definition
        _fix_history_variable!(m, name, definition[:indices])
    end
end

function _fix_history_variable!(m::Model, name::Symbol, indices)
    var = m.ext[:spineopt].variables[name]
    val = m.ext[:spineopt].values[name]
    for ind in indices(m; t=time_slice(m))
        history_t = t_history_t(m; t=ind.t)
        history_t === nothing && continue
        for history_ind in indices(m; ind..., t=history_t)
            _fix(var[history_ind], val[ind])
        end
    end
end

_fix(v::VariableRef, x) = fix(v, x; force=true)
_fix(::Call, x) = nothing

function apply_non_anticipativity_constraints!(m::Model)
    for (name, definition) in m.ext[:spineopt].variables_definition
        _apply_non_anticipativity_constraint!(m, name, definition)
    end
end

function _apply_non_anticipativity_constraint!(m, name::Symbol, definition::Dict)
    var = m.ext[:spineopt].variables[name]
    val = m.ext[:spineopt].values[name]
    indices = definition[:indices]
    non_anticipativity_time = definition[:non_anticipativity_time]
    non_anticipativity_time === nothing && return
    non_anticipativity_margin = definition[:non_anticipativity_margin]
    w_start = start(current_window(m))
    w_length = end_(current_window(m)) - w_start
    for ent in indices_as_tuples(non_anticipativity_time)
        for ind in indices(m; t=time_slice(m), ent...)
            non_ant_time = non_anticipativity_time(; ind..., _strict=false)
            non_ant_margin = if non_anticipativity_margin === nothing
                nothing
            else
                non_anticipativity_margin(; ind..., _strict=false)
            end
            if non_ant_time != nothing && start(ind.t) < w_start + non_ant_time
                next_t = to_time_slice(m; t=ind.t + w_length)
                next_inds = indices(m; ind..., t=next_t)
                if !isempty(next_inds)
                    next_ind = first(next_inds)
                    if non_ant_margin != nothing
                        lb = val[next_ind] - non_ant_margin
                        (lb < 0) && (lb = 0)
                        set_lower_bound(var[ind], lb)
                        ub = val[next_ind] + non_ant_margin
                        set_upper_bound(var[ind], ub)
                    else                    
                        fix(var[ind], val[next_ind]; force=true)
                    end
                end
            end
        end
    end
end<|MERGE_RESOLUTION|>--- conflicted
+++ resolved
@@ -931,8 +931,10 @@
 function _update_variable_names!(m, names=keys(m.ext[:spineopt].variables))
     for name in names   
         var = m.ext[:spineopt].variables[name]
-        for (ind, v) in var
-            _set_name(v, _base_name(name, ind))
+        # NOTE: only update names for the representative variables
+        # This is achieved by using the indices function from the variable definition
+        for ind in m.ext[:spineopt].variables_definition[name][:indices](m)
+            _set_name(var[ind], _base_name(name, ind))
         end
     end
 end
@@ -952,19 +954,6 @@
     replace(constraint_name, pattern => "_")
 end
 
-<<<<<<< HEAD
-=======
-function _update_variable_names!(m)
-    for (name, var) in m.ext[:spineopt].variables
-        # NOTE: only update names for the representative variables
-        # This is achieved by using the indices function from the variable definition
-        for ind in m.ext[:spineopt].variables_definition[name][:indices](m)
-            _set_name(var[ind], _base_name(name, ind))
-        end
-    end
-end
-
->>>>>>> bad15aac
 _set_name(x::Union{VariableRef,ConstraintRef}, name) = set_name(x, name)
 _set_name(::Union{Call,Nothing}, name) = nothing
 
