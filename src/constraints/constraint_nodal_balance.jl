--- conflicted
+++ resolved
@@ -16,51 +16,6 @@
 # You should have received a copy of the GNU Lesser General Public License
 # along with this program.  If not, see <http://www.gnu.org/licenses/>.
 #############################################################################
-"""
-    constraint_nodal_balance_indices()
-
-Forms the stochastic index set for the `:nodal_balance` constraint.
-Uses stochastic path indices due to potential connections to other `nodes`.
-"""
-function constraint_nodal_balance_indices()
-    nodal_balance_indices = []
-    for (n, tb) in node__temporal_block()
-        for t_after in time_slice(temporal_block=tb)
-            t_before = first(t_before_t(t_after=t_after))
-            # This `node` on `t_after`
-            active_scenarios = node_stochastic_time_indices_rc(node=n, t=t_after, _compact=true)
-            # This `node` on `t_before`
-            append!(
-                active_scenarios,
-                all_node_stochastic_time_indices_rc(node=n, t=t_before, _compact=true)
-            )
-            # Diffusion from this `node`
-            for (n, n_) in node__node(node1=n)
-                append!(
-                    active_scenarios,
-                    node_stochastic_time_indices_rc(node=n_, t=t_after, _compact=true)
-                )
-            end
-            # Diffusion to this `node`
-            for (n_, n) in node__node(node2=n)
-                append!(
-                    active_scenarios,
-                    node_stochastic_time_indices_rc(node=n_, t=t_after, _compact=true)
-                )
-            end
-            # Find stochastic paths for `active_scenarios`
-            unique!(active_scenarios)
-            for path in active_stochastic_paths(full_stochastic_paths, active_scenarios)
-                push!(
-                    nodal_balance_indices,
-                    (node=n, stochastic_path=path, t_before=t_before, t_after=t_after)
-                )
-            end
-        end
-    end
-    return unique!(nodal_balance_indices)
-end
-
 
 """
     add_constraint_nodal_balance!(m::Model)
@@ -70,133 +25,37 @@
 function add_constraint_nodal_balance!(m::Model)
     @fetch node_injection, connection_flow, node_slack_pos, node_slack_neg = m.ext[:variables]
     cons = m.ext[:constraints][:nodal_balance] = Dict()
-    for (n, stochastic_path, t_before, t_after) in constraint_nodal_balance_indices()
+    for (n, s, t) in node_stochastic_time_indices()
         # Skip nodes that are part of a node group having balance_type_group
         any(balance_type(node=ng) === :balance_type_group for ng in node_group__node(node2=n)) && continue
-<<<<<<< HEAD
-        cons[n, stochastic_path, t_before, t_after] = @constraint(
+        cons[n, s, t] = @constraint(
             m,
-            # Change in node commodity content
-            reduce(
-                +,
-                (
-                    get(node_state, (n, s, t_after), 0) * state_coeff[(node=n, t=t_after)]
-                    - get(node_state, (n, s, t_before), 0) * state_coeff[(node=n, t=t_before)]
-                ) for s in stochastic_path;
-                init = 0
-            )
-            / duration(t_after)
-            ==
-            # Self-discharge commodity losses
-            - reduce(
-                +,
-                get(node_state, (n, s, t_after), 0) * frac_state_loss[(node=n, t=t_after)]
-                for s in stochastic_path;
-                init = 0
-            )
-            # Diffusion of commodity from this node to other nodes
-            - reduce(
-                +,
-                get(node_state, (n, s, t_after), 0) * diff_coeff[(node1=n, node2=n_, t=t_after)]
-                for n_ in node__node(node1=n)
-                for s in stochastic_path;
-                init = 0
-            )
-            # Diffusion of commodity from other nodes to this one
-            + reduce(
-                +,
-                get(node_state, (n_, s, t_after), 0) * diff_coeff[(node1=n_, node2=n, t=t_after)]
-                for n_ in node__node(node2=n)
-                for s in stochastic_path;
-                init = 0
-            )
-            # Commodity flows from units
-            + reduce(
-                +,
-                unit_flow[u, n, d, s, t_short]
-                for (u, n, d, s, t_short) in unit_flow_indices(
-                    node=n, direction=direction(:to_node), stochastic_scenario=stochastic_path, t=t_in_t(t_long=t_after)
-                );
-                init=0
-            )
-            # Commodity flows to units
-            - reduce(
-                +,
-                unit_flow[u, n, d, s, t_short]
-                for (u, n, d, s, t_short) in unit_flow_indices(
-                    node=n, direction=direction(:from_node), stochastic_scenario=stochastic_path, t=t_in_t(t_long=t_after)
-                );
-                init=0
-            )
+            # Net injection
+            + node_injection[n, s, t]
             # Commodity flows from connections
-            + reduce(
-                +,
-                connection_flow[conn, n, d, s, t_short]
-                for (conn, n, d, s, t_short) in connection_flow_indices(
-                    node=n, direction=direction(:to_node), stochastic_scenario=stochastic_path, t=t_in_t(t_long=t_after)
+            + expr_sum(
+                connection_flow[conn, n, d, s, t]
+                for (conn, n, d, s, t) in connection_flow_indices(
+                    node=n, direction=direction(:to_node), stochastic_scenario=s, t=t
                 )
                 if !(balance_type(node=n) === :balance_type_group && _is_internal(conn, n));
                 init=0
             )
             # Commodity flows to connections
-            - reduce(
-                +,
-                connection_flow[conn, n, d, s, t_short]
-                for (conn, n, d, s, t_short) in connection_flow_indices(
-                    node=n, direction=direction(:from_node), stochastic_scenario=stochastic_path, t=t_in_t(t_long=t_after)
+            - expr_sum(
+                connection_flow[conn, n, d, s, t]
+                for (conn, n, d, s, t) in connection_flow_indices(
+                    node=n, direction=direction(:from_node), stochastic_scenario=s, t=t
                 )
                 if !(balance_type(node=n) === :balance_type_group && _is_internal(conn, n));
                 init=0
             )
-            # Explicit nodal demand
-            - demand[(node=n, t=t_after)]
-            # Fractional demand
-            - reduce(
-                +,
-                fractional_demand[(node1=ng, node2=n, t=t_after)] * demand[(node=ng, t=t_after)]
-                for ng in node_group__node(node2=n);
-                init=0
-            )
             # slack variable - only exists if slack_penalty is defined
-            + reduce(
-                +,
-                get(node_slack_pos, (n, s, t_after), 0) - get(node_slack_neg, (n, s, t_after), 0)
-                for s in stochastic_path;
-                init = 0
-            )
+            + get(node_slack_pos, (n, s, t), 0)
+            - get(node_slack_neg, (n, s, t), 0)
+            ==
+            0
         )
-=======
-        for t in time_slice(temporal_block=tb)
-            cons[n, t] = @constraint(
-                m,
-                # Net injection
-                + node_injection[n, t]
-                # Commodity flows from connections
-                + expr_sum(
-                    connection_flow[conn, n, d, t_short]
-                    for (conn, n, d, t_short) in connection_flow_indices(
-                        node=n, t=t_in_t(t_long=t), direction=direction(:to_node)
-                    )
-                    if !(balance_type(node=n) === :balance_type_group && _is_internal(conn, n));
-                    init=0
-                )
-                # Commodity flows to connections
-                - expr_sum(
-                    connection_flow[conn, n, d, t_short]
-                    for (conn, n, d, t_short) in connection_flow_indices(
-                        node=n, t=t_in_t(t_long=t), direction=direction(:from_node)
-                    )
-                    if !(balance_type(node=n) === :balance_type_group && _is_internal(conn, n));
-                    init=0
-                )
-                # slack variable - only exists if slack_penalty is defined
-                + get(node_slack_pos, (n, t), 0)
-                - get(node_slack_neg, (n, t), 0)
-                ==
-                0
-            )
-        end
->>>>>>> 2bb25b60
     end
 end
 
