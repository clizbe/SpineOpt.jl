--- conflicted
+++ resolved
@@ -1,136 +1,130 @@
-#############################################################################
-# Copyright (C) 2017 - 2018  Spine Project
-#
-# This file is part of Spine Model.
-#
-# Spine Model is free software: you can redistribute it and/or modify
-# it under the terms of the GNU Lesser General Public License as published by
-# the Free Software Foundation, either version 3 of the License, or
-# (at your option) any later version.
-#
-# Spine Model is distributed in the hope that it will be useful,
-# but WITHOUT ANY WARRANTY; without even the implied warranty of
-# MERCHANTABILITY or FITNESS FOR A PARTICULAR PURPOSE. See the
-# GNU Lesser General Public License for more details.
-#
-# You should have received a copy of the GNU Lesser General Public License
-# along with this program.  If not, see <http://www.gnu.org/licenses/>.
-#############################################################################
-
-
-"""
-    generate_time_slice()
-
-"""
-function generate_time_slice()
-    list_time_slice = []
-    list_duration = []
-    list_time_slice_temporal_block = Dict()
-    for (k, blk) in enumerate(temporal_block())
-        list_time_slice_temporal_block[blk] = []
-        temp_block_start = start_datetime(temporal_block=blk)  # DateTime value
-        temp_block_end = end_datetime(temporal_block=blk)  # DateTime value
-        time_slice_start = temp_block_start
-        i = 1
-<<<<<<< HEAD
-        while true
-            time_slice_start == temp_block_end && break
-            duration = time_slice_duration(temporal_block=blk)(i=i)
-=======
-        while time_slice_start <  temp_block_end
-            duration = time_slice_duration(temporal_block=k)(t=i)
->>>>>>> 06ad043b
-            time_slice_end = time_slice_start + duration
-            if time_slice_end > temp_block_end
-                time_slice_end = temp_block_end
-                @warn(
-                    "the duration of the last time slice of temporal block $blk has been reduced "
-                    * "to respect the specified end time"
-                )
-            end
-            index = findfirst(
-                x -> tuple(x.start, x.end_) == tuple(time_slice_start, time_slice_end),
-                list_time_slice
-            )
-            if index != nothing
-                existing_time_slice = list_time_slice[index]
-                push!(list_time_slice_temporal_block[blk], existing_time_slice)
-            else
-                JuMP_name = "tb$(k)__t$(i)"
-                new_time_slice = TimeSlice(time_slice_start, time_slice_end, JuMP_name)
-                push!(list_time_slice, new_time_slice)
-                push!(list_time_slice_temporal_block[blk], new_time_slice)
-                push!(list_duration, tuple(new_time_slice, duration))
-            end
-            # Prepare for next iter
-            time_slice_start = time_slice_end
-            i += 1
-        end
-    end
-    # Remove possible duplicates of time slices defined in different temporal blocks
-    # TODO: Check if unique is actually needed here
-    unique!(list_time_slice)
-    unique!(list_duration)
-
-    # @Maren: The part about the argument that is passed. So can pass a temporal_block instead of a time_slice here?
-    # Something like ts = time_slice()[1] followed by time_slice(ts) does not work?
-    # @Maren: So how does this work exactly? list_time_slice is not stored somewhere?
-    @suppress_err begin
-        functionname_time_slice = "time_slice"
-        functionname_duration = "duration"
-
-        @eval begin
-            # Documentation needs to be updated
-            """
-                $($functionname_time_slice)(;t_before=nothing, t_after=nothing)
-
-            The tuples of the list '$($functionname_time_slice)'. Returns all timeslices.
-            Argument 'temporal_block' can be used to return the list of all timeslices for that temporal_block
-
-            # Examples
-            ```julia
-            julia> time_slice(temporal_block=Symbol("three-hours"))
-            8-element Array{Any,1}:
-             Symbol("2018-02-22T10:30:00__2018-02-22T13:30:00")
-             Symbol("2018-02-22T13:30:00__2018-02-22T16:30:00")
-             Symbol("2018-02-22T16:30:00__2018-02-22T19:30:00")
-             ...
-             ```
-            """
-            function $(Symbol(functionname_time_slice))(;temporal_block=nothing) # propose to rename to time_slice
-                if temporal_block == nothing
-                    $list_time_slice
-                elseif haskey($list_time_slice_temporal_block, temporal_block)
-                    $list_time_slice_temporal_block[temporal_block]
-                else
-                    error("temporal block '$temporal_block' not defined")
-                end
-            end
-
-            """
-                $($functionname_duration)(;t_before=nothing, t_after=nothing)
-
-            The tuples of the list '$($functionname_duration)'. Returns all timeslices and their durations in Minutes.
-            Argument 'time_slice' can be used to return the duration for specific timeslice.
-
-            # Examples
-            ```julia
-            julia> duration(time_slice=Symbol("2018-02-22T10:30:00__2018-02-23T10:30:00"))
-            1-element Array{Minute,1}:
-             1440 minutes
-             ```
-            """
-            function $(Symbol(functionname_duration))(;time_slice=nothing)
-                if  time_slice == nothing
-                    $list_duration
-                else
-                    [t2 for (t1, t2) in $list_duration if t1 == time_slice]
-                end
-            end
-            export $(Symbol(functionname_duration))
-            export $(Symbol(functionname_time_slice))
-        end
-    end
-end
-
-#@Maren: Other parameters of time slice are to be added I assume? (similar to duration?)
+#############################################################################
+# Copyright (C) 2017 - 2018  Spine Project
+#
+# This file is part of Spine Model.
+#
+# Spine Model is free software: you can redistribute it and/or modify
+# it under the terms of the GNU Lesser General Public License as published by
+# the Free Software Foundation, either version 3 of the License, or
+# (at your option) any later version.
+#
+# Spine Model is distributed in the hope that it will be useful,
+# but WITHOUT ANY WARRANTY; without even the implied warranty of
+# MERCHANTABILITY or FITNESS FOR A PARTICULAR PURPOSE. See the
+# GNU Lesser General Public License for more details.
+#
+# You should have received a copy of the GNU Lesser General Public License
+# along with this program.  If not, see <http://www.gnu.org/licenses/>.
+#############################################################################
+
+
+"""
+    generate_time_slice()
+
+"""
+function generate_time_slice()
+    list_time_slice = []
+    list_duration = []
+    list_time_slice_temporal_block = Dict()
+    for (k, blk) in enumerate(temporal_block())
+        list_time_slice_temporal_block[blk] = []
+        temp_block_start = start_datetime(temporal_block=blk)  # DateTime value
+        temp_block_end = end_datetime(temporal_block=blk)  # DateTime value
+        time_slice_start = temp_block_start
+        i = 1
+        while time_slice_start <  temp_block_end
+            duration = time_slice_duration(temporal_block=k)(t=i)
+            time_slice_end = time_slice_start + duration
+            if time_slice_end > temp_block_end
+                time_slice_end = temp_block_end
+                @warn(
+                    "the duration of the last time slice of temporal block $blk has been reduced "
+                    * "to respect the specified end time"
+                )
+            end
+            index = findfirst(
+                x -> tuple(x.start, x.end_) == tuple(time_slice_start, time_slice_end),
+                list_time_slice
+            )
+            if index != nothing
+                existing_time_slice = list_time_slice[index]
+                push!(list_time_slice_temporal_block[blk], existing_time_slice)
+            else
+                JuMP_name = "tb$(k)__t$(i)"
+                new_time_slice = TimeSlice(time_slice_start, time_slice_end, JuMP_name)
+                push!(list_time_slice, new_time_slice)
+                push!(list_time_slice_temporal_block[blk], new_time_slice)
+                push!(list_duration, tuple(new_time_slice, duration))
+            end
+            # Prepare for next iter
+            time_slice_start = time_slice_end
+            i += 1
+        end
+    end
+    # Remove possible duplicates of time slices defined in different temporal blocks
+    # TODO: Check if unique is actually needed here
+    unique!(list_time_slice)
+    unique!(list_duration)
+
+    # @Maren: The part about the argument that is passed. So can pass a temporal_block instead of a time_slice here?
+    # Something like ts = time_slice()[1] followed by time_slice(ts) does not work?
+    # @Maren: So how does this work exactly? list_time_slice is not stored somewhere?
+    @suppress_err begin
+        functionname_time_slice = "time_slice"
+        functionname_duration = "duration"
+
+        @eval begin
+            # Documentation needs to be updated
+            """
+                $($functionname_time_slice)(;t_before=nothing, t_after=nothing)
+
+            The tuples of the list '$($functionname_time_slice)'. Returns all timeslices.
+            Argument 'temporal_block' can be used to return the list of all timeslices for that temporal_block
+
+            # Examples
+            ```julia
+            julia> time_slice(temporal_block=Symbol("three-hours"))
+            8-element Array{Any,1}:
+             Symbol("2018-02-22T10:30:00__2018-02-22T13:30:00")
+             Symbol("2018-02-22T13:30:00__2018-02-22T16:30:00")
+             Symbol("2018-02-22T16:30:00__2018-02-22T19:30:00")
+             ...
+             ```
+            """
+            function $(Symbol(functionname_time_slice))(;temporal_block=nothing) # propose to rename to time_slice
+                if temporal_block == nothing
+                    $list_time_slice
+                elseif haskey($list_time_slice_temporal_block, temporal_block)
+                    $list_time_slice_temporal_block[temporal_block]
+                else
+                    error("temporal block '$temporal_block' not defined")
+                end
+            end
+
+            """
+                $($functionname_duration)(;t_before=nothing, t_after=nothing)
+
+            The tuples of the list '$($functionname_duration)'. Returns all timeslices and their durations in Minutes.
+            Argument 'time_slice' can be used to return the duration for specific timeslice.
+
+            # Examples
+            ```julia
+            julia> duration(time_slice=Symbol("2018-02-22T10:30:00__2018-02-23T10:30:00"))
+            1-element Array{Minute,1}:
+             1440 minutes
+             ```
+            """
+            function $(Symbol(functionname_duration))(;time_slice=nothing)
+                if  time_slice == nothing
+                    $list_duration
+                else
+                    [t2 for (t1, t2) in $list_duration if t1 == time_slice]
+                end
+            end
+            export $(Symbol(functionname_duration))
+            export $(Symbol(functionname_time_slice))
+        end
+    end
+end
+
+#@Maren: Other parameters of time slice are to be added I assume? (similar to duration?)