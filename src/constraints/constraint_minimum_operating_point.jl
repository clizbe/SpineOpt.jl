--- conflicted
+++ resolved
@@ -1,98 +1,90 @@
-#############################################################################
-# Copyright (C) 2017 - 2018  Spine Project
-#
-# This file is part of Spine Model.
-#
-# Spine Model is free software: you can redistribute it and/or modify
-# it under the terms of the GNU Lesser General Public License as published by
-# the Free Software Foundation, either version 3 of the License, or
-# (at your option) any later version.
-#
-# Spine Model is distributed in the hope that it will be useful,
-# but WITHOUT ANY WARRANTY; without even the implied warranty of
-# MERCHANTABILITY or FITNESS FOR A PARTICULAR PURPOSE. See the
-# GNU Lesser General Public License for more details.
-#
-# You should have received a copy of the GNU Lesser General Public License
-# along with this program.  If not, see <http://www.gnu.org/licenses/>.
-#############################################################################
-
-"""
-    constraint_minimum_operating_point_indices()
-
-Forms the stochastic index set for the `:minimum_operating_point` constraint.
-Uses stochastic path indices due to potentially different stochastic structures
-between `unit_flow` and `units_on` variables.
-"""
-function constraint_minimum_operating_point_indices()
-    minimum_operating_point_indices = []
-    for (u, n, d) in indices(minimum_operating_point)
-        if !in((unit=u, node=n, direction=d), indices(unit_capacity))
-            error("`unit_capacity` must be defined for `($(u), $(n), $(d))` if `minimum_operating_point` is defined!")
-        end
-        for t in time_slice(temporal_block=node__temporal_block(node=n))
-            # Current `unit_flow`
-            active_scenarios = unit_flow_indices_rc(
-                unit=u, node=n, direction=d, t=t, _compact=true
-            )
-            # Current `units_on`
-            append!(
-                active_scenarios,
-                units_on_indices_rc(unit=u, t=t_in_t(t_short=t), compact=true)
-            )
-            # Find stochastic paths for `active_scenarios`
-            unique!(active_scenarios)
-            for path in active_stochastic_paths(full_stochastic_paths, active_scenarios)
-                push!(
-                    minimum_operating_point_indices,
-                    (unit=u, node=n, direction=d, stochastic_path=path, t=t)
-                )
-            end
-        end
-    end
-    return unique!(minimum_operating_point_indices)
-end
-
-
-"""
-    add_constraint_minimum_operating_point!(m::Model)
-
-Limit the maximum in/out `unit_flow` of a `unit` if the parameters `unit_capacity,
-number_of_unit, unit_conv_cap_to_flow, unit_availability_factor` exist.
-"""
-function add_constraint_minimum_operating_point!(m::Model)
-    @fetch unit_flow, units_on = m.ext[:variables]
-    cons = m.ext[:constraints][:minimum_operating_point] = Dict()
-<<<<<<< HEAD
-    for (u, n, d, stochastic_path, t) in constraint_minimum_operating_point_indices()
-        cons[u, n, d, stochastic_path, t] = @constraint(
-            m,
-            reduce(+, get(unit_flow, (u, n, d, s, t), 0) for s in stochastic_path; init=0)
-            >=
-            reduce(
-                +,
-                units_on[u, s, t]
-                * minimum_operating_point[(unit=u, node=n, direction=d, t=t)] # TODO: Stochastic parameters
-=======
-    for (u, n, d) in indices(minimum_operating_point)
-        for (u, n, d, t) in unit_flow_indices(unit=u, node=n, direction=d)
-            cons[u, n, d, t] = @constraint(
-                m,
-                unit_flow[u, n, d, t] * duration(t)
-                >=
-                + sum(
-                    + units_on[u, t1] * min(duration(t), duration(t1))
-                    for (u,t1) in units_on_indices(unit=u, t=t_overlaps_t(t))
-                    )
-                * minimum_operating_point[(unit=u, node=n, direction=d, t=t)]
->>>>>>> 2bb25b60
-                * unit_capacity[(unit=u, node=n, direction=d, t=t)]
-                * unit_conv_cap_to_flow[(unit=u, node=n, direction=d, t=t)]
-                for (u, s, t) in units_on_indices(
-                    unit=u, stochastic_scenario=stochastic_path, t=t_in_t(t_short=t)
-                );
-                init=0
-            )
-        )
-    end
-end
+#############################################################################
+# Copyright (C) 2017 - 2018  Spine Project
+#
+# This file is part of Spine Model.
+#
+# Spine Model is free software: you can redistribute it and/or modify
+# it under the terms of the GNU Lesser General Public License as published by
+# the Free Software Foundation, either version 3 of the License, or
+# (at your option) any later version.
+#
+# Spine Model is distributed in the hope that it will be useful,
+# but WITHOUT ANY WARRANTY; without even the implied warranty of
+# MERCHANTABILITY or FITNESS FOR A PARTICULAR PURPOSE. See the
+# GNU Lesser General Public License for more details.
+#
+# You should have received a copy of the GNU Lesser General Public License
+# along with this program.  If not, see <http://www.gnu.org/licenses/>.
+#############################################################################
+
+"""
+    constraint_minimum_operating_point_indices()
+
+Forms the stochastic index set for the `:minimum_operating_point` constraint.
+Uses stochastic path indices due to potentially different stochastic structures
+between `unit_flow` and `units_on` variables.
+"""
+function constraint_minimum_operating_point_indices()
+    minimum_operating_point_indices = []
+    for (u, n, d) in indices(minimum_operating_point)
+        if !in((unit=u, node=n, direction=d), indices(unit_capacity))
+            error("`unit_capacity` must be defined for `($(u), $(n), $(d))` if `minimum_operating_point` is defined!")
+        end
+        for t in time_slice(temporal_block=node__temporal_block(node=n))
+            # Current `unit_flow`
+            active_scenarios = unit_flow_indices_rc(
+                unit=u, node=n, direction=d, t=t, _compact=true
+            )
+            # Current `units_on`
+            append!(
+                active_scenarios,
+                units_on_indices_rc(unit=u, t=t_in_t(t_short=t), compact=true)
+            )
+            # Find stochastic paths for `active_scenarios`
+            unique!(active_scenarios)
+            for path in active_stochastic_paths(full_stochastic_paths, active_scenarios)
+                push!(
+                    minimum_operating_point_indices,
+                    (unit=u, node=n, direction=d, stochastic_path=path, t=t)
+                )
+            end
+        end
+    end
+    return unique!(minimum_operating_point_indices)
+end
+
+
+"""
+    add_constraint_minimum_operating_point!(m::Model)
+
+Limit the maximum in/out `unit_flow` of a `unit` if the parameters `unit_capacity,
+number_of_unit, unit_conv_cap_to_flow, unit_availability_factor` exist.
+"""
+function add_constraint_minimum_operating_point!(m::Model)
+    @fetch unit_flow, units_on = m.ext[:variables]
+    cons = m.ext[:constraints][:minimum_operating_point] = Dict()
+    for (u, n, d, stochastic_path, t) in constraint_minimum_operating_point_indices()
+        cons[u, n, d, stochastic_path, t] = @constraint(
+            m,
+            + expr_sum(
+                + unit_flow[u, n, d, s, t]
+                for (u, n, d, s, t) in unit_flow_indices(
+                    unit=u, node=n, direction=d, stochastic_scenario=stochastic_path, t=t
+                );
+                init=0
+            )
+            * duration(t)
+            >=
+            + expr_sum(
+                + units_on[u, s, t1] * min(duration(t), duration(t1))
+                for (u, s, t1) in units_on_indices(
+                    unit=u, stochastic_scenario=stochastic_path, t=t_overlaps_t(t)
+                );
+                init=0
+            )
+            * minimum_operating_point[(unit=u, node=n, direction=d, t=t)]
+            * unit_capacity[(unit=u, node=n, direction=d, t=t)]
+            * unit_conv_cap_to_flow[(unit=u, node=n, direction=d, t=t)]
+        )
+    end
+end