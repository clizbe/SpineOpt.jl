--- conflicted
+++ resolved
@@ -48,11 +48,7 @@
     calculate_duals = duals_calculation_needed(m)
     while optimize
         @log log_level 1 "Window $k: $(current_window(m))"
-<<<<<<< HEAD
-        optimize_model!(m; log_level=log_level, mip_solver=mip_solver, lp_solver=lp_solver, use_direct_model=use_direct_model) || break
-=======
-        optimize_model!(m; log_level=log_level, calculate_duals=calculate_duals, mip_solver=mip_solver, lp_solver=lp_solver) || break
->>>>>>> 748d8a65
+        optimize_model!(m; log_level=log_level, calculate_duals=calculate_duals, mip_solver=mip_solver, lp_solver=lp_solver, use_direct_model=use_direct_model) || break
         @log log_level 1 "Optimal solution found, objective function value: $(objective_value(m))"
         @timelog log_level 2 "Saving results..." save_model_results!(outputs, m)
         if @timelog log_level 2 "Rolling temporal structure...\n" !roll_temporal_structure!(m)
