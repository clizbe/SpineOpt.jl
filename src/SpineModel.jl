--- conflicted
+++ resolved
@@ -19,20 +19,11 @@
 # __precompile__()
 
 module SpineModel
-<<<<<<< HEAD
-# Data_io exports
-export JuMP_all_out
-export JuMP_results_to_spine_db!
-
-# Export model
-export linear_JuMP_model
-=======
 
 # Export helpers
 export value
 export pack_trailing_dims
 export @butcher
->>>>>>> b71d63ad
 
 # Export variables
 export generate_variable_flow
@@ -58,67 +49,11 @@
 using JuMP
 using Clp
 using Dates
-<<<<<<< HEAD
-using Suppressor
-const db_api = PyNULL()
-const required_spinedatabase_api_version = "0.0.19"
+using SpineInterface
 
-function __init__()
-    try
-        copy!(db_api, pyimport("spinedatabase_api"))
-    catch e
-        if isa(e, PyCall.PyError) && pyisinstance(e.val, py"ModuleNotFoundError")
-            error(
-"""
-SpineModel couldn't find the required Python module `spinedatabase_api`.
-Please make sure `spinedatabase_api` is in your Python path, restart your Julia session,
-and try using SpineModel again.
+include("helpers/util.jl")
+include("helpers/butcher.jl")
 
-NOTE: if you have already installed Spine Toolbox, then you can use the same `spinedatabase_api`
-provided with it in SpineModel.
-All you need to do is configure PyCall to use the same Python program as Spine Toolbox. Run
-
-    ENV["PYTHON"] = "... path of the Python program you want ..."
-
-followed by
-
-    Pkg.build("PyCall")
-
-If you haven't installed Spine Toolbox or don't want to reconfigure PyCall, then you can do the following:
-
-1. Find out the path of the Python program used by PyCall. Run
-
-    PyCall.pyprogramname
-
-2. Install spinedatabase_api using that Python. Open a terminal (e.g. command prompt on Windows) and run
-
-    python -m pip install git+https://github.com/Spine-project/Spine-Database-API.git
-
-where 'python' is the path returned by `PyCall.pyprogramname`.
-"""
-            )
-        else
-            rethrow()
-        end
-        return
-    end
-    current_version = db_api.__version__
-    current_version_split = parse.(Int, split(current_version, "."))
-    required_version_split = parse.(Int, split(required_spinedatabase_api_version, "."))
-    any(current_version_split .< required_version_split) && error(
-"""
-SpineModel couldn't find the required version of `spinedatabase_api`.
-(Required version is $required_spinedatabase_api_version, whereas current is $current_version)
-Please upgrade `spinedatabase_api` to $required_spinedatabase_api_version, restart your julia session,
-and try using SpineModel again.
-
-To upgrade `spinedatabase_api`, open a terminal (e.g. command prompt on Windows) and run
-
-    pip install --upgrade git+https://github.com/Spine-project/Spine-Database-API.git
-"""
-    )
-end
-###temporals
 ##creating time_slices struct
 export start_date
 export end_date
@@ -130,16 +65,6 @@
 export t_in_t
 export t_in_t_excl
 export t_before_t
-###
-
-include("helpers/helpers.jl")
-=======
-using SpineInterface
->>>>>>> b71d63ad
-
-include("helpers/util.jl")
-include("helpers/butcher.jl")
-
 include("variables/generate_variable_flow.jl")
 include("variables/generate_variable_trans.jl")
 include("variables/generate_variable_stor_state.jl")
@@ -152,7 +77,7 @@
 include("constraints/constraint_fix_ratio_out_in_flow.jl")
 include("constraints/constraint_fix_ratio_out_in_trans.jl")
 include("constraints/constraint_trans_capacity.jl")
-#include("constraints/constraint_trans_loss.jl")
+include("constraints/constraint_trans_loss.jl")
 include("constraints/constraint_stor_capacity.jl")
 include("constraints/constraint_stor_state.jl")
 include("constraints/constraint_stor_state_init.jl")
