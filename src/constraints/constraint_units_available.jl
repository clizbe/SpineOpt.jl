--- conflicted
+++ resolved
@@ -37,15 +37,10 @@
     m.ext[:spineopt].constraints[:units_available] = Dict(
         (unit=u, stochastic_scenario=s, t=t) => @constraint(
             m,
-<<<<<<< HEAD
-            + expr_sum(
+            + sum(
                 + units_available[u, s, t] 
-                + units_out_of_service[u, s, t] 
+                + units_out_of_service[u, s, t]
                 for (u, s, t) in units_on_indices(m; unit=u, stochastic_scenario=s, t=t);
-=======
-            + sum(
-                units_available[u, s, t] for (u, s, t) in units_on_indices(m; unit=u, stochastic_scenario=s, t=t);
->>>>>>> fed9b15d
                 init=0,
             )
             - sum(
@@ -54,8 +49,7 @@
                     m; unit=u, stochastic_scenario=s, t=t_overlaps_t(m; t=t)
                 );
                 init=0,
-            )
-            
+            )            
             <=
             number_of_units[(unit=u, stochastic_scenario=s, analysis_time=t0, t=t)] 
         )
