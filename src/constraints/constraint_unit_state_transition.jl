#############################################################################
# Copyright (C) 2017 - 2018  Spine Project
#
# This file is part of SpineOpt.
#
# SpineOpt is free software: you can redistribute it and/or modify
# it under the terms of the GNU Lesser General Public License as published by
# the Free Software Foundation, either version 3 of the License, or
# (at your option) any later version.
#
# SpineOpt is distributed in the hope that it will be useful,
# but WITHOUT ANY WARRANTY; without even the implied warranty of
# MERCHANTABILITY or FITNESS FOR A PARTICULAR PURPOSE. See the
# GNU Lesser General Public License for more details.
#
# You should have received a copy of the GNU Lesser General Public License
# along with this program.  If not, see <http://www.gnu.org/licenses/>.
#############################################################################

"""
    constraint_unit_state_transition_indices()

Forms the stochastic index set for the `:unit_state_transition` constraint.
Uses stochastic path indices due to potentially different stochastic scenarios
between `t_after` and `t_before`.
"""
function constraint_unit_state_transition_indices()
    unique(
        (unit=u, stochastic_path=path, t_before=t_before, t_after=t_after)
        for (u, n) in units_on_resolution()
        for t_after in time_slice(temporal_block=node__temporal_block(node=n))
<<<<<<< HEAD
            # Ensure type stability
            active_scenarios = Array{Object,1}()
            # `units_on` on `t_after`
            append!(
                active_scenarios,
                map(
                    inds -> inds.stochastic_scenario,
                    units_on_indices(unit=u, t=t_after)
                )
            )
            # `units_on` on a valid `t_before`
            if !isempty(t_before_t(t_after=t_after))
                t_before = first(t_before_t(t_after=t_after))
            else
                t_before = first(to_time_slice(t_after - Minute(duration(t_after))))
                #TODO: this doesn't work for variable resolutions
            end
            append!(
                active_scenarios,
                map(
                    inds -> inds.stochastic_scenario,
                    units_on_indices(unit=u, t=t_before)
                )
            )
            # Find stochastic paths for `active_scenarios`
            unique!(active_scenarios)
            for path in active_stochastic_paths(full_stochastic_paths, active_scenarios)
                push!(
                    unit_state_transition_indices,
                    (unit=u, stochastic_path=path, t_before=t_before, t_after=t_after)
                )
            end
        end
    end
    return unique!(unit_state_transition_indices)
=======
        for t_before in t_before_t(t_after=t_after)
        for path in active_stochastic_paths(
            unique(ind.stochastic_scenario for ind in units_on_indices(unit=u, t=[t_before, t_after]))
        )
    )
>>>>>>> 9e595e25
end


"""
    add_constraint_unit_state_transition!(m::Model)

This constraint ensures consistency between the variables `units_on`, `units_started_up`
and `units_shut_down`.
"""
function add_constraint_unit_state_transition!(m::Model)
    @fetch units_on, units_started_up, units_shut_down = m.ext[:variables]
    #TODO: add support for units that start_up over multiple timesteps?
    #TODO: use :integer, :binary, :linear as parameter values -> reusable for other pruposes
    cons = m.ext[:constraints][:unit_state_transition] = Dict()
    for (u, stochastic_path, t_before, t_after) in constraint_unit_state_transition_indices()
        if online_variable_type(unit=u) != :unit_online_variable_type_linear
        cons[u, stochastic_path, t_before, t_after] = @constraint(
            m,
            expr_sum(
                + units_on[u, s, t_after]
                - units_started_up[u, s, t_after]
                + units_shut_down[u, s, t_after]
                for (u, s, t_after) in units_on_indices(unit=u, stochastic_scenario=stochastic_path, t=t_after);
                init=0
            )
            ==
            expr_sum(
                + units_on[u, s, t_before]
                for (u, s, t_before) in units_on_indices(unit=u, stochastic_scenario=stochastic_path, t=t_before);
                init=0
            )
        )
    end
    end
end
<|MERGE_RESOLUTION|>--- conflicted
+++ resolved
@@ -1,109 +1,71 @@
-#############################################################################
-# Copyright (C) 2017 - 2018  Spine Project
-#
-# This file is part of SpineOpt.
-#
-# SpineOpt is free software: you can redistribute it and/or modify
-# it under the terms of the GNU Lesser General Public License as published by
-# the Free Software Foundation, either version 3 of the License, or
-# (at your option) any later version.
-#
-# SpineOpt is distributed in the hope that it will be useful,
-# but WITHOUT ANY WARRANTY; without even the implied warranty of
-# MERCHANTABILITY or FITNESS FOR A PARTICULAR PURPOSE. See the
-# GNU Lesser General Public License for more details.
-#
-# You should have received a copy of the GNU Lesser General Public License
-# along with this program.  If not, see <http://www.gnu.org/licenses/>.
-#############################################################################
-
-"""
-    constraint_unit_state_transition_indices()
-
-Forms the stochastic index set for the `:unit_state_transition` constraint.
-Uses stochastic path indices due to potentially different stochastic scenarios
-between `t_after` and `t_before`.
-"""
-function constraint_unit_state_transition_indices()
-    unique(
-        (unit=u, stochastic_path=path, t_before=t_before, t_after=t_after)
-        for (u, n) in units_on_resolution()
-        for t_after in time_slice(temporal_block=node__temporal_block(node=n))
-<<<<<<< HEAD
-            # Ensure type stability
-            active_scenarios = Array{Object,1}()
-            # `units_on` on `t_after`
-            append!(
-                active_scenarios,
-                map(
-                    inds -> inds.stochastic_scenario,
-                    units_on_indices(unit=u, t=t_after)
-                )
-            )
-            # `units_on` on a valid `t_before`
-            if !isempty(t_before_t(t_after=t_after))
-                t_before = first(t_before_t(t_after=t_after))
-            else
-                t_before = first(to_time_slice(t_after - Minute(duration(t_after))))
-                #TODO: this doesn't work for variable resolutions
-            end
-            append!(
-                active_scenarios,
-                map(
-                    inds -> inds.stochastic_scenario,
-                    units_on_indices(unit=u, t=t_before)
-                )
-            )
-            # Find stochastic paths for `active_scenarios`
-            unique!(active_scenarios)
-            for path in active_stochastic_paths(full_stochastic_paths, active_scenarios)
-                push!(
-                    unit_state_transition_indices,
-                    (unit=u, stochastic_path=path, t_before=t_before, t_after=t_after)
-                )
-            end
-        end
-    end
-    return unique!(unit_state_transition_indices)
-=======
-        for t_before in t_before_t(t_after=t_after)
-        for path in active_stochastic_paths(
-            unique(ind.stochastic_scenario for ind in units_on_indices(unit=u, t=[t_before, t_after]))
-        )
-    )
->>>>>>> 9e595e25
-end
-
-
-"""
-    add_constraint_unit_state_transition!(m::Model)
-
-This constraint ensures consistency between the variables `units_on`, `units_started_up`
-and `units_shut_down`.
-"""
-function add_constraint_unit_state_transition!(m::Model)
-    @fetch units_on, units_started_up, units_shut_down = m.ext[:variables]
-    #TODO: add support for units that start_up over multiple timesteps?
-    #TODO: use :integer, :binary, :linear as parameter values -> reusable for other pruposes
-    cons = m.ext[:constraints][:unit_state_transition] = Dict()
-    for (u, stochastic_path, t_before, t_after) in constraint_unit_state_transition_indices()
-        if online_variable_type(unit=u) != :unit_online_variable_type_linear
-        cons[u, stochastic_path, t_before, t_after] = @constraint(
-            m,
-            expr_sum(
-                + units_on[u, s, t_after]
-                - units_started_up[u, s, t_after]
-                + units_shut_down[u, s, t_after]
-                for (u, s, t_after) in units_on_indices(unit=u, stochastic_scenario=stochastic_path, t=t_after);
-                init=0
-            )
-            ==
-            expr_sum(
-                + units_on[u, s, t_before]
-                for (u, s, t_before) in units_on_indices(unit=u, stochastic_scenario=stochastic_path, t=t_before);
-                init=0
-            )
-        )
-    end
-    end
-end
+#############################################################################
+# Copyright (C) 2017 - 2018  Spine Project
+#
+# This file is part of SpineOpt.
+#
+# SpineOpt is free software: you can redistribute it and/or modify
+# it under the terms of the GNU Lesser General Public License as published by
+# the Free Software Foundation, either version 3 of the License, or
+# (at your option) any later version.
+#
+# SpineOpt is distributed in the hope that it will be useful,
+# but WITHOUT ANY WARRANTY; without even the implied warranty of
+# MERCHANTABILITY or FITNESS FOR A PARTICULAR PURPOSE. See the
+# GNU Lesser General Public License for more details.
+#
+# You should have received a copy of the GNU Lesser General Public License
+# along with this program.  If not, see <http://www.gnu.org/licenses/>.
+#############################################################################
+
+"""
+    constraint_unit_state_transition_indices()
+
+Forms the stochastic index set for the `:unit_state_transition` constraint.
+Uses stochastic path indices due to potentially different stochastic scenarios
+between `t_after` and `t_before`.
+"""
+function constraint_unit_state_transition_indices()
+    unique(
+        (unit=u, stochastic_path=path, t_before=t_before, t_after=t_after)
+        for (u, n) in units_on_resolution()
+        for t_after in time_slice(temporal_block=node__temporal_block(node=n))
+        for t_before in t_before_t(t_after=t_after)
+        for path in active_stochastic_paths(
+            unique(ind.stochastic_scenario for ind in units_on_indices(unit=u, t=[t_before, t_after]))
+        )
+    )
+end
+
+
+"""
+    add_constraint_unit_state_transition!(m::Model)
+
+This constraint ensures consistency between the variables `units_on`, `units_started_up`
+and `units_shut_down`.
+"""
+function add_constraint_unit_state_transition!(m::Model)
+    @fetch units_on, units_started_up, units_shut_down = m.ext[:variables]
+    #TODO: add support for units that start_up over multiple timesteps?
+    #TODO: use :integer, :binary, :linear as parameter values -> reusable for other pruposes
+    cons = m.ext[:constraints][:unit_state_transition] = Dict()
+    for (u, stochastic_path, t_before, t_after) in constraint_unit_state_transition_indices()
+        if online_variable_type(unit=u) != :unit_online_variable_type_linear
+        cons[u, stochastic_path, t_before, t_after] = @constraint(
+            m,
+            expr_sum(
+                + units_on[u, s, t_after]
+                - units_started_up[u, s, t_after]
+                + units_shut_down[u, s, t_after]
+                for (u, s, t_after) in units_on_indices(unit=u, stochastic_scenario=stochastic_path, t=t_after);
+                init=0
+            )
+            ==
+            expr_sum(
+                + units_on[u, s, t_before]
+                for (u, s, t_before) in units_on_indices(unit=u, stochastic_scenario=stochastic_path, t=t_before);
+                init=0
+            )
+        )
+    end
+    end
+end