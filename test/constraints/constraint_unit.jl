#############################################################################
# Copyright (C) 2017 - 2018  Spine Project
#
# This file is part of SpineOpt.
#
# SpineOpt is free software: you can redistribute it and/or modify
# it under the terms of the GNU Lesser General Public License as published by
# the Free Software Foundation, either version 3 of the License, or
# (at your option) any later version.
#
# SpineOpt is distributed in the hope that it will be useful,
# but WITHOUT ANY WARRANTY; without even the implied warranty of
# MERCHANTABILITY or FITNESS FOR A PARTICULAR PURPOSE. See the
# GNU Lesser General Public License for more details.
#
# You should have received a copy of the GNU Lesser General Public License
# along with this program.  If not, see <http://www.gnu.org/licenses/>.
#############################################################################

function _test_constraint_unit_setup()
    url_in = "sqlite://"
    test_data = Dict(
        :objects => [
            ["model", "instance"],
            ["model", "master"],
            ["temporal_block", "hourly"],
            ["temporal_block", "investments_hourly"],
            ["temporal_block", "two_hourly"],
            ["stochastic_structure", "deterministic"],
            ["stochastic_structure", "investments_deterministic"],
            ["stochastic_structure", "stochastic"],
            ["unit", "unit_ab"],
            ["node", "node_a"],
            ["node", "node_b"],
            ["node", "node_c"],
            ["node", "node_group_bc"],
            ["stochastic_scenario", "parent"],
            ["stochastic_scenario", "child"],
        ],
        :relationships => [
            ["model__temporal_block", ["instance", "hourly"]],
            ["model__temporal_block", ["master", "investments_hourly"]],
            ["model__temporal_block", ["instance", "two_hourly"]],
            ["model__stochastic_structure", ["instance", "deterministic"]],
            ["model__stochastic_structure", ["master", "investments_deterministic"]],
            ["model__stochastic_structure", ["instance", "stochastic"]],
            ["units_on__temporal_block", ["unit_ab", "hourly"]],
            ["units_on__stochastic_structure", ["unit_ab", "stochastic"]],
            ["unit__from_node", ["unit_ab", "node_a"]],
            ["unit__to_node", ["unit_ab", "node_b"]],
            ["unit__to_node", ["unit_ab", "node_c"]],
            ["node__temporal_block", ["node_a", "hourly"]],
            ["node__temporal_block", ["node_b", "two_hourly"]],
            ["node__temporal_block", ["node_c", "hourly"]],
            ["node__stochastic_structure", ["node_a", "stochastic"]],
            ["node__stochastic_structure", ["node_b", "deterministic"]],
            ["node__stochastic_structure", ["node_c", "stochastic"]],
            ["stochastic_structure__stochastic_scenario", ["deterministic", "parent"]],
            ["stochastic_structure__stochastic_scenario", ["investments_deterministic", "parent"]],
            ["stochastic_structure__stochastic_scenario", ["stochastic", "parent"]],
            ["stochastic_structure__stochastic_scenario", ["stochastic", "child"]],
            ["parent_stochastic_scenario__child_stochastic_scenario", ["parent", "child"]],
        ],
        :object_groups => [["node", "node_group_bc", "node_b"], ["node", "node_group_bc", "node_c"]],
        :object_parameter_values => [
            ["model", "instance", "model_start", Dict("type" => "date_time", "data" => "2000-01-01T00:00:00")],
            ["model", "instance", "model_end", Dict("type" => "date_time", "data" => "2000-01-01T02:00:00")],
            ["model", "instance", "duration_unit", "hour"],
            ["model", "instance", "model_type", "spineopt_standard"],
            ["model", "master", "model_start", Dict("type" => "date_time", "data" => "2000-01-01T00:00:00")],
            ["model", "master", "model_end", Dict("type" => "date_time", "data" => "2000-01-01T02:00:00")],
            ["model", "master", "duration_unit", "hour"],
            ["model", "master", "model_type", "spineopt_other"],
            ["model", "master", "max_gap", "0.05"],
            ["model", "master", "max_iterations", "2"],
            ["temporal_block", "hourly", "resolution", Dict("type" => "duration", "data" => "1h")],
            ["temporal_block", "investments_hourly", "resolution", Dict("type" => "duration", "data" => "1h")],
            ["temporal_block", "two_hourly", "resolution", Dict("type" => "duration", "data" => "2h")],
            ["model", "instance", "db_mip_solver", "HiGHS.jl"],
            ["model", "instance", "db_lp_solver", "HiGHS.jl"],
        ],
        :relationship_parameter_values => [
            [
                "stochastic_structure__stochastic_scenario",
                ["stochastic", "parent"],
                "stochastic_scenario_end",
                Dict("type" => "duration", "data" => "1h"),
            ]
        ],
    )
    _load_test_data(url_in, test_data)
    url_in
end

function test_initial_units_on()
    @testset "initial_units_on" begin
        url_in = _test_constraint_unit_setup()
        init_units_on = 123
        object_parameter_values = [
            ["unit", "unit_ab", "initial_units_on", init_units_on],
            ["model", "instance", "roll_forward", unparse_db_value(Hour(1))],
        ]
        SpineInterface.import_data(url_in; object_parameter_values=object_parameter_values)
        m = run_spineopt(url_in; log_level=0, optimize=false)
        var_units_on = m.ext[:spineopt].variables[:units_on]
        for key in keys(var_units_on)
            is_history_t = start(key.t) < model_start(model=m.ext[:spineopt].instance)
            @test is_fixed(var_units_on[key]) == is_history_t
            if is_history_t
                @test fix_value(var_units_on[key]) == init_units_on
            end
        end
    end
end

function test_constraint_units_on()
    @testset "constraint_units_on" begin
        url_in = _test_constraint_unit_setup()
        unit_availability_factor = 0.5
        object_parameter_values = [
            ["unit", "unit_ab", "unit_availability_factor", unit_availability_factor],
        ]
        SpineInterface.import_data(url_in; object_parameter_values=object_parameter_values)
        m = run_spineopt(url_in; log_level=0, optimize=false)
        var_units_on = m.ext[:spineopt].variables[:units_on]
        var_units_available = m.ext[:spineopt].variables[:units_available]
        constraint = m.ext[:spineopt].constraints[:units_on]
        @test length(constraint) == 2
        scenarios = (stochastic_scenario(:parent), stochastic_scenario(:child))
        time_slices = time_slice(m; temporal_block=temporal_block(:hourly))
        @testset for (s, t) in zip(scenarios, time_slices)
            key = (unit(:unit_ab), s, t)
            var_u_on = var_units_on[key...]
            var_u_av = var_units_available[key...]
            expected_con = @build_constraint(var_u_on * unit_availability_factor <= var_u_av)
            con_u_on = constraint[key...]
            observed_con = constraint_object(con_u_on)
            @test _is_constraint_equal(observed_con, expected_con)
        end
    end
end

function test_constraint_units_available()
    @testset "constraint_units_available" begin
        url_in = _test_constraint_unit_setup()
        number_of_units = 4
        candidate_units = 3
        unit_availability_factor = 0.5
        object_parameter_values = [
            ["unit", "unit_ab", "candidate_units", candidate_units],
            ["unit", "unit_ab", "number_of_units", number_of_units],
            ["unit", "unit_ab", "unit_availability_factor", unit_availability_factor],
        ]
        relationships = [
            ["unit__investment_temporal_block", ["unit_ab", "hourly"]],
            ["unit__investment_stochastic_structure", ["unit_ab", "stochastic"]],
        ]
        SpineInterface.import_data(url_in; relationships=relationships, object_parameter_values=object_parameter_values)
        m = run_spineopt(url_in; log_level=0, optimize=false)
        var_units_available = m.ext[:spineopt].variables[:units_available]
        var_units_invested_available = m.ext[:spineopt].variables[:units_invested_available]
        constraint = m.ext[:spineopt].constraints[:units_available]
        @test length(constraint) == 2
        scenarios = (stochastic_scenario(:parent), stochastic_scenario(:child))
        time_slices = time_slice(m; temporal_block=temporal_block(:hourly))
        @testset for (s, t) in zip(scenarios, time_slices)
            key = (unit(:unit_ab), s, t)
            var_u_av = var_units_available[key...]
            var_u_inv_av = var_units_invested_available[key...]
            expected_con = @build_constraint(var_u_av <= unit_availability_factor * (number_of_units + var_u_inv_av))
            con_key = (unit(:unit_ab), s, t)
            con = constraint[con_key...]
            observed_con = constraint_object(con)
            @test _is_constraint_equal(observed_con, expected_con)
        end
    end
end

function test_constraint_unit_state_transition()
    @testset "constraint_unit_state_transition" begin
        url_in = _test_constraint_unit_setup()
        object_parameter_values = [["unit", "unit_ab", "online_variable_type", "unit_online_variable_type_integer"]]
        SpineInterface.import_data(url_in; object_parameter_values=object_parameter_values)
        m = run_spineopt(url_in; log_level=0, optimize=false)
        var_units_on = m.ext[:spineopt].variables[:units_on]
        var_units_started_up = m.ext[:spineopt].variables[:units_started_up]
        var_units_shut_down = m.ext[:spineopt].variables[:units_shut_down]
        constraint = m.ext[:spineopt].constraints[:unit_state_transition]
        @test length(constraint) == 2
        scenarios = (stochastic_scenario(:parent), stochastic_scenario(:child))
        s0 = stochastic_scenario(:parent)
        time_slices = time_slice(m; temporal_block=temporal_block(:hourly))
        @testset for (s1, t1) in zip(scenarios, time_slices)
            path = unique([s0, s1])
            var_key1 = (unit(:unit_ab), s1, t1)
            var_u_on1 = var_units_on[var_key1...]
            var_u_su1 = var_units_started_up[var_key1...]
            var_u_sd1 = var_units_shut_down[var_key1...]
            @testset for (u, t0, t1) in unit_dynamic_time_indices(m; unit=unit(:unit_ab), t_after=t1)
                var_key0 = (u, s0, t0)
                var_u_on0 = get(var_units_on, var_key0, 0)
                con_key = (u, path, t0, t1)
                expected_con = @build_constraint(var_u_on1 - var_u_on0 == var_u_su1 - var_u_sd1)
                observed_con = constraint_object(constraint[con_key...])
                @test _is_constraint_equal(observed_con, expected_con)
            end
        end
    end
end

function test_constraint_unit_flow_capacity()
    @testset "constraint_unit_flow_capacity" begin
        url_in = _test_constraint_unit_setup()
        unit_capacity = 100
        unit_availability_factor = 0.5
        object_parameter_values = [
            ["unit", "unit_ab", "unit_availability_factor", unit_availability_factor],
        ]
        relationships = [
                ["unit__to_node", ["unit_ab", "node_group_bc"]],
        ]
        relationship_parameter_values = [
            ["unit__to_node", ["unit_ab", "node_group_bc"], "unit_capacity", unit_capacity]
        ]
        SpineInterface.import_data(
            url_in; 
            object_parameter_values=object_parameter_values, 
            relationships=relationships,
            relationship_parameter_values=relationship_parameter_values
        )
        m = run_spineopt(url_in; log_level=0, optimize=false)
        var_unit_flow = m.ext[:spineopt].variables[:unit_flow]
        var_units_on = m.ext[:spineopt].variables[:units_on]
        constraint = m.ext[:spineopt].constraints[:unit_flow_capacity]
        @test length(constraint) == 1
        scenarios = (stochastic_scenario(:parent), stochastic_scenario(:child))
        time_slices_b = time_slice(m; temporal_block=temporal_block(:two_hourly))
        @testset for (s, t) in zip(scenarios, time_slices_b)
            t_short_1 = sort(SpineOpt.t_in_t_excl(m;t_long=t))[1]
            t_short_2 = sort(SpineOpt.t_in_t_excl(m;t_long=t))[2]
            s_child = stochastic_scenario(:child)
            var_u_flow_key_b = (unit(:unit_ab), node(:node_b), direction(:to_node), s, t)
            var_u_flow_key_c_1 = (unit(:unit_ab), node(:node_c), direction(:to_node), s, t_short_1)
            var_u_flow_key_c_2 = (unit(:unit_ab), node(:node_c), direction(:to_node), s_child, t_short_2)
            var_u_on_key_1 = (unit(:unit_ab), s, t_short_1)
            var_u_on_key_2 = (unit(:unit_ab), s_child, t_short_2)
            var_u_flow_b = var_unit_flow[var_u_flow_key_b...]
            var_u_flow_c_1 = var_unit_flow[var_u_flow_key_c_1...]
            var_u_flow_c_2 = var_unit_flow[var_u_flow_key_c_2...]
            var_u_on_1 = var_units_on[var_u_on_key_1...]
            var_u_on_2 = var_units_on[var_u_on_key_2...]
            con_key = (unit(:unit_ab), node(:node_group_bc), direction(:to_node), [s,s_child], t)
            expected_con = @build_constraint(
                var_u_flow_c_1 +  var_u_flow_c_2 + 2 * var_u_flow_b
                <=
                unit_capacity * unit_availability_factor * (var_u_on_1 + var_u_on_2)
            )
            observed_con = constraint_object(constraint[con_key...])
            @test _is_constraint_equal(observed_con, expected_con)
        end
    end
end

function test_constraint_minimum_operating_point()
    @testset "constraint_minimum_operating_point" begin
        url_in = _test_constraint_unit_setup()
        unit_capacity = 100
        minimum_operating_point = 0.25
        relationship_parameter_values = [
            ["unit__from_node", ["unit_ab", "node_a"], "unit_capacity", unit_capacity],
            ["unit__from_node", ["unit_ab", "node_a"], "minimum_operating_point", minimum_operating_point],
        ]
        SpineInterface.import_data(url_in; relationship_parameter_values=relationship_parameter_values)
        m = run_spineopt(url_in; log_level=0, optimize=false)
        var_unit_flow = m.ext[:spineopt].variables[:unit_flow]
        var_units_on = m.ext[:spineopt].variables[:units_on]
        constraint = m.ext[:spineopt].constraints[:minimum_operating_point]
        @test length(constraint) == 2
        scenarios = (stochastic_scenario(:parent), stochastic_scenario(:child))
        time_slices = time_slice(m; temporal_block=temporal_block(:hourly))
        @testset for (s, t) in zip(scenarios, time_slices)
            var_u_flow_key = (unit(:unit_ab), node(:node_a), direction(:from_node), s, t)
            var_u_on_key = (unit(:unit_ab), s, t)
            var_u_flow = var_unit_flow[var_u_flow_key...]
            var_u_on = var_units_on[var_u_on_key...]
            con_key = (unit(:unit_ab), node(:node_a), direction(:from_node), [s], t)
            expected_con = @build_constraint(var_u_flow >= minimum_operating_point * unit_capacity * var_u_on)
            observed_con = constraint_object(constraint[con_key...])
            @test _is_constraint_equal(observed_con, expected_con)
        end
    end
end

function test_constraint_operating_point_bounds()
    @testset "constraint_operating_point_bounds" begin
        url_in = _test_constraint_unit_setup()
        unit_capacity = 100
        points = [0.1, 0.5, 1.0]
        deltas = [points[1]; [points[i] - points[i - 1] for i in 2:lastindex(points)]]
        operating_points = Dict("type" => "array", "value_type" => "float", "data" => PyVector(points))
        relationships = [
            ["unit__to_node", ["unit_ab", "node_a"]],
        ]
        relationship_parameter_values = [
            ["unit__from_node", ["unit_ab", "node_a"], "unit_capacity", unit_capacity],
            ["unit__from_node", ["unit_ab", "node_a"], "operating_points", operating_points]
        ]
        SpineInterface.import_data(
            url_in; 
            relationships=relationships, 
            relationship_parameter_values=relationship_parameter_values 
        )

        # When the parameter ordered_unit_flow_op use its default false value,
        # SpineOpt does not generate this consraint.
        m = run_spineopt(url_in; log_level=0, optimize=false)
        constraint = m.ext[:spineopt].constraints[:operating_point_bounds]
        @test isempty(constraint)

        ordered_unit_flow_op = true
        relationship_parameter_values = [
            ["unit__from_node", ["unit_ab", "node_a"], "ordered_unit_flow_op", ordered_unit_flow_op],
        ]
        SpineInterface.import_data(
            url_in;  
            relationship_parameter_values=relationship_parameter_values 
        )

        m = run_spineopt(url_in; log_level=0, optimize=false)
        var_units_on = m.ext[:spineopt].variables[:units_on]
        var_unit_flow_op_active = m.ext[:spineopt].variables[:unit_flow_op_active]
        constraint = m.ext[:spineopt].constraints[:operating_point_bounds]
        @test length(constraint) == 6
        scenarios = (stochastic_scenario(:parent), stochastic_scenario(:child))
        time_slices = time_slice(m; temporal_block=temporal_block(:hourly))
        @testset for (s, t) in zip(scenarios, time_slices)
            @testset for (i, delta) in enumerate(deltas)
                var_units_on_key = (unit(:unit_ab), s, t)
                var_us_on = var_units_on[var_units_on_key...]
                var_u_flow_op_active_key = (unit(:unit_ab), node(:node_a), direction(:from_node), i, s, t)
                var_u_flow_op_active = var_unit_flow_op_active[var_u_flow_op_active_key...]
                expected_con = @build_constraint(var_u_flow_op_active - var_us_on <= 0)
                observed_con_key = (unit(:unit_ab), node(:node_a), direction(:from_node), i, [s], t)
                # [s] for a stochastic path from the given scenario s
                observed_con = constraint_object(constraint[observed_con_key...])
                @test _is_constraint_equal(observed_con, expected_con)
            end
        end
    end
    @testset "constraint_operating_point_rank" begin
        _load_test_data(url_in, test_data)
        unit_capacity = 100
        points = [0.1, 0.5, 1.0]
        deltas = [points[1]; [points[i] - points[i - 1] for i in 2:lastindex(points)]]
        operating_points = Dict("type" => "array", "value_type" => "float", "data" => PyVector(points))
        relationships = [
            ["unit__to_node", ["unit_ab", "node_a"]],
        ]
        relationship_parameter_values = [
            ["unit__from_node", ["unit_ab", "node_a"], "unit_capacity", unit_capacity],
            ["unit__from_node", ["unit_ab", "node_a"], "operating_points", operating_points]
        ]
        SpineInterface.import_data(
            url_in; 
            relationships=relationships, 
            relationship_parameter_values=relationship_parameter_values 
        )

        # When the parameter ordered_unit_flow_op use its default false value,
        # SpineOpt does not generate this consraint.
        m = run_spineopt(url_in; log_level=0, optimize=false)
        constraint = m.ext[:spineopt].constraints[:operating_point_rank]
        @test isempty(constraint)

        ordered_unit_flow_op = true
        relationship_parameter_values = [
            ["unit__from_node", ["unit_ab", "node_a"], "ordered_unit_flow_op", ordered_unit_flow_op],
        ]
        SpineInterface.import_data(
            url_in;  
            relationship_parameter_values=relationship_parameter_values 
        )
        
        m = run_spineopt(url_in; log_level=0, optimize=false)
        var_unit_flow_op_active = m.ext[:spineopt].variables[:unit_flow_op_active]
        constraint = m.ext[:spineopt].constraints[:operating_point_rank]
        # The test system has 2 timeslices (see the definition of test database in the beginning). 
        # The length of constraint represents the total number of generated constraints,
        # which in this case is 2 * 2 = 4.
        @test length(constraint) == 4
        scenarios = (stochastic_scenario(:parent), stochastic_scenario(:child))
        time_slices = time_slice(m; temporal_block=temporal_block(:hourly))
        @testset for (s, t) in zip(scenarios, time_slices)
            @testset for (i, delta) in enumerate(deltas)
                var_u_flow_op_active_key = (unit(:unit_ab), node(:node_a), direction(:from_node), i, s, t)
                if i > 1
                    var_u_flow_op_active_a_key = var_u_flow_op_active_key
                    var_u_flow_op_active_a = var_unit_flow_op_active[var_u_flow_op_active_a_key...]
                    var_u_flow_op_active_b_key = (unit(:unit_ab), node(:node_a), direction(:from_node), i-1, s, t)
                    var_u_flow_op_active_b = var_unit_flow_op_active[var_u_flow_op_active_b_key...]
                    expected_con = @build_constraint(var_u_flow_op_active_a - var_u_flow_op_active_b <= 0)
                    observed_con = constraint_object(constraint[var_u_flow_op_active_key...])
                    @test _is_constraint_equal(observed_con, expected_con)
                else
                    @test get(constraint, var_u_flow_op_active_key, nothing) === nothing
                end
            end
        end
    end
    @testset "constraint_unit_flow_op_bounds" begin
        _load_test_data(url_in, test_data)
        unit_capacity = 100
        points = [0.1, 0.5, 1.0]
        deltas = [points[1]; [points[i] - points[i - 1] for i in 2:lastindex(points)]]
        operating_points = Dict("type" => "array", "value_type" => "float", "data" => PyVector(points))
        relationship_parameter_values = [
            ["unit__from_node", ["unit_ab", "node_a"], "unit_capacity", unit_capacity],
            ["unit__from_node", ["unit_ab", "node_a"], "operating_points", operating_points]
        ]
        relationships = [
            ["unit__to_node", ["unit_ab", "node_a"]],
        ]
        SpineInterface.import_data(
            url_in; 
            relationships=relationships,
            relationship_parameter_values=relationship_parameter_values
        )

        m = run_spineopt(url_in; log_level=0, optimize=false)
        var_unit_flow_op = m.ext[:spineopt].variables[:unit_flow_op]
        # When the parameter ordered_unit_flow_op use its default false value,
        # the constraint should use the variable units_on for flow bound.
        var_units_on = m.ext[:spineopt].variables[:units_on]
        constraint = m.ext[:spineopt].constraints[:unit_flow_op_bounds]
        @test length(constraint) == 6
        scenarios = (stochastic_scenario(:parent), stochastic_scenario(:child))
        time_slices = time_slice(m; temporal_block=temporal_block(:hourly))
        @testset for (s, t) in zip(scenarios, time_slices)
            @testset for (i, delta) in enumerate(deltas)
                var_u_flow_op_key = (unit(:unit_ab), node(:node_a), direction(:from_node), i, s, t)
                var_u_flow_op = var_unit_flow_op[var_u_flow_op_key...]
                var_units_on_key = (unit(:unit_ab), s, t)
                var_us_on = var_units_on[var_units_on_key...]
                expected_con = @build_constraint(var_u_flow_op - delta * var_us_on * unit_capacity <= 0)
                observed_con = constraint_object(constraint[var_u_flow_op_key...])
                @test _is_constraint_equal(observed_con, expected_con)
            end
        end

        # When the parameter ordered_unit_flow_op is set to true,
        # the constraint should use the variable unit_flow_op_active for flow limit.
        ordered_unit_flow_op = true
        relationship_parameter_values = [
            ["unit__from_node", ["unit_ab", "node_a"], "ordered_unit_flow_op", ordered_unit_flow_op],
        ]
        SpineInterface.import_data(
            url_in;  
            relationship_parameter_values=relationship_parameter_values
        )
        m = run_spineopt(url_in; log_level=0, optimize=false)
        var_unit_flow_op = m.ext[:spineopt].variables[:unit_flow_op]
        var_unit_flow_op_active = m.ext[:spineopt].variables[:unit_flow_op_active]
        constraint = m.ext[:spineopt].constraints[:unit_flow_op_bounds]
        @test length(constraint) == 6
        scenarios = (stochastic_scenario(:parent), stochastic_scenario(:child))
        time_slices = time_slice(m; temporal_block=temporal_block(:hourly))
        @testset for (s, t) in zip(scenarios, time_slices)
            @testset for (i, delta) in enumerate(deltas)
                var_u_flow_op_key = (unit(:unit_ab), node(:node_a), direction(:from_node), i, s, t)
                var_u_flow_op = var_unit_flow_op[var_u_flow_op_key...]
                var_u_flow_op_active_key = (unit(:unit_ab), node(:node_a), direction(:from_node), i, s, t)
                var_u_flow_op_active = var_unit_flow_op_active[var_u_flow_op_active_key...]
                expected_con = @build_constraint(var_u_flow_op - delta * var_u_flow_op_active * unit_capacity <= 0)
                observed_con = constraint_object(constraint[var_u_flow_op_key...])
                @test _is_constraint_equal(observed_con, expected_con)
            end
        end
    end
<<<<<<< HEAD
    @testset "constraint_unit_flow_op_rank" begin
        _load_test_data(url_in, test_data)
        unit_capacity = 100
        points = [0.1, 0.5, 1.0]
        deltas = [points[1]; [points[i] - points[i - 1] for i in 2:lastindex(points)]]
        operating_points = Dict("type" => "array", "value_type" => "float", "data" => PyVector(points))
        relationships = [
            ["unit__to_node", ["unit_ab", "node_a"]],
        ]
        relationship_parameter_values = [
            ["unit__from_node", ["unit_ab", "node_a"], "unit_capacity", unit_capacity],
            ["unit__from_node", ["unit_ab", "node_a"], "operating_points", operating_points]
        ]
        SpineInterface.import_data(
            url_in; 
            relationships=relationships, 
            relationship_parameter_values=relationship_parameter_values 
        )

        # When the parameter ordered_unit_flow_op use its default false value,
        # SpineOpt does not generate this consraint.
        m = run_spineopt(url_in; log_level=0, optimize=false)
        constraint = m.ext[:spineopt].constraints[:unit_flow_op_rank]
        @test isempty(constraint)

        ordered_unit_flow_op = true
        relationship_parameter_values = [
            ["unit__from_node", ["unit_ab", "node_a"], "ordered_unit_flow_op", ordered_unit_flow_op],
        ]
        SpineInterface.import_data(
            url_in;  
            relationship_parameter_values=relationship_parameter_values 
        )

        m = run_spineopt(url_in; log_level=0, optimize=false)
        var_unit_flow_op = m.ext[:spineopt].variables[:unit_flow_op]
        var_unit_flow_op_active = m.ext[:spineopt].variables[:unit_flow_op_active]
        constraint = m.ext[:spineopt].constraints[:unit_flow_op_rank]
        @test length(constraint) == 4
        scenarios = (stochastic_scenario(:parent), stochastic_scenario(:child))
        time_slices = time_slice(m; temporal_block=temporal_block(:hourly))
        @testset for (s, t) in zip(scenarios, time_slices)
            @testset for (i, delta) in enumerate(deltas)
                var_u_flow_op_key = (unit(:unit_ab), node(:node_a), direction(:from_node), i, s, t)
                var_u_flow_op = var_unit_flow_op[var_u_flow_op_key...]
                if i < lastindex(deltas)
                    var_u_flow_op_active_key = (unit(:unit_ab), node(:node_a), direction(:from_node), i+1, s, t)
                    var_u_flow_op_active = var_unit_flow_op_active[var_u_flow_op_active_key...]
                    expected_con = @build_constraint(var_u_flow_op - delta * var_u_flow_op_active * unit_capacity >= 0)
                    observed_con = constraint_object(constraint[var_u_flow_op_key...])
                    @test _is_constraint_equal(observed_con, expected_con)
                else
                    var_u_flow_op_active_key = (unit(:unit_ab), node(:node_a), direction(:from_node), i, s, t)
                    @test get(constraint, var_u_flow_op_active_key, nothing) === nothing
                end
            end
        end
    end
    @testset "constraint_unit_flow_op_sum" begin
        _load_test_data(url_in, test_data)
=======
end

function test_constraint_operating_point_sum()
    @testset "constraint_operating_point_sum" begin
        url_in = _test_constraint_unit_setup()
>>>>>>> 76d3b0a2
        unit_capacity = 100
        points = [0.1, 0.5, 1.0]
        operating_points = Dict("type" => "array", "value_type" => "float", "data" => PyVector(points))
        relationship_parameter_values =
            [["unit__from_node", ["unit_ab", "node_a"], "operating_points", operating_points]]
        SpineInterface.import_data(url_in; relationship_parameter_values=relationship_parameter_values)
        m = run_spineopt(url_in; log_level=0, optimize=false)
        var_unit_flow = m.ext[:spineopt].variables[:unit_flow]
        var_unit_flow_op = m.ext[:spineopt].variables[:unit_flow_op]
        constraint = m.ext[:spineopt].constraints[:unit_flow_op_sum]
        @test length(constraint) == 2
        scenarios = (stochastic_scenario(:parent), stochastic_scenario(:child))
        time_slices = time_slice(m; temporal_block=temporal_block(:hourly))
        @testset for (s, t) in zip(scenarios, time_slices)
            subkey = (unit(:unit_ab), node(:node_a), direction(:from_node))
            key = (subkey..., s, t)
            var_u_flow = var_unit_flow[key...]
            vars_u_flow_op = [var_unit_flow_op[(subkey..., i, s, t)...] for i in 1:length(points)]
            expected_con = @build_constraint(var_u_flow == sum(vars_u_flow_op))
            observed_con = constraint_object(constraint[key...])
            @test _is_constraint_equal(observed_con, expected_con)
        end
    end
end

function test_constraint_ratio_unit_flow()
    @testset "constraint_ratio_unit_flow" begin
        flow_ratio = 0.8
        units_on_coeff = 0.2
        class = "unit__node__node"
        relationship = ["unit_ab", "node_a", "node_b"]
        senses_by_prefix = Dict("min" => >=, "fix" => ==, "max" => <=)
        classes_by_prefix = Dict("in" => "unit__from_node", "out" => "unit__to_node")
        @testset for (p, a, b) in (
            ("min", "in", "in"),
            ("fix", "in", "in"),
            ("max", "in", "in"),
            ("min", "in", "out"),
            ("fix", "in", "out"),
            ("max", "in", "out"),
            ("min", "out", "in"),
            ("fix", "out", "in"),
            ("max", "out", "in"),
            ("min", "out", "out"),
            ("fix", "out", "out"),
            ("max", "out", "out"),
        )
            url_in = _test_constraint_unit_setup()
            ratio = join([p, "ratio", a, b, "unit_flow"], "_")
            coeff = join([p, "units_on_coefficient", a, b], "_")
            relationships = [
                [classes_by_prefix[a], ["unit_ab", "node_a"]],
                [classes_by_prefix[b], ["unit_ab", "node_b"]],
                [class, relationship],
            ]
            relationship_parameter_values =
                [[class, relationship, ratio, flow_ratio], [class, relationship, coeff, units_on_coeff]]
            sense = senses_by_prefix[p]
            SpineInterface.import_data(
                url_in; relationships=relationships, relationship_parameter_values=relationship_parameter_values
            )
            m = run_spineopt(url_in; log_level=0, optimize=false)
            var_unit_flow = m.ext[:spineopt].variables[:unit_flow]
            var_units_on = m.ext[:spineopt].variables[:units_on]
            constraint = m.ext[:spineopt].constraints[Symbol(ratio)]
            @test length(constraint) == 1
            path = [stochastic_scenario(:parent), stochastic_scenario(:child)]
            t_long = first(time_slice(m; temporal_block=temporal_block(:two_hourly)))
            t_short1, t_short2 = time_slice(m; temporal_block=temporal_block(:hourly))
            directions_by_prefix = Dict("in" => direction(:from_node), "out" => direction(:to_node))
            d_a = directions_by_prefix[a]
            d_b = directions_by_prefix[b]
            var_u_flow_b_key = (unit(:unit_ab), node(:node_b), d_b, stochastic_scenario(:parent), t_long)
            var_u_flow_a1_key = (unit(:unit_ab), node(:node_a), d_a, stochastic_scenario(:parent), t_short1)
            var_u_flow_a2_key = (unit(:unit_ab), node(:node_a), d_a, stochastic_scenario(:child), t_short2)
            var_u_on_a1_key = (unit(:unit_ab), stochastic_scenario(:parent), t_short1)
            var_u_on_a2_key = (unit(:unit_ab), stochastic_scenario(:child), t_short2)
            var_u_flow_b = var_unit_flow[var_u_flow_b_key...]
            var_u_flow_a1 = var_unit_flow[var_u_flow_a1_key...]
            var_u_flow_a2 = var_unit_flow[var_u_flow_a2_key...]
            var_u_on_a1 = var_units_on[var_u_on_a1_key...]
            var_u_on_a2 = var_units_on[var_u_on_a2_key...]
            con_key = (unit(:unit_ab), node(:node_a), node(:node_b), path, t_long)
            expected_con_ref = SpineOpt.sense_constraint(
                m,
                var_u_flow_a1 + var_u_flow_a2,
                sense,
                2 * flow_ratio * var_u_flow_b + units_on_coeff * (var_u_on_a1 + var_u_on_a2),
            )
            expected_con = constraint_object(expected_con_ref)
            observed_con = constraint_object(constraint[con_key...])
            @test _is_constraint_equal(observed_con, expected_con)
        end
    end
end

function test_constraint_total_cumulated_unit_flow()
    @testset "constraint_total_cumulated_unit_flow" begin
        total_cumulated_flow_bound = 100
        senses_by_prefix = Dict("min" => >=, "max" => <=)
        classes_by_prefix = Dict("from_node" => "unit__from_node", "to_node" => "unit__to_node")
        @testset for (p, a) in (
            ("min", "from_node"),
            ("min", "to_node"),
            ("max", "from_node"),
            ("max", "to_node"),
        )
            url_in = _test_constraint_unit_setup()
            cumulated = join([p,"total" , "cumulated", "unit_flow",a], "_")
            relationships = [
                [classes_by_prefix[a], ["unit_ab", "node_a"]],
            ]
            relationship_parameter_values =
                [[classes_by_prefix[a], ["unit_ab", "node_a"], cumulated, total_cumulated_flow_bound]]
            sense = senses_by_prefix[p]
            SpineInterface.import_data(
                url_in;
                relationships=relationships,
                relationship_parameter_values=relationship_parameter_values,
            )
            m = run_spineopt(url_in; log_level=0, optimize=false)
            var_unit_flow = m.ext[:spineopt].variables[:unit_flow]
            constraint = m.ext[:spineopt].constraints[Symbol(cumulated)]
            @test length(constraint) == 1
            path = [stochastic_scenario(:parent), stochastic_scenario(:child)]
            t_long = first(time_slice(m; temporal_block=temporal_block(:two_hourly)))
            t_short1, t_short2 = time_slice(m; temporal_block=temporal_block(:hourly))
            directions_by_prefix = Dict("from_node" => direction(:from_node), "to_node" => direction(:to_node))
            d_a = directions_by_prefix[a]
            var_u_flow_a1_key = (unit(:unit_ab), node(:node_a), d_a, stochastic_scenario(:parent), t_short1)
            var_u_flow_a2_key = (unit(:unit_ab), node(:node_a), d_a, stochastic_scenario(:child), t_short2)
            var_u_flow_a1 = var_unit_flow[var_u_flow_a1_key...]
            var_u_flow_a2 = var_unit_flow[var_u_flow_a2_key...]
            con_key = (unit(:unit_ab), node(:node_a), path)
            expected_con_ref = SpineOpt.sense_constraint(
                m,
                var_u_flow_a1 + var_u_flow_a2,
                sense,
                total_cumulated_flow_bound
            )
            expected_con = constraint_object(expected_con_ref)
            observed_con = constraint_object(constraint[con_key...])
            @test _is_constraint_equal(observed_con, expected_con)
        end
    end
end

function test_constraint_min_up_time()
    @testset "constraint_min_up_time" begin
        model_end = Dict("type" => "date_time", "data" => "2000-01-01T05:00:00")
        @testset for min_up_minutes in (60, 120, 210)
            url_in = _test_constraint_unit_setup()
            min_up_time = Dict("type" => "duration", "data" => string(min_up_minutes, "m"))
            object_parameter_values =
                [["unit", "unit_ab", "min_up_time", min_up_time], ["model", "instance", "model_end", model_end]]
            SpineInterface.import_data(url_in; object_parameter_values=object_parameter_values)
            m = run_spineopt(url_in; log_level=0, optimize=false)
            var_units_on = m.ext[:spineopt].variables[:units_on]
            var_units_started_up = m.ext[:spineopt].variables[:units_started_up]
            constraint = m.ext[:spineopt].constraints[:min_up_time]
            @test length(constraint) == 5
            parent_end = stochastic_scenario_end(
                stochastic_structure=stochastic_structure(:stochastic),
                stochastic_scenario=stochastic_scenario(:parent),
            )
            head_hours = -(
                length(time_slice(m; temporal_block=temporal_block(:hourly))), round(parent_end, Hour(1)).value
            )
            tail_hours = round(Minute(min_up_minutes), Hour(1)).value
            scenarios = [
                repeat([stochastic_scenario(:child)], head_hours)
                repeat([stochastic_scenario(:parent)], tail_hours)
            ]
            time_slices = [
                reverse(time_slice(m; temporal_block=temporal_block(:hourly)))
                reverse(history_time_slice(m; temporal_block=temporal_block(:hourly)))
            ][1:(head_hours + tail_hours)]
            @testset for h in 1:length(constraint)
                s_set, t_set = scenarios[h:(h + tail_hours - 1)], time_slices[h:(h + tail_hours - 1)]
                s, t = s_set[1], t_set[1]
                path = reverse(unique(s_set))
                var_u_on_key = (unit(:unit_ab), s, t)
                var_u_on = var_units_on[var_u_on_key...]
                vars_u_su = [var_units_started_up[unit(:unit_ab), s, t] for (s, t) in zip(s_set, t_set)]
                expected_con = @build_constraint(var_u_on >= sum(vars_u_su))
                con_key = (unit(:unit_ab), path, t)
                observed_con = constraint_object(constraint[con_key...])
                @test _is_constraint_equal(observed_con, expected_con)
            end
        end
    end
end

function test_constraint_min_up_time_with_non_spinning_reserves()
    @testset "constraint_min_up_time_with_non_spinning_reserves" begin
        model_end = Dict("type" => "date_time", "data" => "2000-01-01T05:00:00")
        @testset for min_up_minutes in (60, 120, 210)
            url_in = _test_constraint_unit_setup()
            min_up_time = Dict("type" => "duration", "data" => string(min_up_minutes, "m"))
            object_parameter_values = [
                ["unit", "unit_ab", "min_up_time", min_up_time],
                ["model", "instance", "model_end", model_end],
                ["node", "node_a", "is_reserve_node", true],
            ]
            relationship_parameter_values = [
                ["unit__from_node", ["unit_ab", "node_a"], "max_res_shutdown_ramp", 1],
                ["unit__from_node", ["unit_ab", "node_a"], "unit_capacity", 0],
            ]
            SpineInterface.import_data(
                url_in;
                object_parameter_values=object_parameter_values,
                relationship_parameter_values=relationship_parameter_values,
            )
            m = run_spineopt(url_in; log_level=0, optimize=false)
            var_units_on = m.ext[:spineopt].variables[:units_on]
            var_units_started_up = m.ext[:spineopt].variables[:units_started_up]
            var_nonspin_units_shut_down = m.ext[:spineopt].variables[:nonspin_units_shut_down]
            constraint = m.ext[:spineopt].constraints[:min_up_time]
            @test length(constraint) == 5
            parent_end = stochastic_scenario_end(
                stochastic_structure=stochastic_structure(:stochastic),
                stochastic_scenario=stochastic_scenario(:parent),
            )
            head_hours = -(
                length(time_slice(m; temporal_block=temporal_block(:hourly))), round(parent_end, Hour(1)).value
            )
            tail_hours = round(Minute(min_up_minutes), Hour(1)).value
            scenarios = [
                repeat([stochastic_scenario(:child)], head_hours)
                repeat([stochastic_scenario(:parent)], tail_hours)
            ]
            time_slices = [
                reverse(time_slice(m; temporal_block=temporal_block(:hourly)))
                reverse(history_time_slice(m; temporal_block=temporal_block(:hourly)))
            ][1:(head_hours + tail_hours)]
            @testset for h in 1:length(constraint)
                s_set, t_set = scenarios[h:(h + tail_hours - 1)], time_slices[h:(h + tail_hours - 1)]
                s, t = s_set[1], t_set[1]
                path = reverse(unique(s_set))
                var_u_on_key = (unit(:unit_ab), s, t)
                var_u_on = var_units_on[var_u_on_key...]
                vars_u_su = [var_units_started_up[unit(:unit_ab), s, t] for (s, t) in zip(s_set, t_set)]
                var_ns_sd_key = (unit(:unit_ab), node(:node_a), s, t)
                var_ns_sd = var_nonspin_units_shut_down[var_ns_sd_key...]
                expected_con = @build_constraint(var_u_on - var_ns_sd >= sum(vars_u_su))
                con_key = (unit(:unit_ab), path, t)
                observed_con = constraint_object(constraint[con_key...])
                @test _is_constraint_equal(observed_con, expected_con)
            end
        end
    end
end

function test_constraint_min_down_time()
    @testset "constraint_min_down_time" begin
        model_end = Dict("type" => "date_time", "data" => "2000-01-01T05:00:00")
        @testset for min_down_minutes in (45, 150, 300)
            url_in = _test_constraint_unit_setup()
            number_of_units = 4
            candidate_units = 3
            min_down_time = Dict("type" => "duration", "data" => string(min_down_minutes, "m"))
            object_parameter_values = [
                ["unit", "unit_ab", "candidate_units", candidate_units],
                ["unit", "unit_ab", "number_of_units", number_of_units],
                ["unit", "unit_ab", "min_down_time", min_down_time],
                ["model", "instance", "model_end", model_end]
            ]
            relationships = [
                ["unit__investment_temporal_block", ["unit_ab", "hourly"]],
                ["unit__investment_stochastic_structure", ["unit_ab", "stochastic"]],
            ]
            SpineInterface.import_data(
                url_in; relationships=relationships, object_parameter_values=object_parameter_values
            )
            m = run_spineopt(url_in; log_level=0, optimize=false)
            var_units_on = m.ext[:spineopt].variables[:units_on]
            var_units_invested_available = m.ext[:spineopt].variables[:units_invested_available]
            var_units_shut_down = m.ext[:spineopt].variables[:units_shut_down]
            constraint = m.ext[:spineopt].constraints[:min_down_time]
            @test length(constraint) == 5
            parent_end = stochastic_scenario_end(
                stochastic_structure=stochastic_structure(:stochastic),
                stochastic_scenario=stochastic_scenario(:parent),
            )
            head_hours = length(
                time_slice(m; temporal_block=temporal_block(:hourly))) - round(parent_end, Hour(1)
            ).value
            tail_hours = round(Minute(min_down_minutes), Hour(1)).value
            scenarios = [
                repeat([stochastic_scenario(:child)], head_hours)
                repeat([stochastic_scenario(:parent)], tail_hours)
            ]
            time_slices = [
                reverse(time_slice(m; temporal_block=temporal_block(:hourly)))
                reverse(history_time_slice(m; temporal_block=temporal_block(:hourly)))
            ][1:(head_hours + tail_hours)]
            @testset for h in 1:length(constraint)
                s_set, t_set = scenarios[h:(h + tail_hours - 1)], time_slices[h:(h + tail_hours - 1)]
                s, t = s_set[1], t_set[1]
                path = reverse(unique(s_set))
                var_u_inv_av_on_key = (unit(:unit_ab), s, t)
                var_u_inv_av = var_units_invested_available[var_u_inv_av_on_key...]
                var_u_on = var_units_on[var_u_inv_av_on_key...]
                vars_u_sd = [var_units_shut_down[unit(:unit_ab), s, t] for (s, t) in zip(s_set, t_set)]
                expected_con = @build_constraint(number_of_units + var_u_inv_av - var_u_on >= sum(vars_u_sd))
                con_key = (unit(:unit_ab), path, t)
                observed_con = constraint_object(constraint[con_key...])
                @test _is_constraint_equal(observed_con, expected_con)
            end
        end
    end
end

function test_constraint_min_down_time_with_non_spinning_reserves()
    @testset "constraint_min_down_time_with_non_spinning_reserves" begin
        model_end = Dict("type" => "date_time", "data" => "2000-01-01T05:00:00")
        @testset for min_down_minutes in (90, 150, 300)  # TODO: make it work for 45, 75
            url_in = _test_constraint_unit_setup()
            number_of_units = 4
            candidate_units = 3
            min_down_time = Dict("type" => "duration", "data" => string(min_down_minutes, "m"))
            is_reserve_node=true
            object_parameter_values = [
                ["unit", "unit_ab", "candidate_units", candidate_units],
                ["unit", "unit_ab", "number_of_units", number_of_units],
                ["unit", "unit_ab", "min_down_time", min_down_time],
                ["model", "instance", "model_end", model_end],
                ["node", "node_a", "is_reserve_node", is_reserve_node],
            ]
            relationships = [
                ["unit__investment_temporal_block", ["unit_ab", "hourly"]],
                ["unit__investment_stochastic_structure", ["unit_ab", "stochastic"]],
            ]
            relationship_parameter_values = [
                ["unit__from_node", ["unit_ab", "node_a"], "max_res_startup_ramp", 1],
                ["unit__from_node", ["unit_ab", "node_a"], "unit_capacity", 0],
            ]
            SpineInterface.import_data(
                url_in;
                relationships=relationships,
                object_parameter_values=object_parameter_values,
                relationship_parameter_values=relationship_parameter_values,
            )
            m = run_spineopt(url_in; log_level=0, optimize=false)
            var_units_on = m.ext[:spineopt].variables[:units_on]
            var_units_invested_available = m.ext[:spineopt].variables[:units_invested_available]
            var_units_shut_down = m.ext[:spineopt].variables[:units_shut_down]
            var_nonspin_units_started_up = m.ext[:spineopt].variables[:nonspin_units_started_up]
            constraint = m.ext[:spineopt].constraints[:min_down_time]
            @test length(constraint) == 5
            parent_end = stochastic_scenario_end(
                stochastic_structure=stochastic_structure(:stochastic),
                stochastic_scenario=stochastic_scenario(:parent),
            )
            head_hours = length(
                time_slice(m; temporal_block=temporal_block(:hourly))) - round(parent_end, Hour(1)
            ).value
            tail_hours = round(Minute(min_down_minutes), Hour(1)).value
            scenarios = [
                repeat([stochastic_scenario(:child)], head_hours)
                repeat([stochastic_scenario(:parent)], tail_hours)
            ]
            time_slices = [
                reverse(time_slice(m; temporal_block=temporal_block(:hourly)))
                reverse(history_time_slice(m; temporal_block=temporal_block(:hourly)))
            ][1:(head_hours + tail_hours)]
            @testset for h in 1:length(constraint)
                s_set, t_set = scenarios[h:(h + tail_hours - 1)], time_slices[h:(h + tail_hours - 1)]
                s, t = s_set[1], t_set[1]
                path = reverse(unique(s_set))
                var_u_inv_av_on_key = (unit(:unit_ab), s, t)
                var_u_inv_av = var_units_invested_available[var_u_inv_av_on_key...]
                var_u_on = var_units_on[var_u_inv_av_on_key...]
                vars_u_sd = [var_units_shut_down[unit(:unit_ab), s, t] for (s, t) in zip(s_set, t_set)]
                var_ns_su_key = (unit(:unit_ab), node(:node_a), s, t)
                var_ns_su = var_nonspin_units_started_up[var_ns_su_key...]
                expected_con = @build_constraint(
                    number_of_units + var_u_inv_av - var_u_on >= sum(vars_u_sd) + var_ns_su
                )
                con_key = (unit(:unit_ab), path, t)
                observed_con = constraint_object(constraint[con_key...])
                @test _is_constraint_equal(observed_con, expected_con)
            end
        end
    end
end

function test_constraint_units_invested_available()
    @testset "constraint_units_invested_available" begin
        url_in = _test_constraint_unit_setup()
        candidate_units = 7
        object_parameter_values = [["unit", "unit_ab", "candidate_units", candidate_units]]
        relationships = [
            ["unit__investment_temporal_block", ["unit_ab", "hourly"]],
            ["unit__investment_stochastic_structure", ["unit_ab", "stochastic"]],
        ]
        SpineInterface.import_data(url_in; relationships=relationships, object_parameter_values=object_parameter_values)
        m = run_spineopt(url_in; log_level=0, optimize=false)
        var_units_invested_available = m.ext[:spineopt].variables[:units_invested_available]
        constraint = m.ext[:spineopt].constraints[:units_invested_available]
        @test length(constraint) == 2
        scenarios = (stochastic_scenario(:parent), stochastic_scenario(:child))
        time_slices = time_slice(m; temporal_block=temporal_block(:hourly))
        @testset for (s, t) in zip(scenarios, time_slices)
            key = (unit(:unit_ab), s, t)
            var = var_units_invested_available[key...]
            expected_con = @build_constraint(var <= candidate_units)
            con = constraint[key...]
            observed_con = constraint_object(con)
            @test _is_constraint_equal(observed_con, expected_con)
        end
    end
end

function test_constraint_units_invested_available_mp()
    @testset "constraint_units_invested_available_mp" begin
        url_in = _test_constraint_unit_setup()
        candidate_units = 7
        object_parameter_values = [
            ["unit", "unit_ab", "candidate_units", candidate_units],
            ["model", "master", "model_type", "spineopt_benders_master"],
            ["model", "instance", "model_type", "spineopt_standard"],
        ]
        relationships = [
            ["unit__investment_temporal_block", ["unit_ab", "hourly"]],
            ["unit__investment_temporal_block", ["unit_ab", "investments_hourly"]],
            ["unit__investment_stochastic_structure", ["unit_ab", "investments_deterministic"]],
            ["unit__investment_stochastic_structure", ["unit_ab", "stochastic"]],
        ]
        SpineInterface.import_data(url_in; relationships=relationships, object_parameter_values=object_parameter_values)
        m, mp = run_spineopt(url_in; log_level=0, optimize=false)
        var_units_invested_available = m.ext[:spineopt].variables[:units_invested_available]
        constraint = m.ext[:spineopt].constraints[:units_invested_available]
        @test length(constraint) == 2
        scenarios = (stochastic_scenario(:parent), stochastic_scenario(:child))
        time_slices = time_slice(m; temporal_block=temporal_block(:hourly))
        @testset for (s, t) in zip(scenarios, time_slices)
            key = (unit(:unit_ab), s, t)
            var = var_units_invested_available[key...]
            expected_con = @build_constraint(var <= candidate_units)
            con = constraint[key...]
            observed_con = constraint_object(con)
            @test _is_constraint_equal(observed_con, expected_con)
        end
        var_units_invested_available = mp.ext[:spineopt].variables[:units_invested_available]
        constraint = mp.ext[:spineopt].constraints[:units_invested_available]
        @test length(constraint) == 2
        scenarios = (stochastic_scenario(:parent),)
        time_slices = time_slice(mp; temporal_block=temporal_block(:investments_hourly))
        @testset for (s, t) in zip(scenarios, time_slices)
            key = (unit(:unit_ab), s, t)
            var = var_units_invested_available[key...]
            expected_con = @build_constraint(var <= candidate_units)
            con = constraint[key...]
            observed_con = constraint_object(con)
            @test _is_constraint_equal(observed_con, expected_con)
        end
    end
end

function test_constraint_units_invested_transition()
    @testset "constraint_units_invested_transition" begin
        url_in = _test_constraint_unit_setup()
        candidate_units = 4
        object_parameter_values = [["unit", "unit_ab", "candidate_units", candidate_units]]
        relationships = [
            ["unit__investment_temporal_block", ["unit_ab", "hourly"]],
            ["unit__investment_stochastic_structure", ["unit_ab", "stochastic"]],
        ]
        SpineInterface.import_data(url_in; relationships=relationships, object_parameter_values=object_parameter_values)
        m = run_spineopt(url_in; log_level=0, optimize=false)
        var_units_invested_available = m.ext[:spineopt].variables[:units_invested_available]
        var_units_invested = m.ext[:spineopt].variables[:units_invested]
        var_units_mothballed = m.ext[:spineopt].variables[:units_mothballed]
        constraint = m.ext[:spineopt].constraints[:units_invested_transition]
        @test length(constraint) == 2
        scenarios = (stochastic_scenario(:parent), stochastic_scenario(:child))
        s0 = stochastic_scenario(:parent)
        time_slices = time_slice(m; temporal_block=temporal_block(:hourly))
        @testset for (s1, t1) in zip(scenarios, time_slices)
            path = unique([s0, s1])
            var_key1 = (unit(:unit_ab), s1, t1)
            var_u_inv_av1 = var_units_invested_available[var_key1...]
            var_u_inv_1 = var_units_invested[var_key1...]
            var_u_moth_1 = var_units_mothballed[var_key1...]
            @testset for (u, t0, t1) in unit_investment_dynamic_time_indices(m; unit=unit(:unit_ab), t_after=t1)
                var_key0 = (u, s0, t0)
                var_u_inv_av0 = get(var_units_invested_available, var_key0, 0)
                con_key = (u, path, t0, t1)
                expected_con = @build_constraint(var_u_inv_av1 - var_u_inv_1 + var_u_moth_1 == var_u_inv_av0)
                observed_con = constraint_object(constraint[con_key...])
                @test _is_constraint_equal(observed_con, expected_con)
            end
        end
    end
end

function test_constraint_units_invested_transition_mp()
    @testset "constraint_units_invested_transition_mp" begin
        url_in = _test_constraint_unit_setup()
        candidate_units = 4
        object_parameter_values = [
            ["unit", "unit_ab", "candidate_units", candidate_units],
            ["model", "master", "model_type", "spineopt_benders_master"],
            ["model", "instance", "model_type", "spineopt_standard"],
        ]
        relationships = [
            ["unit__investment_temporal_block", ["unit_ab", "hourly"]],
            ["unit__investment_temporal_block", ["unit_ab", "investments_hourly"]],
            ["unit__investment_stochastic_structure", ["unit_ab", "investments_deterministic"]],
            ["unit__investment_stochastic_structure", ["unit_ab", "stochastic"]],
        ]
        SpineInterface.import_data(url_in; relationships=relationships, object_parameter_values=object_parameter_values)
        m, mp = run_spineopt(url_in; log_level=0, optimize=false)
        var_units_invested_available = m.ext[:spineopt].variables[:units_invested_available]
        var_units_invested = m.ext[:spineopt].variables[:units_invested]
        var_units_mothballed = m.ext[:spineopt].variables[:units_mothballed]
        constraint = m.ext[:spineopt].constraints[:units_invested_transition]
        @test length(constraint) == 2
        scenarios = (stochastic_scenario(:parent), stochastic_scenario(:child))
        s0 = stochastic_scenario(:parent)
        time_slices = time_slice(m; temporal_block=temporal_block(:hourly))
        @testset for (s1, t1) in zip(scenarios, time_slices)
            path = unique([s0, s1])
            var_key1 = (unit(:unit_ab), s1, t1)
            var_u_inv_av1 = var_units_invested_available[var_key1...]
            var_u_inv_1 = var_units_invested[var_key1...]
            var_u_moth_1 = var_units_mothballed[var_key1...]
            @testset for (u, t0, t1) in unit_investment_dynamic_time_indices(m; unit=unit(:unit_ab), t_after=t1)
                var_key0 = (u, s0, t0)
                var_u_inv_av0 = get(var_units_invested_available, var_key0, 0)
                con_key = (u, path, t0, t1)
                expected_con = @build_constraint(var_u_inv_av1 - var_u_inv_1 + var_u_moth_1 == var_u_inv_av0)
                observed_con = constraint_object(constraint[con_key...])
                @test _is_constraint_equal(observed_con, expected_con)
            end
        end
        var_units_invested_available = mp.ext[:spineopt].variables[:units_invested_available]
        var_units_invested = mp.ext[:spineopt].variables[:units_invested]
        var_units_mothballed = mp.ext[:spineopt].variables[:units_mothballed]
        constraint = mp.ext[:spineopt].constraints[:units_invested_transition]
        @test length(constraint) == 2
        scenarios = (stochastic_scenario(:parent),)
        s0 = stochastic_scenario(:parent)
        time_slices = time_slice(mp; temporal_block=temporal_block(:investments_hourly))
        @testset for (s1, t1) in zip(scenarios, time_slices)
            path = unique([s0, s1])
            var_key1 = (unit(:unit_ab), s1, t1)
            var_u_inv_av1 = var_units_invested_available[var_key1...]
            var_u_inv_1 = var_units_invested[var_key1...]
            var_u_moth_1 = var_units_mothballed[var_key1...]
            @testset for (u, t0, t1) in unit_investment_dynamic_time_indices(mp; unit=unit(:unit_ab), t_after=t1)
                var_key0 = (u, s0, t0)
                var_u_inv_av0 = get(var_units_invested_available, var_key0, 0)
                con_key = (u, path, t0, t1)
                expected_con = @build_constraint(var_u_inv_av1 - var_u_inv_1 + var_u_moth_1 == var_u_inv_av0)
                observed_con = constraint_object(constraint[con_key...])
                @test _is_constraint_equal(observed_con, expected_con)
            end
        end
    end
end

function test_constraint_unit_lifetime()
    @testset "constraint_unit_lifetime" begin
        candidate_units = 3
        model_end = Dict("type" => "date_time", "data" => "2000-01-01T05:00:00")
        @testset for lifetime_minutes in (30, 180, 240)
            url_in = _test_constraint_unit_setup()
            unit_investment_lifetime = Dict("type" => "duration", "data" => string(lifetime_minutes, "m"))
            object_parameter_values = [
                ["unit", "unit_ab", "candidate_units", candidate_units],
                ["unit", "unit_ab", "unit_investment_lifetime", unit_investment_lifetime],
                ["model", "instance", "model_end", model_end],
            ]
            relationships = [
                ["unit__investment_temporal_block", ["unit_ab", "hourly"]],
                ["unit__investment_stochastic_structure", ["unit_ab", "stochastic"]],
            ]
            SpineInterface.import_data(
                url_in; relationships=relationships, object_parameter_values=object_parameter_values
            )
            m = run_spineopt(url_in; log_level=0, optimize=false)
            var_units_invested_available = m.ext[:spineopt].variables[:units_invested_available]
            var_units_invested = m.ext[:spineopt].variables[:units_invested]
            constraint = m.ext[:spineopt].constraints[:unit_lifetime]
            @test length(constraint) == 5
            parent_end = stochastic_scenario_end(
                stochastic_structure=stochastic_structure(:stochastic),
                stochastic_scenario=stochastic_scenario(:parent),
            )
            head_hours = length(
                time_slice(m; temporal_block=temporal_block(:hourly))) - round(parent_end, Hour(1)
            ).value
            tail_hours = round(Minute(lifetime_minutes), Hour(1)).value
            scenarios = [
                repeat([stochastic_scenario(:child)], head_hours)
                repeat([stochastic_scenario(:parent)], tail_hours)
            ]
            time_slices = [
                reverse(time_slice(m; temporal_block=temporal_block(:hourly)))
                reverse(history_time_slice(m; temporal_block=temporal_block(:hourly)))
            ][1:(head_hours + tail_hours)]
            @testset for h in 1:length(constraint)
                s_set, t_set = scenarios[h:(h + tail_hours - 1)], time_slices[h:(h + tail_hours - 1)]
                s, t = s_set[1], t_set[1]
                path = reverse(unique(s_set))
                key = (unit(:unit_ab), path, t)
                var_u_inv_av_key = (unit(:unit_ab), s, t)
                var_u_inv_av = var_units_invested_available[var_u_inv_av_key...]
                vars_u_inv = [var_units_invested[unit(:unit_ab), s, t] for (s, t) in zip(s_set, t_set)]
                expected_con = @build_constraint(var_u_inv_av >= sum(vars_u_inv))
                observed_con = constraint_object(constraint[key...])
                @test _is_constraint_equal(observed_con, expected_con)
            end
        end
    end
end

function test_constraint_unit_lifetime_mp()
    @testset "constraint_unit_lifetime_mp" begin
        candidate_units = 3
        model_end = Dict("type" => "date_time", "data" => "2000-01-01T05:00:00")
        @testset for lifetime_minutes in (30, 180, 240)
            url_in = _test_constraint_unit_setup()
            unit_investment_lifetime = Dict("type" => "duration", "data" => string(lifetime_minutes, "m"))
            object_parameter_values = [
                ["unit", "unit_ab", "candidate_units", candidate_units],
                ["unit", "unit_ab", "unit_investment_lifetime", unit_investment_lifetime],
                ["model", "instance", "model_end", model_end],
                ["model", "master", "model_end", model_end],
                ["model", "master", "model_type", "spineopt_benders_master"],
                ["model", "instance", "model_type", "spineopt_standard"],
            ]
            relationships = [
                ["unit__investment_temporal_block", ["unit_ab", "hourly"]],
                ["unit__investment_temporal_block", ["unit_ab", "investments_hourly"]],
                ["unit__investment_stochastic_structure", ["unit_ab", "stochastic"]],
                ["unit__investment_stochastic_structure", ["unit_ab", "investments_deterministic"]],
            ]
            SpineInterface.import_data(
                url_in; relationships=relationships, object_parameter_values=object_parameter_values
            )
            m, mp = run_spineopt(url_in; log_level=0, optimize=false)
            var_units_invested_available = m.ext[:spineopt].variables[:units_invested_available]
            var_units_invested = m.ext[:spineopt].variables[:units_invested]
            constraint = m.ext[:spineopt].constraints[:unit_lifetime]
            @test length(constraint) == 5
            parent_end = stochastic_scenario_end(
                stochastic_structure=stochastic_structure(:stochastic),
                stochastic_scenario=stochastic_scenario(:parent),
            )
            head_hours = length(
                time_slice(m; temporal_block=temporal_block(:hourly))) - round(parent_end, Hour(1)
            ).value
            tail_hours = round(Minute(lifetime_minutes), Hour(1)).value
            scenarios = [
                repeat([stochastic_scenario(:child)], head_hours)
                repeat([stochastic_scenario(:parent)], tail_hours)
            ]
            time_slices = [
                reverse(time_slice(m; temporal_block=temporal_block(:hourly)))
                reverse(history_time_slice(m; temporal_block=temporal_block(:hourly)))
            ][1:(head_hours + tail_hours)]
            @testset for h in 1:length(constraint)
                s_set, t_set = scenarios[h:(h + tail_hours - 1)], time_slices[h:(h + tail_hours - 1)]
                s, t = s_set[1], t_set[1]
                path = reverse(unique(s_set))
                key = (unit(:unit_ab), path, t)
                var_u_inv_av_key = (unit(:unit_ab), s, t)
                var_u_inv_av = var_units_invested_available[var_u_inv_av_key...]
                vars_u_inv = [var_units_invested[unit(:unit_ab), s, t] for (s, t) in zip(s_set, t_set)]
                expected_con = @build_constraint(var_u_inv_av >= sum(vars_u_inv))
                observed_con = constraint_object(constraint[key...])
                @test _is_constraint_equal(observed_con, expected_con)
            end
            var_units_invested_available = mp.ext[:spineopt].variables[:units_invested_available]
            var_units_invested = mp.ext[:spineopt].variables[:units_invested]
            constraint = mp.ext[:spineopt].constraints[:unit_lifetime]
            @test length(constraint) == 5
            parent_end = stochastic_scenario_end(
                stochastic_structure=stochastic_structure(:stochastic),
                stochastic_scenario=stochastic_scenario(:parent),
            )
            head_hours = length(time_slice(mp; temporal_block=temporal_block(:investments_hourly))) - Hour(1).value
            tail_hours = round(Minute(lifetime_minutes), Hour(1)).value
            scenarios = [
                repeat([stochastic_scenario(:parent)], head_hours)
                repeat([stochastic_scenario(:parent)], tail_hours)
            ]
            time_slices = [
                reverse(time_slice(mp; temporal_block=temporal_block(:investments_hourly)))
                reverse(history_time_slice(mp; temporal_block=temporal_block(:investments_hourly)))
            ][1:(head_hours + tail_hours)]
            @testset for h in 1:length(constraint)
                s_set, t_set = scenarios[h:(h + tail_hours - 1)], time_slices[h:(h + tail_hours - 1)]
                s, t = s_set[1], t_set[1]
                path = reverse(unique(s_set))
                key = (unit(:unit_ab), path, t)
                var_u_inv_av_key = (unit(:unit_ab), s, t)
                var_u_inv_av = var_units_invested_available[var_u_inv_av_key...]
                vars_u_inv = [var_units_invested[unit(:unit_ab), s, t] for (s, t) in zip(s_set, t_set)]
                expected_con = @build_constraint(var_u_inv_av >= sum(vars_u_inv))
                observed_con = constraint_object(constraint[key...])
                @test _is_constraint_equal(observed_con, expected_con)
            end
        end
    end
end

function test_constraint_max_nonspin_start_up_ramp()
    @testset "constraint_max_nonspin_start_up_ramp" begin
        url_in = _test_constraint_unit_setup()
        max_res_startup_ramp = 0.5
        unit_capacity = 200
        is_reserve_node = true
        object_parameter_values = [
            ["node","node_a","is_reserve_node", is_reserve_node],
        ]
        relationship_parameter_values = [
            ["unit__from_node", ["unit_ab", "node_a"], "max_res_startup_ramp", max_res_startup_ramp],
            ["unit__from_node", ["unit_ab", "node_a"], "unit_capacity", unit_capacity],
        ]
        SpineInterface.import_data(
            url_in;
            relationship_parameter_values=relationship_parameter_values,
            object_parameter_values=object_parameter_values
        )
        m = run_spineopt(url_in; log_level=0, optimize=false)
        var_nonspin_ramp_up_unit_flow = m.ext[:spineopt].variables[:nonspin_ramp_up_unit_flow]
        var_nonspin_units_started_up = m.ext[:spineopt].variables[:nonspin_units_started_up]
        constraint = m.ext[:spineopt].constraints[:max_nonspin_start_up_ramp]
        @test length(constraint) == 2
        scenarios = (stochastic_scenario(:parent), stochastic_scenario(:child))
        time_slices = time_slice(m; temporal_block=temporal_block(:hourly))
        @testset for (s, t) in zip(scenarios, time_slices)
            var_ns_ru_u_flow_key = (unit(:unit_ab), node(:node_a), direction(:from_node), s, t)
            var_ns_su_key = (unit(:unit_ab), node(:node_a), s, t)
            var_ns_ru_u_flow = var_nonspin_ramp_up_unit_flow[var_ns_ru_u_flow_key...]
            var_ns_su = var_nonspin_units_started_up[var_ns_su_key...]
            con_key = (unit(:unit_ab), node(:node_a), direction(:from_node), [s], t)
            expected_con = @build_constraint(var_ns_ru_u_flow <= unit_capacity * max_res_startup_ramp * var_ns_su)
            observed_con = constraint_object(constraint[con_key...])
            @test _is_constraint_equal(observed_con, expected_con)
        end
    end
end

function test_constraint_min_nonspin_start_up_ramp()
    @testset "constraint_min_nonspin_start_up_ramp" begin
        url_in = _test_constraint_unit_setup()
        max_res_startup_ramp = 0.5
        min_res_startup_ramp = 0.25
        unit_capacity = 200
        object_parameter_values = [
            ["node", "node_a", "is_reserve_node", true],
        ]
        relationship_parameter_values = [
            ["unit__from_node", ["unit_ab", "node_a"], "max_res_startup_ramp", max_res_startup_ramp],
            ["unit__from_node", ["unit_ab", "node_a"], "min_res_startup_ramp", min_res_startup_ramp],
            ["unit__from_node", ["unit_ab", "node_a"], "unit_capacity", unit_capacity],
        ]
        SpineInterface.import_data(
            url_in;
            relationship_parameter_values=relationship_parameter_values,
            object_parameter_values=object_parameter_values
        )
        m = run_spineopt(url_in; log_level=0, optimize=false)
        var_nonspin_ramp_up_unit_flow = m.ext[:spineopt].variables[:nonspin_ramp_up_unit_flow]
        var_nonspin_units_started_up = m.ext[:spineopt].variables[:nonspin_units_started_up]
        constraint = m.ext[:spineopt].constraints[:min_nonspin_start_up_ramp]
        @test length(constraint) == 2
        scenarios = (stochastic_scenario(:parent), stochastic_scenario(:child))
        time_slices = time_slice(m; temporal_block=temporal_block(:hourly))
        @testset for (s, t) in zip(scenarios, time_slices)
            var_ns_ru_u_flow_key = (unit(:unit_ab), node(:node_a), direction(:from_node), s, t)
            var_ns_su_key = (unit(:unit_ab), node(:node_a), s, t)
            var_ns_ru_u_flow = var_nonspin_ramp_up_unit_flow[var_ns_ru_u_flow_key...]
            var_ns_su = var_nonspin_units_started_up[var_ns_su_key...]
            con_key = (unit(:unit_ab), node(:node_a), direction(:from_node), [s], t)
            expected_con = @build_constraint(var_ns_ru_u_flow >= unit_capacity * min_res_startup_ramp * var_ns_su)
            observed_con = constraint_object(constraint[con_key...])
            @test _is_constraint_equal(observed_con, expected_con)
        end
    end
end

function test_constraint_max_start_up_ramp()
    @testset "constraint_max_start_up_ramp" begin
        url_in = _test_constraint_unit_setup()
        max_startup_ramp = 0.4
        unit_capacity = 200
        ramp_up_limit = 1
        relationship_parameter_values = [
            ["unit__from_node", ["unit_ab", "node_a"], "max_startup_ramp", max_startup_ramp],
            ["unit__from_node", ["unit_ab", "node_a"], "unit_capacity", unit_capacity],
            ["unit__from_node", ["unit_ab", "node_a"], "ramp_up_limit", ramp_up_limit],
        ]
        SpineInterface.import_data(url_in; relationship_parameter_values=relationship_parameter_values)
        m = run_spineopt(url_in; log_level=0, optimize=false)
        var_start_up_unit_flow = m.ext[:spineopt].variables[:start_up_unit_flow]
        var_units_started_up = m.ext[:spineopt].variables[:units_started_up]
        constraint = m.ext[:spineopt].constraints[:max_start_up_ramp]
        @test length(constraint) == 2
        scenarios = (stochastic_scenario(:parent), stochastic_scenario(:child))
        time_slices = time_slice(m; temporal_block=temporal_block(:hourly))
        @testset for (s, t) in zip(scenarios, time_slices)
            var_su_u_flow_key = (unit(:unit_ab), node(:node_a), direction(:from_node), s, t)
            var_u_su_key = (unit(:unit_ab), s, t)
            var_su_u_flow = var_start_up_unit_flow[var_su_u_flow_key...]
            var_u_su = var_units_started_up[var_u_su_key...]
            con_key = (unit(:unit_ab), node(:node_a), direction(:from_node), [s], t)
            expected_con = @build_constraint(var_su_u_flow <= unit_capacity * max_startup_ramp * var_u_su)
            observed_con = constraint_object(constraint[con_key...])
            @test _is_constraint_equal(observed_con, expected_con)
        end
    end
end

function test_constraint_min_start_up_ramp()
    @testset "constraint_min_start_up_ramp" begin
        url_in = _test_constraint_unit_setup()
        max_startup_ramp = 0.4
        min_startup_ramp = 0.2
        unit_capacity = 200
        ramp_up_limit = 1
        relationship_parameter_values = [
            ["unit__from_node", ["unit_ab", "node_a"], "max_startup_ramp", max_startup_ramp],
            ["unit__from_node", ["unit_ab", "node_a"], "min_startup_ramp", min_startup_ramp],
            ["unit__from_node", ["unit_ab", "node_a"], "ramp_up_limit",ramp_up_limit],
            ["unit__from_node", ["unit_ab", "node_a"], "unit_capacity", unit_capacity],
        ]
        SpineInterface.import_data(url_in; relationship_parameter_values=relationship_parameter_values)
        m = run_spineopt(url_in; log_level=0, optimize=false)
        var_start_up_unit_flow = m.ext[:spineopt].variables[:start_up_unit_flow]
        var_units_started_up = m.ext[:spineopt].variables[:units_started_up]
        constraint = m.ext[:spineopt].constraints[:min_start_up_ramp]
        @test length(constraint) == 2
        scenarios = (stochastic_scenario(:parent), stochastic_scenario(:child))
        time_slices = time_slice(m; temporal_block=temporal_block(:hourly))
        @testset for (s, t) in zip(scenarios, time_slices)
            var_su_u_flow_key = (unit(:unit_ab), node(:node_a), direction(:from_node), s, t)
            var_u_su_key = (unit(:unit_ab), s, t)
            var_su_u_flow = var_start_up_unit_flow[var_su_u_flow_key...]
            var_u_su = var_units_started_up[var_u_su_key...]
            con_key = (unit(:unit_ab), node(:node_a), direction(:from_node), [s], t)
            expected_con = @build_constraint(var_su_u_flow >= unit_capacity * min_startup_ramp * var_u_su)
            observed_con = constraint_object(constraint[con_key...])
            @test _is_constraint_equal(observed_con, expected_con)
        end
    end
end

function test_constraint_ramp_up()
    @testset "constraint_ramp_up" begin
        url_in = _test_constraint_unit_setup()
        ramp_up_limit = 0.8
        unit_capacity = 200
        relationship_parameter_values = [
            ["unit__from_node", ["unit_ab", "node_a"], "ramp_up_limit", ramp_up_limit],
            ["unit__from_node", ["unit_ab", "node_a"], "unit_capacity", unit_capacity],
        ]
        SpineInterface.import_data(url_in; relationship_parameter_values=relationship_parameter_values)
        m = run_spineopt(url_in; log_level=0, optimize=false)
        var_ramp_up_unit_flow = m.ext[:spineopt].variables[:ramp_up_unit_flow]
        var_units_on = m.ext[:spineopt].variables[:units_on]
        var_units_started_up = m.ext[:spineopt].variables[:units_started_up]
        constraint = m.ext[:spineopt].constraints[:ramp_up]
        @test length(constraint) == 2
        scenarios = (stochastic_scenario(:parent), stochastic_scenario(:child))
        time_slices = time_slice(m; temporal_block=temporal_block(:hourly))
        @testset for (s, t) in zip(scenarios, time_slices)
            var_ru_u_flow_key = (unit(:unit_ab), node(:node_a), direction(:from_node), s, t)
            var_u_on_key = (unit(:unit_ab), s, t)
            var_ru_u_flow = var_ramp_up_unit_flow[var_ru_u_flow_key...]
            var_u_on = var_units_on[var_u_on_key...]
            var_u_su = var_units_started_up[var_u_on_key...]
            expected_con = @build_constraint(var_ru_u_flow <= unit_capacity * (ramp_up_limit * (var_u_on - var_u_su) + var_u_su))
            con_key = (unit(:unit_ab), node(:node_a), direction(:from_node), [s], t)
            observed_con = constraint_object(constraint[con_key...])
            @test _is_constraint_equal(observed_con, expected_con)
        end
    end
end

function test_constraint_split_ramp_up()
    @testset "constraint_split_ramp_up" begin
        url_in = _test_constraint_unit_setup()
        ramp_up_limit = 0.8
        max_startup_ramp = 0.4
        unit_capacity = 200
        ramp_down_limit = 0.8
        max_shutdown_ramp = 0.4
        relationship_parameter_values = [
            ["unit__from_node", ["unit_ab", "node_a"], "ramp_up_limit", ramp_up_limit],
            ["unit__from_node", ["unit_ab", "node_a"], "max_startup_ramp", max_startup_ramp],
            ["unit__from_node", ["unit_ab", "node_a"], "unit_capacity", unit_capacity],
            ["unit__from_node", ["unit_ab", "node_a"], "ramp_down_limit", ramp_down_limit],
            ["unit__from_node", ["unit_ab", "node_a"], "max_shutdown_ramp", max_shutdown_ramp],
        ]
        SpineInterface.import_data(url_in; relationship_parameter_values=relationship_parameter_values)
        m = run_spineopt(url_in; log_level=0, optimize=false)
        var_unit_flow = m.ext[:spineopt].variables[:unit_flow]
        var_start_up_unit_flow = m.ext[:spineopt].variables[:start_up_unit_flow]
        var_ramp_up_unit_flow = m.ext[:spineopt].variables[:ramp_up_unit_flow]
        var_shut_down_unit_flow = m.ext[:spineopt].variables[:shut_down_unit_flow]
        var_ramp_down_unit_flow = m.ext[:spineopt].variables[:ramp_down_unit_flow]
        constraint = m.ext[:spineopt].constraints[:split_ramps]
        @test length(constraint) == 2
        key_head = (unit(:unit_ab), node(:node_a), direction(:from_node))
        scenarios = (stochastic_scenario(:parent), stochastic_scenario(:child))
        s0 = stochastic_scenario(:parent)
        time_slices = time_slice(m; temporal_block=temporal_block(:hourly))
        @testset for (s1, t1) in zip(scenarios, time_slices)
            path = unique([s0, s1])
            var_key1 = (key_head..., s1, t1)
            var_u_flow1 = var_unit_flow[var_key1...]
            var_su_u_flow1 = var_start_up_unit_flow[var_key1...]
            var_ru_u_flow1 = var_ramp_up_unit_flow[var_key1...]
            var_sd_u_flow1 = var_shut_down_unit_flow[var_key1...]
            var_rd_u_flow1 = var_ramp_down_unit_flow[var_key1...]
            @testset for (n, t0, t1) in node_dynamic_time_indices(m; node=node(:node_a), t_after=t1)
                var_key0 = (key_head..., s0, t0)
                var_u_flow0 = get(var_unit_flow, var_key0, 0)
                con_key = (key_head..., path, t0, t1)
                expected_con = @build_constraint(
                    var_u_flow1 - var_u_flow0 == var_su_u_flow1 + var_ru_u_flow1 - var_sd_u_flow1 - var_rd_u_flow1
                )
                observed_con = constraint_object(constraint[con_key...])
                @test _is_constraint_equal(observed_con, expected_con)
            end
        end
    end
end

function test_constraint_split_ramps_with_nonspin_units()
    @testset "constraint_split_ramps_with_nonspin_units" begin
        url_in = _test_constraint_unit_setup()
        max_res_startup_ramp = 0.5
        unit_capacity = 200
        ramp_up_limit = 1
        is_reserve_node = true
        is_non_spinning = true
        upward_reserve = true
        object_parameter_values = [
            ["node", "node_a", "is_reserve_node", is_reserve_node],
            ["node", "node_a", "is_non_spinning", is_non_spinning],
            ["node", "node_a", "upward_reserve", upward_reserve],
        ]
        relationship_parameter_values = [
            ["unit__from_node", ["unit_ab", "node_a"], "max_res_startup_ramp", max_res_startup_ramp],
            ["unit__from_node", ["unit_ab", "node_a"], "unit_capacity", unit_capacity],
        ]
        SpineInterface.import_data(
            url_in;
            relationship_parameter_values=relationship_parameter_values,
            object_parameter_values =object_parameter_values
        )
        m = run_spineopt(url_in; log_level=0, optimize=false)
        var_unit_flow = m.ext[:spineopt].variables[:unit_flow]
        var_start_up_unit_flow = m.ext[:spineopt].variables[:start_up_unit_flow]
        var_nonspin_ramp_up_unit_flow = m.ext[:spineopt].variables[:nonspin_ramp_up_unit_flow]
        var_shut_down_unit_flow = m.ext[:spineopt].variables[:shut_down_unit_flow]
        var_nonspin_ramp_down_unit_flow = m.ext[:spineopt].variables[:nonspin_ramp_down_unit_flow]
        constraint = m.ext[:spineopt].constraints[:split_ramps]
        @test length(constraint) == 2
        key_head = (unit(:unit_ab), node(:node_a), direction(:from_node))
        scenarios = (stochastic_scenario(:parent), stochastic_scenario(:child))
        s0 = stochastic_scenario(:parent)
        time_slices = time_slice(m; temporal_block=temporal_block(:hourly))
        @testset for (s1, t1) in zip(scenarios, time_slices)
            path = unique([s0, s1])
            var_key1 = (key_head..., s1, t1)
            var_u_flow1 = var_unit_flow[var_key1...]
            var_ns_ru_u_flow1 = var_nonspin_ramp_up_unit_flow[var_key1...]
            @testset for (n, t0, t1) in node_dynamic_time_indices(m; node=node(:node_a), t_after=t1)
                var_key0 = (key_head..., s0, t0)
                var_u_flow0 = get(var_unit_flow, var_key0, 0)
                con_key = (key_head..., path, t0, t1)
                expected_con = @build_constraint(
                    var_u_flow1 ==
                    var_ns_ru_u_flow1
                )
                observed_con = constraint_object(constraint[con_key...])
                @test _is_constraint_equal(observed_con, expected_con)
            end
        end
    end
end

function test_constraint_max_nonspin_ramp_down_unit_flow()
    @testset "constraint_max_nonspin_ramp_down_unit_flow" begin
        url_in = _test_constraint_unit_setup()
        max_res_shutdown_ramp = 0.5
        unit_capacity = 200
        is_reserve_node = true
        object_parameter_values = [
            ["node", "node_a", "is_reserve_node", is_reserve_node],
        ]
        relationship_parameter_values = [
            ["unit__from_node", ["unit_ab", "node_a"], "max_res_shutdown_ramp", max_res_shutdown_ramp],
            ["unit__from_node", ["unit_ab", "node_a"], "unit_capacity", unit_capacity],
        ]
        SpineInterface.import_data(
            url_in;
            relationship_parameter_values=relationship_parameter_values,
            object_parameter_values=object_parameter_values
        )
        m = run_spineopt(url_in; log_level=0, optimize=false)
        var_nonspin_ramp_down_unit_flow = m.ext[:spineopt].variables[:nonspin_ramp_down_unit_flow]
        var_nonspin_units_shut_down = m.ext[:spineopt].variables[:nonspin_units_shut_down]
        constraint = m.ext[:spineopt].constraints[:max_nonspin_shut_down_ramp]
        @test length(constraint) == 2
        scenarios = (stochastic_scenario(:parent), stochastic_scenario(:child))
        time_slices = time_slice(m; temporal_block=temporal_block(:hourly))
        @testset for (s, t) in zip(scenarios, time_slices)
            var_ns_rd_u_flow_key = (unit(:unit_ab), node(:node_a), direction(:from_node), s, t)
            var_ns_sd_key = (unit(:unit_ab), node(:node_a), s, t)
            var_ns_rd_u_flow = var_nonspin_ramp_down_unit_flow[var_ns_rd_u_flow_key...]
            var_ns_sd = var_nonspin_units_shut_down[var_ns_sd_key...]
            con_key = (unit(:unit_ab), node(:node_a), direction(:from_node), [s], t)
            expected_con = @build_constraint(var_ns_rd_u_flow <= unit_capacity * max_res_shutdown_ramp * var_ns_sd)
            observed_con = constraint_object(constraint[con_key...])
            @test _is_constraint_equal(observed_con, expected_con)
        end
    end
end

function test_constraint_min_nonspin_shut_down_ramp()
    @testset "constraint_min_nonspin_shut_down_ramp" begin
        url_in = _test_constraint_unit_setup()
        max_res_shutdown_ramp = 0.5
        min_res_shutdown_ramp = 0.25
        unit_capacity = 200
        is_reserve_node = true
        object_parameter_values = [
            ["node", "node_a", "is_reserve_node", is_reserve_node],
        ]
        relationship_parameter_values = [
            ["unit__from_node", ["unit_ab", "node_a"], "max_res_shutdown_ramp", max_res_shutdown_ramp],
            ["unit__from_node", ["unit_ab", "node_a"], "min_res_shutdown_ramp", min_res_shutdown_ramp],
            ["unit__from_node", ["unit_ab", "node_a"], "unit_capacity", unit_capacity],
        ]
        SpineInterface.import_data(
            url_in;
            relationship_parameter_values=relationship_parameter_values,
            object_parameter_values=object_parameter_values
        )
        m = run_spineopt(url_in; log_level=0, optimize=false)
        var_nonspin_ramp_down_unit_flow = m.ext[:spineopt].variables[:nonspin_ramp_down_unit_flow]
        var_nonspin_units_shut_down = m.ext[:spineopt].variables[:nonspin_units_shut_down]
        constraint = m.ext[:spineopt].constraints[:min_nonspin_shut_down_ramp]
        @test length(constraint) == 2
        scenarios = (stochastic_scenario(:parent), stochastic_scenario(:child))
        time_slices = time_slice(m; temporal_block=temporal_block(:hourly))
        @testset for (s, t) in zip(scenarios, time_slices)
            var_ns_rd_u_flow_key = (unit(:unit_ab), node(:node_a), direction(:from_node), s, t)
            var_ns_sd_key = (unit(:unit_ab), node(:node_a), s, t)
            var_ns_rd_u_flow = var_nonspin_ramp_down_unit_flow[var_ns_rd_u_flow_key...]
            var_ns_sd = var_nonspin_units_shut_down[var_ns_sd_key...]
            con_key = (unit(:unit_ab), node(:node_a), direction(:from_node), [s], t)
            expected_con = @build_constraint(var_ns_rd_u_flow >= unit_capacity * min_res_shutdown_ramp * var_ns_sd)
            observed_con = constraint_object(constraint[con_key...])
            @test _is_constraint_equal(observed_con, expected_con)
        end
    end
end

function test_constraint_max_shut_down_ramp()
    @testset "constraint_max_shut_down_ramp" begin
        url_in = _test_constraint_unit_setup()
        max_shutdown_ramp = 0.4
        unit_capacity = 200
        ramp_down_limit = 1
        relationship_parameter_values = [
            ["unit__from_node", ["unit_ab", "node_a"], "max_shutdown_ramp", max_shutdown_ramp],
            ["unit__from_node", ["unit_ab", "node_a"], "unit_capacity", unit_capacity],
            ["unit__from_node", ["unit_ab", "node_a"], "ramp_down_limit", ramp_down_limit],
        ]
        SpineInterface.import_data(url_in; relationship_parameter_values=relationship_parameter_values)
        m = run_spineopt(url_in; log_level=0, optimize=false)
        var_shut_down_unit_flow = m.ext[:spineopt].variables[:shut_down_unit_flow]
        var_units_shut_down = m.ext[:spineopt].variables[:units_shut_down]
        constraint = m.ext[:spineopt].constraints[:max_shut_down_ramp]
        @test length(constraint) == 2
        scenarios = (stochastic_scenario(:parent), stochastic_scenario(:child))
        time_slices = time_slice(m; temporal_block=temporal_block(:hourly))
        @testset for (s, t) in zip(scenarios, time_slices)
            var_sd_u_flow_key = (unit(:unit_ab), node(:node_a), direction(:from_node), s, t)
            var_u_sd_key = (unit(:unit_ab), s, t)
            var_sd_u_flow = var_shut_down_unit_flow[var_sd_u_flow_key...]
            var_u_sd = var_units_shut_down[var_u_sd_key...]
            con_key = (unit(:unit_ab), node(:node_a), direction(:from_node), [s], t)
            expected_con = @build_constraint(var_sd_u_flow <= unit_capacity * max_shutdown_ramp * var_u_sd)
            observed_con = constraint_object(constraint[con_key...])
            @test _is_constraint_equal(observed_con, expected_con)
        end
    end
end

function test_constraint_min_shut_down_ramp()
    @testset "constraint_min_shut_down_ramp" begin
        url_in = _test_constraint_unit_setup()
        max_shutdown_ramp = 0.4
        min_shutdown_ramp = 0.2
        unit_capacity = 200
        ramp_down_limit = 1
        relationship_parameter_values = [
            ["unit__from_node", ["unit_ab", "node_a"], "max_shutdown_ramp", max_shutdown_ramp],
            ["unit__from_node", ["unit_ab", "node_a"], "min_shutdown_ramp", min_shutdown_ramp],
            ["unit__from_node", ["unit_ab", "node_a"], "unit_capacity", unit_capacity],
            ["unit__from_node", ["unit_ab", "node_a"], "ramp_down_limit", ramp_down_limit],
        ]
        SpineInterface.import_data(url_in; relationship_parameter_values=relationship_parameter_values)
        m = run_spineopt(url_in; log_level=0, optimize=false)
        var_shut_down_unit_flow = m.ext[:spineopt].variables[:shut_down_unit_flow]
        var_units_shut_down = m.ext[:spineopt].variables[:units_shut_down]
        constraint = m.ext[:spineopt].constraints[:min_shut_down_ramp]
        @test length(constraint) == 2
        scenarios = (stochastic_scenario(:parent), stochastic_scenario(:child))
        time_slices = time_slice(m; temporal_block=temporal_block(:hourly))
        @testset for (s, t) in zip(scenarios, time_slices)
            var_sd_u_flow_key = (unit(:unit_ab), node(:node_a), direction(:from_node), s, t)
            var_u_sd_key = (unit(:unit_ab), s, t)
            var_sd_u_flow = var_shut_down_unit_flow[var_sd_u_flow_key...]
            var_u_sd = var_units_shut_down[var_u_sd_key...]
            con_key = (unit(:unit_ab), node(:node_a), direction(:from_node), [s], t)
            expected_con = @build_constraint(var_sd_u_flow >= unit_capacity * min_shutdown_ramp * var_u_sd)
            observed_con = constraint_object(constraint[con_key...])
            @test _is_constraint_equal(observed_con, expected_con)
        end
    end
end

function test_constraint_ramp_down()
    @testset "constraint_ramp_down" begin
        url_in = _test_constraint_unit_setup()
        ramp_down_limit = 0.8
        unit_capacity = 200
        relationship_parameter_values = [
            ["unit__from_node", ["unit_ab", "node_a"], "ramp_down_limit", ramp_down_limit],
            ["unit__from_node", ["unit_ab", "node_a"], "unit_capacity", unit_capacity],
        ]
        SpineInterface.import_data(url_in; relationship_parameter_values=relationship_parameter_values)
        m = run_spineopt(url_in; log_level=0, optimize=false)
        var_ramp_down_unit_flow = m.ext[:spineopt].variables[:ramp_down_unit_flow]
        var_units_on = m.ext[:spineopt].variables[:units_on]
        var_units_started_up = m.ext[:spineopt].variables[:units_started_up]
        var_units_shut_down = m.ext[:spineopt].variables[:units_shut_down]
        constraint = m.ext[:spineopt].constraints[:ramp_down]
        @test length(constraint) == 2
        scenarios = (stochastic_scenario(:parent), stochastic_scenario(:child))
        time_slices = time_slice(m; temporal_block=temporal_block(:hourly))
        @testset for (s, t) in zip(scenarios, time_slices)
            var_ru_u_flow_key = (unit(:unit_ab), node(:node_a), direction(:from_node), s, t)
            var_u_on_key = (unit(:unit_ab), s, t)
            var_rd_u_flow = var_ramp_down_unit_flow[var_ru_u_flow_key...]
            var_u_on = var_units_on[var_u_on_key...]
            var_u_su = var_units_started_up[var_u_on_key...]
            var_u_sd = var_units_shut_down[var_u_on_key...]
            expected_con = @build_constraint(var_rd_u_flow <= unit_capacity * (ramp_down_limit * (var_u_on - var_u_su) + var_u_sd))
            con_key = (unit(:unit_ab), node(:node_a), direction(:from_node), [s], t)
            observed_con = constraint_object(constraint[con_key...])
            @test _is_constraint_equal(observed_con, expected_con)
        end
    end
end

function test_constraint_user_constraint()
    @testset "constraint_user_constraint(single unit)" begin
        @testset for sense in ("==", ">=", "<=")
            url_in = _test_constraint_unit_setup()
            rhs = 40
            unit_flow_coefficient_a = 25
            unit_flow_coefficient_b = 30
            units_on_coefficient = 20
            units_started_up_coefficient = 35
            objects = [["user_constraint", "constraint_x"]]
            relationships = [
                ["unit__from_node__user_constraint", ["unit_ab", "node_a", "constraint_x"]],
                ["unit__to_node__user_constraint", ["unit_ab", "node_b", "constraint_x"]],
                ["unit__user_constraint", ["unit_ab", "constraint_x"]],
            ]
            object_parameter_values = [
                ["user_constraint", "constraint_x", "constraint_sense", Symbol(sense)],
                ["user_constraint", "constraint_x", "right_hand_side", rhs],
            ]
            relationship_parameter_values = [
                [relationships[1]..., "unit_flow_coefficient", unit_flow_coefficient_a],
                [relationships[2]..., "unit_flow_coefficient", unit_flow_coefficient_b],
                [relationships[3]..., "units_on_coefficient", units_on_coefficient],
                [relationships[3]..., "units_started_up_coefficient", units_started_up_coefficient],
            ]
            SpineInterface.import_data(
                url_in;
                objects=objects,
                relationships=relationships,
                object_parameter_values=object_parameter_values,
                relationship_parameter_values=relationship_parameter_values,
            )
            m = run_spineopt(url_in; log_level=0, optimize=false)
            var_unit_flow = m.ext[:spineopt].variables[:unit_flow]
            var_units_on = m.ext[:spineopt].variables[:units_on]
            var_units_started_up = m.ext[:spineopt].variables[:units_started_up]
            constraint = m.ext[:spineopt].constraints[:user_constraint]
            @test length(constraint) == 1
            key_a = (unit(:unit_ab), node(:node_a), direction(:from_node))
            key_b = (unit(:unit_ab), node(:node_b), direction(:to_node))
            s_parent, s_child = stochastic_scenario(:parent), stochastic_scenario(:child)
            t1h1, t1h2 = time_slice(m; temporal_block=temporal_block(:hourly))
            t2h = time_slice(m; temporal_block=temporal_block(:two_hourly))[1]
            expected_con_ref = SpineOpt.sense_constraint(
                m,
                + unit_flow_coefficient_a
                * (var_unit_flow[key_a..., s_parent, t1h1] + var_unit_flow[key_a..., s_child, t1h2]) +
                2 * unit_flow_coefficient_b * var_unit_flow[key_b..., s_parent, t2h] +
                units_on_coefficient
                * (var_units_on[unit(:unit_ab), s_parent, t1h1] + var_units_on[unit(:unit_ab), s_child, t1h2]) +
                units_started_up_coefficient * (
                    var_units_started_up[unit(:unit_ab), s_parent, t1h1]
                    + var_units_started_up[unit(:unit_ab), s_child, t1h2]
                ),
                Symbol(sense),
                2 * rhs,
            )
            expected_con = constraint_object(expected_con_ref)
            con_key = (user_constraint(:constraint_x), [s_parent, s_child], t2h)
            observed_con = constraint_object(constraint[con_key...])
            @test _is_constraint_equal(observed_con, expected_con)
        end
    end
end

function test_constraint_user_constraint_with_unit_operating_segments()
    @testset "constraint_user_constraint_with_unit_operating_segments" begin
        @testset for sense in ("==", ">=", "<=")
            url_in = _test_constraint_unit_setup()
            rhs = 40
            unit_flow_coefficient_a = 25
            unit_flow_coefficient_b = 30
            units_on_coefficient = 20
            units_started_up_coefficient = 35
            points = [0.1, 0.5, 1.0]
            operating_points = Dict("type" => "array", "value_type" => "float", "data" => PyVector(points))
            objects = [["user_constraint", "constraint_x"]]
            relationships = [
                ["unit__from_node__user_constraint", ["unit_ab", "node_a", "constraint_x"]],
                ["unit__to_node__user_constraint", ["unit_ab", "node_b", "constraint_x"]],
                ["unit__user_constraint", ["unit_ab", "constraint_x"]],
            ]
            object_parameter_values = [
                ["user_constraint", "constraint_x", "constraint_sense", Symbol(sense)],
                ["user_constraint", "constraint_x", "right_hand_side", rhs],
            ]
            relationship_parameter_values = [
                ["unit__from_node", ["unit_ab", "node_a"], "operating_points", operating_points],
                ["unit__to_node", ["unit_ab", "node_b"], "operating_points", operating_points],
                [relationships[1]..., "unit_flow_coefficient", unit_flow_coefficient_a],
                [relationships[2]..., "unit_flow_coefficient", unit_flow_coefficient_b],
                [relationships[3]..., "units_on_coefficient", units_on_coefficient],
                [relationships[3]..., "units_started_up_coefficient", units_started_up_coefficient],
            ]
            SpineInterface.import_data(
                url_in;
                objects=objects,
                relationships=relationships,
                object_parameter_values=object_parameter_values,
                relationship_parameter_values=relationship_parameter_values,
            )
            m = run_spineopt(url_in; log_level=0, optimize=false)
            var_unit_flow_op = m.ext[:spineopt].variables[:unit_flow_op]
            var_units_on = m.ext[:spineopt].variables[:units_on]
            var_units_started_up = m.ext[:spineopt].variables[:units_started_up]
            constraint = m.ext[:spineopt].constraints[:user_constraint]
            @test length(constraint) == 1
            key_a = (unit(:unit_ab), node(:node_a), direction(:from_node))
            key_b = (unit(:unit_ab), node(:node_b), direction(:to_node))
            s_parent, s_child = stochastic_scenario(:parent), stochastic_scenario(:child)
            t1h1, t1h2 = time_slice(m; temporal_block=temporal_block(:hourly))
            t2h = time_slice(m; temporal_block=temporal_block(:two_hourly))[1]
            expected_con_ref = SpineOpt.sense_constraint(
                m,
                + unit_flow_coefficient_a * sum(
                    var_unit_flow_op[key_a..., i, s_parent, t1h1] + var_unit_flow_op[key_a..., i, s_child, t1h2]
                    for i in 1:3
                )
                + 2 * sum(unit_flow_coefficient_b * var_unit_flow_op[key_b..., i, s_parent, t2h] for i in 1:3)
                + units_on_coefficient
                * (var_units_on[unit(:unit_ab), s_parent, t1h1] + var_units_on[unit(:unit_ab), s_child, t1h2])
                + units_started_up_coefficient * (
                    + var_units_started_up[unit(:unit_ab), s_parent, t1h1]
                    + var_units_started_up[unit(:unit_ab), s_child, t1h2]
                ),
                Symbol(sense),
                2 * rhs,
            )
            expected_con = constraint_object(expected_con_ref)
            con_key = (user_constraint(:constraint_x), [s_parent, s_child], t2h)
            observed_con = constraint_object(constraint[con_key...])
            @test _is_constraint_equal(observed_con, expected_con)
        end
    end
end

function test_constraint_pw_unit_heat_rate()
    @testset "constraint_pw_unit_heat_rate" begin
        url_in = _test_constraint_unit_setup()
        unit_idle_heat_rate = 200
        unit_start_flow = 100
        points = [0.1, 0.5, 1.0]
        inc_hrs = [10, 20, 30]
        operating_points = Dict("type" => "array", "value_type" => "float", "data" => PyVector(points))
        unit_incremental_heat_rate = Dict("type" => "array", "value_type" => "float", "data" => PyVector(inc_hrs))
        relationships = [["unit__node__node", ["unit_ab", "node_a", "node_b"]]]
        relationship_parameter_values = [
            ["unit__to_node", ["unit_ab", "node_b"], "operating_points", operating_points],
            [relationships[1]..., "unit_incremental_heat_rate", unit_incremental_heat_rate],
            [relationships[1]..., "unit_idle_heat_rate", unit_idle_heat_rate],
            [relationships[1]..., "unit_start_flow", unit_start_flow],
        ]
        SpineInterface.import_data(
            url_in;
            relationships=relationships,
            relationship_parameter_values=relationship_parameter_values,
        )
        m = run_spineopt(url_in; log_level=0, optimize=false)
        var_unit_flow = m.ext[:spineopt].variables[:unit_flow]
        var_unit_flow_op = m.ext[:spineopt].variables[:unit_flow_op]
        var_units_on = m.ext[:spineopt].variables[:units_on]
        var_units_started_up = m.ext[:spineopt].variables[:units_started_up]
        constraint = m.ext[:spineopt].constraints[:unit_pw_heat_rate]
        @test length(constraint) == 1
        key_a = (unit(:unit_ab), node(:node_a), direction(:from_node))
        key_b = (unit(:unit_ab), node(:node_b), direction(:to_node))
        key_u_a_b = (unit(:unit_ab), node(:node_a), node(:node_b))
        s_parent, s_child = stochastic_scenario(:parent), stochastic_scenario(:child)
        t1h1, t1h2 = time_slice(m; temporal_block=temporal_block(:hourly))
        t2h = time_slice(m; temporal_block=temporal_block(:two_hourly))[1]
        expected_con = @build_constraint(
            + var_unit_flow[key_a..., s_parent, t1h1] + var_unit_flow[key_a..., s_child, t1h2]
            ==
            + 2 * sum(inc_hrs[i] * var_unit_flow_op[key_b..., i, s_parent, t2h] for i in 1:3)
            + unit_idle_heat_rate
            * (var_units_on[unit(:unit_ab), s_parent, t1h1] + var_units_on[unit(:unit_ab), s_child, t1h2])
            + unit_start_flow * (
                + var_units_started_up[unit(:unit_ab), s_parent, t1h1]
                + var_units_started_up[unit(:unit_ab), s_child, t1h2]
            )
        )
        con_key = (key_u_a_b..., [s_parent, s_child], t2h)
        observed_con = constraint_object(constraint[con_key...])
        @test _is_constraint_equal(observed_con, expected_con)
    end
end

function test_constraint_pw_unit_heat_rate_simple()
    @testset "constraint_pw_unit_heat_rate_simple" begin
        url_in = _test_constraint_unit_setup()
        unit_idle_heat_rate = 200
        unit_start_flow = 100
        points = [0.1, 0.5, 1.0]
        inc_hrs = 10
        operating_points = Dict("type" => "array", "value_type" => "float", "data" => PyVector(points))
        relationships = [["unit__node__node", ["unit_ab", "node_a", "node_b"]]]
        relationship_parameter_values = [
            ["unit__to_node", ["unit_ab", "node_b"], "operating_points", operating_points],
            [relationships[1]..., "unit_incremental_heat_rate", inc_hrs],
            [relationships[1]..., "unit_idle_heat_rate", unit_idle_heat_rate],
            [relationships[1]..., "unit_start_flow", unit_start_flow],
        ]
        SpineInterface.import_data(
            url_in;
            relationships=relationships,
            relationship_parameter_values=relationship_parameter_values,
        )
        m = run_spineopt(url_in; log_level=0, optimize=false)
        var_unit_flow = m.ext[:spineopt].variables[:unit_flow]
        var_unit_flow_op = m.ext[:spineopt].variables[:unit_flow_op]
        var_units_on = m.ext[:spineopt].variables[:units_on]
        var_units_started_up = m.ext[:spineopt].variables[:units_started_up]
        constraint = m.ext[:spineopt].constraints[:unit_pw_heat_rate]
        @test length(constraint) == 1
        key_a = (unit(:unit_ab), node(:node_a), direction(:from_node))
        key_b = (unit(:unit_ab), node(:node_b), direction(:to_node))
        key_u_a_b = (unit(:unit_ab), node(:node_a), node(:node_b))
        s_parent, s_child = stochastic_scenario(:parent), stochastic_scenario(:child)
        t1h1, t1h2 = time_slice(m; temporal_block=temporal_block(:hourly))
        t2h = time_slice(m; temporal_block=temporal_block(:two_hourly))[1]
        expected_con = @build_constraint(
            + var_unit_flow[key_a..., s_parent, t1h1] + var_unit_flow[key_a..., s_child, t1h2]
            ==
            + 2 * sum(inc_hrs * var_unit_flow_op[key_b..., i, s_parent, t2h] for i in 1:3)
            + unit_idle_heat_rate
            * (var_units_on[unit(:unit_ab), s_parent, t1h1] + var_units_on[unit(:unit_ab), s_child, t1h2])
            + unit_start_flow * (
                + var_units_started_up[unit(:unit_ab), s_parent, t1h1]
                + var_units_started_up[unit(:unit_ab), s_child, t1h2]
            )
        )
        con_key = (key_u_a_b..., [s_parent, s_child], t2h)
        observed_con = constraint_object(constraint[con_key...])
        @test _is_constraint_equal(observed_con, expected_con)
    end
end

function test_constraint_pw_unit_heat_rate_simple2()
    @testset "constraint_pw_unit_heat_rate_simple2" begin
        url_in = _test_constraint_unit_setup()
        unit_idle_heat_rate = 200
        unit_start_flow = 100
        inc_hrs = 10
        relationships = [["unit__node__node", ["unit_ab", "node_a", "node_b"]]]
        relationship_parameter_values = [
            [relationships[1]..., "unit_incremental_heat_rate", inc_hrs],
            [relationships[1]..., "unit_idle_heat_rate", unit_idle_heat_rate],
            [relationships[1]..., "unit_start_flow", unit_start_flow],
        ]
        SpineInterface.import_data(
            url_in;
            relationships=relationships,
            relationship_parameter_values=relationship_parameter_values,
        )
        m = run_spineopt(url_in; log_level=0, optimize=false)
        var_unit_flow = m.ext[:spineopt].variables[:unit_flow]
        var_unit_flow_op = m.ext[:spineopt].variables[:unit_flow_op]
        var_units_on = m.ext[:spineopt].variables[:units_on]
        var_units_started_up = m.ext[:spineopt].variables[:units_started_up]
        constraint = m.ext[:spineopt].constraints[:unit_pw_heat_rate]
        @test length(constraint) == 1
        key_a = (unit(:unit_ab), node(:node_a), direction(:from_node))
        key_b = (unit(:unit_ab), node(:node_b), direction(:to_node))
        key_u_a_b = (unit(:unit_ab), node(:node_a), node(:node_b))
        s_parent, s_child = stochastic_scenario(:parent), stochastic_scenario(:child)
        t1h1, t1h2 = time_slice(m; temporal_block=temporal_block(:hourly))
        t2h = time_slice(m; temporal_block=temporal_block(:two_hourly))[1]
        expected_con = @build_constraint(
            + var_unit_flow[key_a..., s_parent, t1h1] + var_unit_flow[key_a..., s_child, t1h2]
            == 2 * inc_hrs * var_unit_flow[key_b..., s_parent, t2h]
            + unit_idle_heat_rate
            * (var_units_on[unit(:unit_ab), s_parent, t1h1] + var_units_on[unit(:unit_ab), s_child, t1h2])
            + unit_start_flow * (
                + var_units_started_up[unit(:unit_ab), s_parent, t1h1]
                + var_units_started_up[unit(:unit_ab), s_child, t1h2]
            )
        )
        con_key = (key_u_a_b..., [s_parent, s_child], t2h)
        observed_con = constraint_object(constraint[con_key...])
        @test _is_constraint_equal(observed_con, expected_con)
    end
end

@testset "unit-based constraints" begin
    test_initial_units_on()
    test_constraint_units_on()
    test_constraint_units_available()
    test_constraint_unit_state_transition()
    test_constraint_unit_flow_capacity()
    test_constraint_minimum_operating_point()
    test_constraint_operating_point_bounds()
    test_constraint_operating_point_sum()
    test_constraint_ratio_unit_flow()
    test_constraint_total_cumulated_unit_flow()
    test_constraint_min_up_time()
    test_constraint_min_up_time_with_non_spinning_reserves()
    test_constraint_min_down_time()
    test_constraint_min_down_time_with_non_spinning_reserves()
    test_constraint_units_invested_available()
    test_constraint_units_invested_available_mp()
    test_constraint_units_invested_transition()
    test_constraint_units_invested_transition_mp()
    test_constraint_unit_lifetime()
    test_constraint_unit_lifetime_mp()
    test_constraint_max_nonspin_start_up_ramp()
    test_constraint_min_nonspin_start_up_ramp()
    test_constraint_max_start_up_ramp()
    test_constraint_min_start_up_ramp()
    test_constraint_ramp_up()
    test_constraint_split_ramp_up()
    test_constraint_split_ramps_with_nonspin_units()
    test_constraint_max_nonspin_ramp_down_unit_flow()
    test_constraint_min_nonspin_shut_down_ramp()
    test_constraint_max_shut_down_ramp()
    test_constraint_min_shut_down_ramp()
    test_constraint_ramp_down()
    test_constraint_user_constraint()
    test_constraint_user_constraint_with_unit_operating_segments()
    test_constraint_pw_unit_heat_rate()
    test_constraint_pw_unit_heat_rate_simple()
    test_constraint_pw_unit_heat_rate_simple2()
end<|MERGE_RESOLUTION|>--- conflicted
+++ resolved
@@ -293,14 +293,11 @@
 
 function test_constraint_operating_point_bounds()
     @testset "constraint_operating_point_bounds" begin
-        url_in = _test_constraint_unit_setup()
+        _load_test_data(url_in, test_data)
         unit_capacity = 100
         points = [0.1, 0.5, 1.0]
         deltas = [points[1]; [points[i] - points[i - 1] for i in 2:lastindex(points)]]
         operating_points = Dict("type" => "array", "value_type" => "float", "data" => PyVector(points))
-        relationships = [
-            ["unit__to_node", ["unit_ab", "node_a"]],
-        ]
         relationship_parameter_values = [
             ["unit__from_node", ["unit_ab", "node_a"], "unit_capacity", unit_capacity],
             ["unit__from_node", ["unit_ab", "node_a"], "operating_points", operating_points]
@@ -361,71 +358,8 @@
             ["unit__from_node", ["unit_ab", "node_a"], "operating_points", operating_points]
         ]
         SpineInterface.import_data(
-            url_in; 
-            relationships=relationships, 
-            relationship_parameter_values=relationship_parameter_values 
+            url_in; relationship_parameter_values=relationship_parameter_values, relationships=relationships
         )
-
-        # When the parameter ordered_unit_flow_op use its default false value,
-        # SpineOpt does not generate this consraint.
-        m = run_spineopt(url_in; log_level=0, optimize=false)
-        constraint = m.ext[:spineopt].constraints[:operating_point_rank]
-        @test isempty(constraint)
-
-        ordered_unit_flow_op = true
-        relationship_parameter_values = [
-            ["unit__from_node", ["unit_ab", "node_a"], "ordered_unit_flow_op", ordered_unit_flow_op],
-        ]
-        SpineInterface.import_data(
-            url_in;  
-            relationship_parameter_values=relationship_parameter_values 
-        )
-        
-        m = run_spineopt(url_in; log_level=0, optimize=false)
-        var_unit_flow_op_active = m.ext[:spineopt].variables[:unit_flow_op_active]
-        constraint = m.ext[:spineopt].constraints[:operating_point_rank]
-        # The test system has 2 timeslices (see the definition of test database in the beginning). 
-        # The length of constraint represents the total number of generated constraints,
-        # which in this case is 2 * 2 = 4.
-        @test length(constraint) == 4
-        scenarios = (stochastic_scenario(:parent), stochastic_scenario(:child))
-        time_slices = time_slice(m; temporal_block=temporal_block(:hourly))
-        @testset for (s, t) in zip(scenarios, time_slices)
-            @testset for (i, delta) in enumerate(deltas)
-                var_u_flow_op_active_key = (unit(:unit_ab), node(:node_a), direction(:from_node), i, s, t)
-                if i > 1
-                    var_u_flow_op_active_a_key = var_u_flow_op_active_key
-                    var_u_flow_op_active_a = var_unit_flow_op_active[var_u_flow_op_active_a_key...]
-                    var_u_flow_op_active_b_key = (unit(:unit_ab), node(:node_a), direction(:from_node), i-1, s, t)
-                    var_u_flow_op_active_b = var_unit_flow_op_active[var_u_flow_op_active_b_key...]
-                    expected_con = @build_constraint(var_u_flow_op_active_a - var_u_flow_op_active_b <= 0)
-                    observed_con = constraint_object(constraint[var_u_flow_op_active_key...])
-                    @test _is_constraint_equal(observed_con, expected_con)
-                else
-                    @test get(constraint, var_u_flow_op_active_key, nothing) === nothing
-                end
-            end
-        end
-    end
-    @testset "constraint_unit_flow_op_bounds" begin
-        _load_test_data(url_in, test_data)
-        unit_capacity = 100
-        points = [0.1, 0.5, 1.0]
-        deltas = [points[1]; [points[i] - points[i - 1] for i in 2:lastindex(points)]]
-        operating_points = Dict("type" => "array", "value_type" => "float", "data" => PyVector(points))
-        relationship_parameter_values = [
-            ["unit__from_node", ["unit_ab", "node_a"], "unit_capacity", unit_capacity],
-            ["unit__from_node", ["unit_ab", "node_a"], "operating_points", operating_points]
-        ]
-        relationships = [
-            ["unit__to_node", ["unit_ab", "node_a"]],
-        ]
-        SpineInterface.import_data(
-            url_in; 
-            relationships=relationships,
-            relationship_parameter_values=relationship_parameter_values
-        )
-
         m = run_spineopt(url_in; log_level=0, optimize=false)
         var_unit_flow_op = m.ext[:spineopt].variables[:unit_flow_op]
         # When the parameter ordered_unit_flow_op use its default false value,
@@ -476,7 +410,6 @@
             end
         end
     end
-<<<<<<< HEAD
     @testset "constraint_unit_flow_op_rank" begin
         _load_test_data(url_in, test_data)
         unit_capacity = 100
@@ -537,13 +470,6 @@
     end
     @testset "constraint_unit_flow_op_sum" begin
         _load_test_data(url_in, test_data)
-=======
-end
-
-function test_constraint_operating_point_sum()
-    @testset "constraint_operating_point_sum" begin
-        url_in = _test_constraint_unit_setup()
->>>>>>> 76d3b0a2
         unit_capacity = 100
         points = [0.1, 0.5, 1.0]
         operating_points = Dict("type" => "array", "value_type" => "float", "data" => PyVector(points))
