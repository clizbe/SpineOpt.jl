#############################################################################
# Copyright (C) 2017 - 2018  Spine Project
#
# This file is part of Spine Model.
#
# Spine Model is free software: you can redistribute it and/or modify
# it under the terms of the GNU Lesser General Public License as published by
# the Free Software Foundation, either version 3 of the License, or
# (at your option) any later version.
#
# Spine Model is distributed in the hope that it will be useful,
# but WITHOUT ANY WARRANTY; without even the implied warranty of
# MERCHANTABILITY or FITNESS FOR A PARTICULAR PURPOSE. See the
# GNU Lesser General Public License for more details.
#
# You should have received a copy of the GNU Lesser General Public License
# along with this program.  If not, see <http://www.gnu.org/licenses/>.
#############################################################################
# TODO: have an eye on where unique! is necessary for speedup
# TODO: add examples to all docstrings when all this begins to converge

"""
    generate_time_slice_relationships()

Create and export convenience functions to access time slice relationships:
`t_in_t`, `t_preceeds_t`, `t_overlaps_t`...
"""
function generate_time_slice_relationships()
    list_t_before_t = []
    list_t_in_t = []
    list_t_overlaps_t = []
    for i in time_slice()
        for j in time_slice()
            if succeeds(j, i)
                push!(list_t_before_t, tuple(i, j))
            end
            if in(i, j)
                push!(list_t_in_t, tuple(i, j))
            end
            if overlaps(i, j)
                push!(list_t_overlaps_t, tuple(i, j))
            end
        end
    end
    # TODO: instead of unique -> check beforehand whether timeslice tuple is already added
    # Is `unique!()` slow? I fear the above check can be a bit slow.
    # An alternative is to use `Set()` instead of `[]` to warranty uniqueness,
    # but then we lose the order - do we care about order?
    unique!(list_t_in_t)
    unique!(list_t_overlaps_t)
    list_t_in_t_excl = [(t1, t2) for (t1, t2) in list_t_in_t if t1 != t2]
    list_t_overlaps_t_excl = [(t1, t2) for (t1, t2) in list_t_overlaps_t if t1 != t2]

    @suppress_err begin
        # NOTE: Not sure why this is needed? -Manuel
        # functionname_t_before_t = "t_before_t"
        # functionname_t_in_t = "t_in_t"
        # functionname_t_in_t_excl = "t_in_t_excl"
        # functionname_t_overlaps_t = "t_overlaps_t"
        # functionname_t_overlaps_t_excl = "t_overlaps_t_excl"
        # functionname_t_lowest_resolution = "t_lowest_resolution"
        # functionname_t_highest_resolution = "t_highest_resolution"

        @eval begin
            """
                t_before_t(;t_before=nothing, t_after=nothing, t_list=nothing)

            Return the list of tuples `(t1, t2)` where `t2` *succeeds* `t1` in the sense that it
            starts right after `t1` ends, i.e. `t2.start == t1.end_`.
            If `t_before` is not `nothing`, return the list of time slices that succeed `t_before`
            (or any element in `t_before` if it's a list).
            If `t_after` is not `nothing`, return the list of time slices that are succeeded by `t_after`
            (or any element in `t_after` if it's a list).
            If `t_list` is specified, only return tuples of time slices or time slices that appear in `t_list`.
            """
            function t_before_t(;t_before=nothing, t_after=nothing, t_list=nothing)
                result = $list_t_before_t
                if t_before != nothing
                    result = [(t1, t2) for (t1, t2) in result if t1 in tuple(t_before...)]
                end
                if t_after != nothing
                    result = [(t1, t2) for (t1, t2) in result if t2 in tuple(t_after...)]
                end
                if t_list != nothing
                    result = [(t1, t2) for (t1, t2) in result if t1 in tuple(t_list...) && t2 in tuple(t_list...)]
                end
                if t_before != nothing && t_after == nothing
                    [t2 for (t1, t2) in result]
                elseif t_before == nothing && t_after != nothing
                    [t1 for (t1, t2) in result]
                else
                    result
                end
            end

            """
                t_in_t(;t_short=nothing, t_long=nothing, t_list=nothing)

            Return the list of tuples `(t1, t2)`, where `t2` is contained in `t1`.
            If `t_long` is not `nothing`, return the list of time slices contained in `t_long`
            (or any element in `t_long` if it's a list).
            If `t_short` is not `nothing`, return the list of time slices that contain `t_short`
            (or any element in `t_short` if it's a list).
            If `t_list` is specified, only return tuples of time slices or time slices that appear in `t_list`.
            """
            function t_in_t(;t_short=nothing, t_long=nothing, t_list=nothing)
                result = $list_t_in_t
                if t_short != nothing
                    result = [(t1, t2) for (t1, t2) in result if t1 in tuple(t_short...)]
                end
                if t_long != nothing
                    result = [(t1, t2) for (t1, t2) in result if t2 in tuple(t_long...)]
                end
                if t_list != nothing
                    result = [(t1, t2) for (t1, t2) in result if t1 in tuple(t_list...) && t2 in tuple(t_list...)]
                end
                if t_short != nothing && t_long == nothing
                    [t2 for (t1, t2) in result]
                elseif t_short == nothing && t_long != nothing
                    [t1 for (t1, t2) in result]
                else
                    result
                end
            end

            """
                t_in_t_excl(;t_short=nothing, t_long=nothing, t_list=nothing)

            Return the list of tuples `(t1, t2)`, where `t1` contains `t2` and `t1` is different from `t2`.
            See [`t_in_t(;t_long=nothing, t_short=nothing; t_list=nothing)`](@ref)
            for details about keyword arguments `t_long`, `t_short` and `t_list`.
            """
            function t_in_t_excl(;t_short=nothing, t_long=nothing, t_list=nothing)
                result = $list_t_in_t_excl
                if t_short != nothing
                    result = [(t1, t2) for (t1, t2) in result if t1 in tuple(t_short...)]
                end
                if t_long != nothing
                    result = [(t1, t2) for (t1, t2) in result if t2 in tuple(t_long...)]
                end
                if t_list != nothing
                    result = [(t1, t2) for (t1, t2) in result if t1 in tuple(t_list...) && t2 in tuple(t_list...)]
                end
                if t_short != nothing && t_long == nothing
                    [t2 for (t1, t2) in result]
                elseif t_short == nothing && t_long != nothing
                    [t1 for (t1, t2) in result]
                else
                    result
                end
            end
            """
                t_overlaps_t(;t_list=nothing)

            Return the list of tuples `(t1, t2)` where `t1` and `t2` have some time in common.
            If `t_list` is specified, only return tuples of time slices that appear in `t_list`.
            """
            function t_overlaps_t(;t_list=nothing)
                result = $list_t_overlaps_t
                if t_list == nothing
                    result
                else
                    [(t1, t2) for (t1, t2) in result if t1 in tuple(t_list...) && t2 in tuple(t_list...)]
                end
            end
            """
                t_overlaps_t(t_overlap::Union{TimeSlice,Array{TimeSlice,1}}; t_list=nothing)

            Return the list of time slices that have some time in common with `t_overlap`
            (or some time in common with any element in `t_overlap` if it's a list).
            If `t_list` is specified, only return time slices that appear in `t_list`.
             ```
            """
            function t_overlaps_t(t_overlap::Union{TimeSlice,Array{TimeSlice,1}}; t_list=nothing)
                result = unique(t2 for (t1, t2) in $list_t_overlaps_t if t1 in tuple(t_overlap...))
                if t_list == nothing
                    result
                else
                    [t for t in result if t in tuple(t_list...)]
                end
            end
            """
                t_overlaps_t(t_list1, t_list2, t_list=nothing)

            Return a list of time slices which are in `t_list1` and have some time in common
            with any of the time slices in `t_list2` and vice versa.
            If `t_list` is specified, only return time slices that appear in `t_list`.
            """
            function t_overlaps_t(
                    t_list1::Union{TimeSlice,Array{TimeSlice,1}},
                    t_list2::Union{TimeSlice,Array{TimeSlice,1}},
                    t_list=nothing
                )
                orig_list = $list_t_overlaps_t
                overlap_list = [
                    (t1, t2) for (t1, t2) in orig_list if t1 in tuple(t_list1...) && t2 in tuple(t_list2...)
                ]
                result = vcat(first.(overlap_list), last.(overlap_list))
                unique!(result)
                if t_list == nothing
                    result
                else
                    [t for t in result if t in tuple(t_list...)]
                end
            end


            """
                t_overlaps_t_excl(;t_list=nothing)

            Return the list of tuples `(t1, t2)` where `t1` and `t2` have some time in common
            and `t1` is not equal to `t2`.
            If `t_list` is specified, only returns tuples of time slices that appear in `t_list`.
            """
            function t_overlaps_t_excl(;t_list=nothing)
                result = $list_t_overlaps_t_excl
                if t_list == nothing
                    result
                else
                    [(t1, t2) for (t1, t2) in result if t1 in tuple(t_list...) && t2 in tuple(t_list...)]
                end
            end
            """
                t_overlaps_t_excl(t_overlap::Union{TimeSlice,Array{TimeSlice,1}}; t_list=nothing)

            Return the list of time slices that have some time in common with `t_overlap`
            (or some time in common with any element in `t_overlap` if it's a list) and `t1` is not equal to `t2`.
            If `t_list` is specified, only returns time slices that appear in `t_list`.
             ```
            """
            function t_overlaps_t_excl(t_overlap::Union{TimeSlice,Array{TimeSlice,1}}; t_list=nothing)
                result = unique(t2 for (t1, t2) in $list_t_overlaps_t_excl if t1 in tuple(t_overlap...))
                if t_list == nothing
                    result
                else
                    [t for t in result if t in tuple(t_list...)]
                end
            end
            """
                t_overlaps_t_excl(t_list1, t_list2, t_list=nothing)

            Return a list of time slices which are in `t_list1` and have some time in common
            with any of the time slices in `t_list2` (unless they are the same time slice) and vice versa.
            If `t_list` is specified, only returns time slices that appear in `t_list`.
            """
            function t_overlaps_t_excl(
                    t_list1::Union{TimeSlice,Array{TimeSlice,1}},
                    t_list2::Union{TimeSlice,Array{TimeSlice,1}},
                    t_list=nothing
                )
                orig_list = $list_t_overlaps_t_excl
                overlap_list = [
                    (t1, t2) for (t1, t2) in orig_list if t1 in tuple(t_list1...) && t2 in tuple(t_list2...)
                ]
                result = vcat(first.(overlap_list), last.(overlap_list))
                unique!(result)
                if t_list == nothing
                    result
                else
                    [t for t in result if t in tuple(t_list...)]
                end
            end

            """
                t_lowest_resolution(t_list::Union{TimeSlice,Array{TimeSlice,1}})

            Return the list of the lowest resolution time slices within `t_list`
            (those that aren't contained in any other).
            """
            function t_lowest_resolution(t_list::Array{TimeSlice,1})
                # [t for t in t_list if isempty(t_in_t_excl(t_short=t, t_list=t_list))] # Nice, but ~20 times slower
                sort!(t_list)
                result::Array{TimeSlice,1} = [t_list[1]]
                for t in t_list[2:end]
                    if result[end] in t
                        result[end] = t
                    elseif !(t in result[end])
                        push!(result, t)
                    end
                end
                result
            end


            """
                t_highest_resolution(t_list::Union{TimeSlice,Array{TimeSlice,1}})

            Return the list of the highest resolution time slices from `t_list`
            (those that don't contain any other).
            """
            function t_highest_resolution(t_list::Array{TimeSlice,1})
<<<<<<< HEAD
            #     [t for t in t_list if isempty(t_in_t_excl(t_long=t, t_list=t_list))]
            # end
            sort!(t_list)  # e.g.: [(1, 2), (1, 3), (1, 4), (2, 4), (5, 6), (5, 7), ...]
            result = []
            i = 1
            push!(result,t_list[i])
            while i < length(t_list)
                if i != length(t_list) && t_list[i].start == t_list[i + 1].start
                    # Keep going, we haven't reached lowest res
                    i += 1
                else
                    # Lowest res reached: either we're at the end, or the next item has a different start
                    push!(result, t_list[i+1])
                    # Advance i to the beginning of the next 'section'
                    i += 1
                end
=======
                # [t for t in t_list if isempty(t_in_t_excl(t_long=t, t_list=t_list))] # Nice, but ~20 times slower
                sort!(t_list)
                result::Array{TimeSlice,1} = [t_list[1]]
                for t in t_list[2:end]
                    result[end] in t || push!(result, t)
                end
                result
>>>>>>> d3082298
            end
            unique(result)
        end

            export t_before_t
            export t_in_t
            export t_in_t_excl
            export t_overlaps_t
            export t_overlaps_t_excl
            export t_lowest_resolution
            export t_highest_resolution
        end
    end
end
#@Maren: can we add the t_overlaps_t
<|MERGE_RESOLUTION|>--- conflicted
+++ resolved
@@ -1,332 +1,327 @@
-#############################################################################
-# Copyright (C) 2017 - 2018  Spine Project
-#
-# This file is part of Spine Model.
-#
-# Spine Model is free software: you can redistribute it and/or modify
-# it under the terms of the GNU Lesser General Public License as published by
-# the Free Software Foundation, either version 3 of the License, or
-# (at your option) any later version.
-#
-# Spine Model is distributed in the hope that it will be useful,
-# but WITHOUT ANY WARRANTY; without even the implied warranty of
-# MERCHANTABILITY or FITNESS FOR A PARTICULAR PURPOSE. See the
-# GNU Lesser General Public License for more details.
-#
-# You should have received a copy of the GNU Lesser General Public License
-# along with this program.  If not, see <http://www.gnu.org/licenses/>.
-#############################################################################
-# TODO: have an eye on where unique! is necessary for speedup
-# TODO: add examples to all docstrings when all this begins to converge
-
-"""
-    generate_time_slice_relationships()
-
-Create and export convenience functions to access time slice relationships:
-`t_in_t`, `t_preceeds_t`, `t_overlaps_t`...
-"""
-function generate_time_slice_relationships()
-    list_t_before_t = []
-    list_t_in_t = []
-    list_t_overlaps_t = []
-    for i in time_slice()
-        for j in time_slice()
-            if succeeds(j, i)
-                push!(list_t_before_t, tuple(i, j))
-            end
-            if in(i, j)
-                push!(list_t_in_t, tuple(i, j))
-            end
-            if overlaps(i, j)
-                push!(list_t_overlaps_t, tuple(i, j))
-            end
-        end
-    end
-    # TODO: instead of unique -> check beforehand whether timeslice tuple is already added
-    # Is `unique!()` slow? I fear the above check can be a bit slow.
-    # An alternative is to use `Set()` instead of `[]` to warranty uniqueness,
-    # but then we lose the order - do we care about order?
-    unique!(list_t_in_t)
-    unique!(list_t_overlaps_t)
-    list_t_in_t_excl = [(t1, t2) for (t1, t2) in list_t_in_t if t1 != t2]
-    list_t_overlaps_t_excl = [(t1, t2) for (t1, t2) in list_t_overlaps_t if t1 != t2]
-
-    @suppress_err begin
-        # NOTE: Not sure why this is needed? -Manuel
-        # functionname_t_before_t = "t_before_t"
-        # functionname_t_in_t = "t_in_t"
-        # functionname_t_in_t_excl = "t_in_t_excl"
-        # functionname_t_overlaps_t = "t_overlaps_t"
-        # functionname_t_overlaps_t_excl = "t_overlaps_t_excl"
-        # functionname_t_lowest_resolution = "t_lowest_resolution"
-        # functionname_t_highest_resolution = "t_highest_resolution"
-
-        @eval begin
-            """
-                t_before_t(;t_before=nothing, t_after=nothing, t_list=nothing)
-
-            Return the list of tuples `(t1, t2)` where `t2` *succeeds* `t1` in the sense that it
-            starts right after `t1` ends, i.e. `t2.start == t1.end_`.
-            If `t_before` is not `nothing`, return the list of time slices that succeed `t_before`
-            (or any element in `t_before` if it's a list).
-            If `t_after` is not `nothing`, return the list of time slices that are succeeded by `t_after`
-            (or any element in `t_after` if it's a list).
-            If `t_list` is specified, only return tuples of time slices or time slices that appear in `t_list`.
-            """
-            function t_before_t(;t_before=nothing, t_after=nothing, t_list=nothing)
-                result = $list_t_before_t
-                if t_before != nothing
-                    result = [(t1, t2) for (t1, t2) in result if t1 in tuple(t_before...)]
-                end
-                if t_after != nothing
-                    result = [(t1, t2) for (t1, t2) in result if t2 in tuple(t_after...)]
-                end
-                if t_list != nothing
-                    result = [(t1, t2) for (t1, t2) in result if t1 in tuple(t_list...) && t2 in tuple(t_list...)]
-                end
-                if t_before != nothing && t_after == nothing
-                    [t2 for (t1, t2) in result]
-                elseif t_before == nothing && t_after != nothing
-                    [t1 for (t1, t2) in result]
-                else
-                    result
-                end
-            end
-
-            """
-                t_in_t(;t_short=nothing, t_long=nothing, t_list=nothing)
-
-            Return the list of tuples `(t1, t2)`, where `t2` is contained in `t1`.
-            If `t_long` is not `nothing`, return the list of time slices contained in `t_long`
-            (or any element in `t_long` if it's a list).
-            If `t_short` is not `nothing`, return the list of time slices that contain `t_short`
-            (or any element in `t_short` if it's a list).
-            If `t_list` is specified, only return tuples of time slices or time slices that appear in `t_list`.
-            """
-            function t_in_t(;t_short=nothing, t_long=nothing, t_list=nothing)
-                result = $list_t_in_t
-                if t_short != nothing
-                    result = [(t1, t2) for (t1, t2) in result if t1 in tuple(t_short...)]
-                end
-                if t_long != nothing
-                    result = [(t1, t2) for (t1, t2) in result if t2 in tuple(t_long...)]
-                end
-                if t_list != nothing
-                    result = [(t1, t2) for (t1, t2) in result if t1 in tuple(t_list...) && t2 in tuple(t_list...)]
-                end
-                if t_short != nothing && t_long == nothing
-                    [t2 for (t1, t2) in result]
-                elseif t_short == nothing && t_long != nothing
-                    [t1 for (t1, t2) in result]
-                else
-                    result
-                end
-            end
-
-            """
-                t_in_t_excl(;t_short=nothing, t_long=nothing, t_list=nothing)
-
-            Return the list of tuples `(t1, t2)`, where `t1` contains `t2` and `t1` is different from `t2`.
-            See [`t_in_t(;t_long=nothing, t_short=nothing; t_list=nothing)`](@ref)
-            for details about keyword arguments `t_long`, `t_short` and `t_list`.
-            """
-            function t_in_t_excl(;t_short=nothing, t_long=nothing, t_list=nothing)
-                result = $list_t_in_t_excl
-                if t_short != nothing
-                    result = [(t1, t2) for (t1, t2) in result if t1 in tuple(t_short...)]
-                end
-                if t_long != nothing
-                    result = [(t1, t2) for (t1, t2) in result if t2 in tuple(t_long...)]
-                end
-                if t_list != nothing
-                    result = [(t1, t2) for (t1, t2) in result if t1 in tuple(t_list...) && t2 in tuple(t_list...)]
-                end
-                if t_short != nothing && t_long == nothing
-                    [t2 for (t1, t2) in result]
-                elseif t_short == nothing && t_long != nothing
-                    [t1 for (t1, t2) in result]
-                else
-                    result
-                end
-            end
-            """
-                t_overlaps_t(;t_list=nothing)
-
-            Return the list of tuples `(t1, t2)` where `t1` and `t2` have some time in common.
-            If `t_list` is specified, only return tuples of time slices that appear in `t_list`.
-            """
-            function t_overlaps_t(;t_list=nothing)
-                result = $list_t_overlaps_t
-                if t_list == nothing
-                    result
-                else
-                    [(t1, t2) for (t1, t2) in result if t1 in tuple(t_list...) && t2 in tuple(t_list...)]
-                end
-            end
-            """
-                t_overlaps_t(t_overlap::Union{TimeSlice,Array{TimeSlice,1}}; t_list=nothing)
-
-            Return the list of time slices that have some time in common with `t_overlap`
-            (or some time in common with any element in `t_overlap` if it's a list).
-            If `t_list` is specified, only return time slices that appear in `t_list`.
-             ```
-            """
-            function t_overlaps_t(t_overlap::Union{TimeSlice,Array{TimeSlice,1}}; t_list=nothing)
-                result = unique(t2 for (t1, t2) in $list_t_overlaps_t if t1 in tuple(t_overlap...))
-                if t_list == nothing
-                    result
-                else
-                    [t for t in result if t in tuple(t_list...)]
-                end
-            end
-            """
-                t_overlaps_t(t_list1, t_list2, t_list=nothing)
-
-            Return a list of time slices which are in `t_list1` and have some time in common
-            with any of the time slices in `t_list2` and vice versa.
-            If `t_list` is specified, only return time slices that appear in `t_list`.
-            """
-            function t_overlaps_t(
-                    t_list1::Union{TimeSlice,Array{TimeSlice,1}},
-                    t_list2::Union{TimeSlice,Array{TimeSlice,1}},
-                    t_list=nothing
-                )
-                orig_list = $list_t_overlaps_t
-                overlap_list = [
-                    (t1, t2) for (t1, t2) in orig_list if t1 in tuple(t_list1...) && t2 in tuple(t_list2...)
-                ]
-                result = vcat(first.(overlap_list), last.(overlap_list))
-                unique!(result)
-                if t_list == nothing
-                    result
-                else
-                    [t for t in result if t in tuple(t_list...)]
-                end
-            end
-
-
-            """
-                t_overlaps_t_excl(;t_list=nothing)
-
-            Return the list of tuples `(t1, t2)` where `t1` and `t2` have some time in common
-            and `t1` is not equal to `t2`.
-            If `t_list` is specified, only returns tuples of time slices that appear in `t_list`.
-            """
-            function t_overlaps_t_excl(;t_list=nothing)
-                result = $list_t_overlaps_t_excl
-                if t_list == nothing
-                    result
-                else
-                    [(t1, t2) for (t1, t2) in result if t1 in tuple(t_list...) && t2 in tuple(t_list...)]
-                end
-            end
-            """
-                t_overlaps_t_excl(t_overlap::Union{TimeSlice,Array{TimeSlice,1}}; t_list=nothing)
-
-            Return the list of time slices that have some time in common with `t_overlap`
-            (or some time in common with any element in `t_overlap` if it's a list) and `t1` is not equal to `t2`.
-            If `t_list` is specified, only returns time slices that appear in `t_list`.
-             ```
-            """
-            function t_overlaps_t_excl(t_overlap::Union{TimeSlice,Array{TimeSlice,1}}; t_list=nothing)
-                result = unique(t2 for (t1, t2) in $list_t_overlaps_t_excl if t1 in tuple(t_overlap...))
-                if t_list == nothing
-                    result
-                else
-                    [t for t in result if t in tuple(t_list...)]
-                end
-            end
-            """
-                t_overlaps_t_excl(t_list1, t_list2, t_list=nothing)
-
-            Return a list of time slices which are in `t_list1` and have some time in common
-            with any of the time slices in `t_list2` (unless they are the same time slice) and vice versa.
-            If `t_list` is specified, only returns time slices that appear in `t_list`.
-            """
-            function t_overlaps_t_excl(
-                    t_list1::Union{TimeSlice,Array{TimeSlice,1}},
-                    t_list2::Union{TimeSlice,Array{TimeSlice,1}},
-                    t_list=nothing
-                )
-                orig_list = $list_t_overlaps_t_excl
-                overlap_list = [
-                    (t1, t2) for (t1, t2) in orig_list if t1 in tuple(t_list1...) && t2 in tuple(t_list2...)
-                ]
-                result = vcat(first.(overlap_list), last.(overlap_list))
-                unique!(result)
-                if t_list == nothing
-                    result
-                else
-                    [t for t in result if t in tuple(t_list...)]
-                end
-            end
-
-            """
-                t_lowest_resolution(t_list::Union{TimeSlice,Array{TimeSlice,1}})
-
-            Return the list of the lowest resolution time slices within `t_list`
-            (those that aren't contained in any other).
-            """
-            function t_lowest_resolution(t_list::Array{TimeSlice,1})
-                # [t for t in t_list if isempty(t_in_t_excl(t_short=t, t_list=t_list))] # Nice, but ~20 times slower
-                sort!(t_list)
-                result::Array{TimeSlice,1} = [t_list[1]]
-                for t in t_list[2:end]
-                    if result[end] in t
-                        result[end] = t
-                    elseif !(t in result[end])
-                        push!(result, t)
-                    end
-                end
-                result
-            end
-
-
-            """
-                t_highest_resolution(t_list::Union{TimeSlice,Array{TimeSlice,1}})
-
-            Return the list of the highest resolution time slices from `t_list`
-            (those that don't contain any other).
-            """
-            function t_highest_resolution(t_list::Array{TimeSlice,1})
-<<<<<<< HEAD
-            #     [t for t in t_list if isempty(t_in_t_excl(t_long=t, t_list=t_list))]
-            # end
-            sort!(t_list)  # e.g.: [(1, 2), (1, 3), (1, 4), (2, 4), (5, 6), (5, 7), ...]
-            result = []
-            i = 1
-            push!(result,t_list[i])
-            while i < length(t_list)
-                if i != length(t_list) && t_list[i].start == t_list[i + 1].start
-                    # Keep going, we haven't reached lowest res
-                    i += 1
-                else
-                    # Lowest res reached: either we're at the end, or the next item has a different start
-                    push!(result, t_list[i+1])
-                    # Advance i to the beginning of the next 'section'
-                    i += 1
-                end
-=======
-                # [t for t in t_list if isempty(t_in_t_excl(t_long=t, t_list=t_list))] # Nice, but ~20 times slower
-                sort!(t_list)
-                result::Array{TimeSlice,1} = [t_list[1]]
-                for t in t_list[2:end]
-                    result[end] in t || push!(result, t)
-                end
-                result
->>>>>>> d3082298
-            end
-            unique(result)
-        end
-
-            export t_before_t
-            export t_in_t
-            export t_in_t_excl
-            export t_overlaps_t
-            export t_overlaps_t_excl
-            export t_lowest_resolution
-            export t_highest_resolution
-        end
-    end
-end
-#@Maren: can we add the t_overlaps_t
+#############################################################################
+# Copyright (C) 2017 - 2018  Spine Project
+#
+# This file is part of Spine Model.
+#
+# Spine Model is free software: you can redistribute it and/or modify
+# it under the terms of the GNU Lesser General Public License as published by
+# the Free Software Foundation, either version 3 of the License, or
+# (at your option) any later version.
+#
+# Spine Model is distributed in the hope that it will be useful,
+# but WITHOUT ANY WARRANTY; without even the implied warranty of
+# MERCHANTABILITY or FITNESS FOR A PARTICULAR PURPOSE. See the
+# GNU Lesser General Public License for more details.
+#
+# You should have received a copy of the GNU Lesser General Public License
+# along with this program.  If not, see <http://www.gnu.org/licenses/>.
+#############################################################################
+# TODO: have an eye on where unique! is necessary for speedup
+# TODO: add examples to all docstrings when all this begins to converge
+
+"""
+    generate_time_slice_relationships()
+
+Create and export convenience functions to access time slice relationships:
+`t_in_t`, `t_preceeds_t`, `t_overlaps_t`...
+"""
+function generate_time_slice_relationships()
+    list_t_before_t = []
+    list_t_in_t = []
+    list_t_overlaps_t = []
+    for i in time_slice()
+        for j in time_slice()
+            if succeeds(j, i)
+                push!(list_t_before_t, tuple(i, j))
+            end
+            if in(i, j)
+                push!(list_t_in_t, tuple(i, j))
+            end
+            if overlaps(i, j)
+                push!(list_t_overlaps_t, tuple(i, j))
+            end
+        end
+    end
+    # TODO: instead of unique -> check beforehand whether timeslice tuple is already added
+    # Is `unique!()` slow? I fear the above check can be a bit slow.
+    # An alternative is to use `Set()` instead of `[]` to warranty uniqueness,
+    # but then we lose the order - do we care about order?
+    unique!(list_t_in_t)
+    unique!(list_t_overlaps_t)
+    list_t_in_t_excl = [(t1, t2) for (t1, t2) in list_t_in_t if t1 != t2]
+    list_t_overlaps_t_excl = [(t1, t2) for (t1, t2) in list_t_overlaps_t if t1 != t2]
+
+    @suppress_err begin
+        # NOTE: Not sure why this is needed? -Manuel
+        # functionname_t_before_t = "t_before_t"
+        # functionname_t_in_t = "t_in_t"
+        # functionname_t_in_t_excl = "t_in_t_excl"
+        # functionname_t_overlaps_t = "t_overlaps_t"
+        # functionname_t_overlaps_t_excl = "t_overlaps_t_excl"
+        # functionname_t_lowest_resolution = "t_lowest_resolution"
+        # functionname_t_highest_resolution = "t_highest_resolution"
+
+        @eval begin
+            """
+                t_before_t(;t_before=nothing, t_after=nothing, t_list=nothing)
+
+            Return the list of tuples `(t1, t2)` where `t2` *succeeds* `t1` in the sense that it
+            starts right after `t1` ends, i.e. `t2.start == t1.end_`.
+            If `t_before` is not `nothing`, return the list of time slices that succeed `t_before`
+            (or any element in `t_before` if it's a list).
+            If `t_after` is not `nothing`, return the list of time slices that are succeeded by `t_after`
+            (or any element in `t_after` if it's a list).
+            If `t_list` is specified, only return tuples of time slices or time slices that appear in `t_list`.
+            """
+            function t_before_t(;t_before=nothing, t_after=nothing, t_list=nothing)
+                result = $list_t_before_t
+                if t_before != nothing
+                    result = [(t1, t2) for (t1, t2) in result if t1 in tuple(t_before...)]
+                end
+                if t_after != nothing
+                    result = [(t1, t2) for (t1, t2) in result if t2 in tuple(t_after...)]
+                end
+                if t_list != nothing
+                    result = [(t1, t2) for (t1, t2) in result if t1 in tuple(t_list...) && t2 in tuple(t_list...)]
+                end
+                if t_before != nothing && t_after == nothing
+                    [t2 for (t1, t2) in result]
+                elseif t_before == nothing && t_after != nothing
+                    [t1 for (t1, t2) in result]
+                else
+                    result
+                end
+            end
+
+            """
+                t_in_t(;t_short=nothing, t_long=nothing, t_list=nothing)
+
+            Return the list of tuples `(t1, t2)`, where `t2` is contained in `t1`.
+            If `t_long` is not `nothing`, return the list of time slices contained in `t_long`
+            (or any element in `t_long` if it's a list).
+            If `t_short` is not `nothing`, return the list of time slices that contain `t_short`
+            (or any element in `t_short` if it's a list).
+            If `t_list` is specified, only return tuples of time slices or time slices that appear in `t_list`.
+            """
+            function t_in_t(;t_short=nothing, t_long=nothing, t_list=nothing)
+                result = $list_t_in_t
+                if t_short != nothing
+                    result = [(t1, t2) for (t1, t2) in result if t1 in tuple(t_short...)]
+                end
+                if t_long != nothing
+                    result = [(t1, t2) for (t1, t2) in result if t2 in tuple(t_long...)]
+                end
+                if t_list != nothing
+                    result = [(t1, t2) for (t1, t2) in result if t1 in tuple(t_list...) && t2 in tuple(t_list...)]
+                end
+                if t_short != nothing && t_long == nothing
+                    [t2 for (t1, t2) in result]
+                elseif t_short == nothing && t_long != nothing
+                    [t1 for (t1, t2) in result]
+                else
+                    result
+                end
+            end
+
+            """
+                t_in_t_excl(;t_short=nothing, t_long=nothing, t_list=nothing)
+
+            Return the list of tuples `(t1, t2)`, where `t1` contains `t2` and `t1` is different from `t2`.
+            See [`t_in_t(;t_long=nothing, t_short=nothing; t_list=nothing)`](@ref)
+            for details about keyword arguments `t_long`, `t_short` and `t_list`.
+            """
+            function t_in_t_excl(;t_short=nothing, t_long=nothing, t_list=nothing)
+                result = $list_t_in_t_excl
+                if t_short != nothing
+                    result = [(t1, t2) for (t1, t2) in result if t1 in tuple(t_short...)]
+                end
+                if t_long != nothing
+                    result = [(t1, t2) for (t1, t2) in result if t2 in tuple(t_long...)]
+                end
+                if t_list != nothing
+                    result = [(t1, t2) for (t1, t2) in result if t1 in tuple(t_list...) && t2 in tuple(t_list...)]
+                end
+                if t_short != nothing && t_long == nothing
+                    [t2 for (t1, t2) in result]
+                elseif t_short == nothing && t_long != nothing
+                    [t1 for (t1, t2) in result]
+                else
+                    result
+                end
+            end
+            """
+                t_overlaps_t(;t_list=nothing)
+
+            Return the list of tuples `(t1, t2)` where `t1` and `t2` have some time in common.
+            If `t_list` is specified, only return tuples of time slices that appear in `t_list`.
+            """
+            function t_overlaps_t(;t_list=nothing)
+                result = $list_t_overlaps_t
+                if t_list == nothing
+                    result
+                else
+                    [(t1, t2) for (t1, t2) in result if t1 in tuple(t_list...) && t2 in tuple(t_list...)]
+                end
+            end
+            """
+                t_overlaps_t(t_overlap::Union{TimeSlice,Array{TimeSlice,1}}; t_list=nothing)
+
+            Return the list of time slices that have some time in common with `t_overlap`
+            (or some time in common with any element in `t_overlap` if it's a list).
+            If `t_list` is specified, only return time slices that appear in `t_list`.
+             ```
+            """
+            function t_overlaps_t(t_overlap::Union{TimeSlice,Array{TimeSlice,1}}; t_list=nothing)
+                result = unique(t2 for (t1, t2) in $list_t_overlaps_t if t1 in tuple(t_overlap...))
+                if t_list == nothing
+                    result
+                else
+                    [t for t in result if t in tuple(t_list...)]
+                end
+            end
+            """
+                t_overlaps_t(t_list1, t_list2, t_list=nothing)
+
+            Return a list of time slices which are in `t_list1` and have some time in common
+            with any of the time slices in `t_list2` and vice versa.
+            If `t_list` is specified, only return time slices that appear in `t_list`.
+            """
+            function t_overlaps_t(
+                    t_list1::Union{TimeSlice,Array{TimeSlice,1}},
+                    t_list2::Union{TimeSlice,Array{TimeSlice,1}},
+                    t_list=nothing
+                )
+                orig_list = $list_t_overlaps_t
+                overlap_list = [
+                    (t1, t2) for (t1, t2) in orig_list if t1 in tuple(t_list1...) && t2 in tuple(t_list2...)
+                ]
+                result = vcat(first.(overlap_list), last.(overlap_list))
+                unique!(result)
+                if t_list == nothing
+                    result
+                else
+                    [t for t in result if t in tuple(t_list...)]
+                end
+            end
+
+
+            """
+                t_overlaps_t_excl(;t_list=nothing)
+
+            Return the list of tuples `(t1, t2)` where `t1` and `t2` have some time in common
+            and `t1` is not equal to `t2`.
+            If `t_list` is specified, only returns tuples of time slices that appear in `t_list`.
+            """
+            function t_overlaps_t_excl(;t_list=nothing)
+                result = $list_t_overlaps_t_excl
+                if t_list == nothing
+                    result
+                else
+                    [(t1, t2) for (t1, t2) in result if t1 in tuple(t_list...) && t2 in tuple(t_list...)]
+                end
+            end
+            """
+                t_overlaps_t_excl(t_overlap::Union{TimeSlice,Array{TimeSlice,1}}; t_list=nothing)
+
+            Return the list of time slices that have some time in common with `t_overlap`
+            (or some time in common with any element in `t_overlap` if it's a list) and `t1` is not equal to `t2`.
+            If `t_list` is specified, only returns time slices that appear in `t_list`.
+             ```
+            """
+            function t_overlaps_t_excl(t_overlap::Union{TimeSlice,Array{TimeSlice,1}}; t_list=nothing)
+                result = unique(t2 for (t1, t2) in $list_t_overlaps_t_excl if t1 in tuple(t_overlap...))
+                if t_list == nothing
+                    result
+                else
+                    [t for t in result if t in tuple(t_list...)]
+                end
+            end
+            """
+                t_overlaps_t_excl(t_list1, t_list2, t_list=nothing)
+
+            Return a list of time slices which are in `t_list1` and have some time in common
+            with any of the time slices in `t_list2` (unless they are the same time slice) and vice versa.
+            If `t_list` is specified, only returns time slices that appear in `t_list`.
+            """
+            function t_overlaps_t_excl(
+                    t_list1::Union{TimeSlice,Array{TimeSlice,1}},
+                    t_list2::Union{TimeSlice,Array{TimeSlice,1}},
+                    t_list=nothing
+                )
+                orig_list = $list_t_overlaps_t_excl
+                overlap_list = [
+                    (t1, t2) for (t1, t2) in orig_list if t1 in tuple(t_list1...) && t2 in tuple(t_list2...)
+                ]
+                result = vcat(first.(overlap_list), last.(overlap_list))
+                unique!(result)
+                if t_list == nothing
+                    result
+                else
+                    [t for t in result if t in tuple(t_list...)]
+                end
+            end
+
+            """
+                t_lowest_resolution(t_list::Union{TimeSlice,Array{TimeSlice,1}})
+
+            Return the list of the lowest resolution time slices within `t_list`
+            (those that aren't contained in any other).
+            """
+            function t_lowest_resolution(t_list::Array{TimeSlice,1})
+                # [t for t in t_list if isempty(t_in_t_excl(t_short=t, t_list=t_list))] # Nice, but ~20 times slower
+                sort!(t_list)
+                result::Array{TimeSlice,1} = [t_list[1]]
+                for t in t_list[2:end]
+                    if result[end] in t
+                        result[end] = t
+                    elseif !(t in result[end])
+                        push!(result, t)
+                    end
+                end
+                result
+            end
+
+
+            """
+                t_highest_resolution(t_list::Union{TimeSlice,Array{TimeSlice,1}})
+
+            Return the list of the highest resolution time slices from `t_list`
+            (those that don't contain any other).
+            """
+            function t_highest_resolution(t_list::Array{TimeSlice,1})
+                # [t for t in t_list if isempty(t_in_t_excl(t_long=t, t_list=t_list))] # Nice, but ~20 times slower
+                sort!(t_list)
+                result::Array{TimeSlice,1} = [t_list[1]]
+                for t in t_list[2:end]
+                    result[end] in t || push!(result, t)
+                end
+                result
+            # sort!(t_list)  # e.g.: [(1, 2), (1, 3), (1, 4), (2, 4), (5, 6), (5, 7), ...]
+            # result = []
+            # i = 1
+            # push!(result,t_list[i])
+            # while i < length(t_list)
+            #     if i != length(t_list) && t_list[i].start == t_list[i + 1].start
+            #         # Keep going, we haven't reached lowest res
+            #         i += 1
+            #     else
+            #         # Lowest res reached: either we're at the end, or the next item has a different start
+            #         push!(result, t_list[i+1])
+            #         # Advance i to the beginning of the next 'section'
+            #         i += 1
+            #     end
+            # end
+            # unique(result)
+            end
+
+            export t_before_t
+            export t_in_t
+            export t_in_t_excl
+            export t_overlaps_t
+            export t_overlaps_t_excl
+            export t_lowest_resolution
+            export t_highest_resolution
+        end
+    end
+end
+#@Maren: can we add the t_overlaps_t