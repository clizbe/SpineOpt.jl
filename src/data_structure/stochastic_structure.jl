--- conflicted
+++ resolved
@@ -232,8 +232,7 @@
     )
 end
 
-<<<<<<< HEAD
-=======
+
 """
     unit_investment_stochastic_time_indices_mp(;unit=anything, stochastic_scenario=anything, temporal_block=anything, t=anything)
 
@@ -242,7 +241,7 @@
 function mp_unit_investment_stochastic_time_indices(;unit=anything, stochastic_scenario=anything, temporal_block=anything, t=anything)
     unique( # TODO: Write a check for multiple structures
         (unit=u, stochastic_scenario=s, t=t1)
-        for structure in model__default_investment_stochastic_structure(model=first(model())) #TODO handle multiple models
+        for (u, structure) in unit__investment_stochastic_structure(unit=unit, _compact=false)
         for (u, tb) in unit__investment_temporal_block(unit=unit, temporal_block=temporal_block, _compact=false)
         for t1 in mp_time_slice(temporal_block=tb, t=t)
         for s in intersect(stochastic_time_map[structure][t1], stochastic_scenario)
@@ -250,7 +249,6 @@
 end
 
 
->>>>>>> f24b98ef
 """
     _generate_node_stochastic_scenario_weight(all_stochastic_DAGs::Dict)
 
