--- conflicted
+++ resolved
@@ -25,49 +25,6 @@
 `units_on` variables.
 """
 function constraint_ratio_unit_flow_indices(ratio, d1, d2)
-<<<<<<< HEAD
-    ratio_unit_flow_indices = []
-    for (u, ng1, ng2) in indices(ratio)
-        for t in t_lowest_resolution(x.t for x in unit_flow_indices(unit=u, node=[ng1, ng2]))
-            #NOTE: we're assuming that the ratio constraint follows the resolution of flows
-            # Ensure type stability
-            active_scenarios = Array{Object,1}()
-            # `unit_flow` for `direction` `d1`
-            append!(
-                active_scenarios,
-                map(
-                    inds -> inds.stochastic_scenario,
-                    unit_flow_indices(unit=u, node=ng1, direction=d1, t=t_in_t(t_long=t))
-                )
-            )
-            # `unit_flow` for `direction` `d2`
-            append!(
-                active_scenarios,
-                map(
-                    inds -> inds.stochastic_scenario,
-                    unit_flow_indices(unit=u, node=ng2, direction=d2, t=t_in_t(t_long=t))
-                )
-            )
-            # `units_on` with coefficient
-            append!(
-                active_scenarios,
-                map(
-                    inds -> inds.stochastic_scenario,
-                    units_on_indices(unit=u, t=t_in_t(t_long=t))
-                )
-            )
-            # Find stochastic paths for `active_scenarios`
-            unique!(active_scenarios)
-            for path in active_stochastic_paths(full_stochastic_paths, active_scenarios)
-                push!(
-                    ratio_unit_flow_indices,
-                    (unit=u, node1=ng1, node2=ng2, stochastic_path=path, t=t_overlaps_t(t))
-                )
-            end
-        end
-    end
-    return unique!(ratio_unit_flow_indices)
-=======
     unique(
         (unit=u, node1=n1, node2=n2, stochastic_path=path, t=t)
         for (u, n1, n2) in indices(ratio)
@@ -76,7 +33,6 @@
             unique(ind.stochastic_scenario for ind in _constraint_ratio_unit_flow_indices(u, n1, d1, n2, d2, t))
         )
     )
->>>>>>> 9e595e25
 end
 
 """
