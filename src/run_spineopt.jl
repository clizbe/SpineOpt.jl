--- conflicted
+++ resolved
@@ -17,7 +17,6 @@
 # along with this program.  If not, see <http://www.gnu.org/licenses/>.
 #############################################################################
 
-
 """
     run_spineopt(url_in, url_out; <keyword arguments>)
 
@@ -47,7 +46,8 @@
         add_constraints=m -> nothing,
         update_constraints=m -> nothing,
         log_level=3,
-        optimize=true
+        optimize=true,
+        use_direct_model=false
     )
     @log log_level 0 "Running SpineOpt for $(url_in)..."
     @timelog log_level 2 "Initializing data structure from db..." begin
@@ -62,7 +62,8 @@
         add_constraints=add_constraints,
         update_constraints=update_constraints,
         log_level=log_level,
-        optimize=optimize
+        optimize=optimize,
+        use_direct_model=use_direct_model
     )
 end
 
@@ -72,10 +73,11 @@
         add_constraints=m -> nothing,
         update_constraints=m -> nothing,
         log_level=3,
-        optimize=true
+        optimize=true,
+        use_direct_model=false
     )
     outputs = Dict()
-    m = create_model(with_optimizer)
+    m = create_model(with_optimizer, use_direct_model)
     @timelog log_level 2 "Creating temporal structure..." generate_temporal_structure!(m)
     @timelog log_level 2 "Creating stochastic structure..." generate_stochastic_structure(m)
     @log log_level 1 "Window 1: $(current_window(m))"
@@ -351,85 +353,4 @@
             write_parameters(output_params, url; report=string(rpt_name))
         end
     end
-end
-<<<<<<< HEAD
-=======
-
-"""
-    run_spineopt(url_in, url_out; <keyword arguments>)
-
-Run the SpineOpt from `url_in` and write report to `url_out`.
-At least `url_in` must point to valid Spine database.
-A new Spine database is created at `url_out` if it doesn't exist.
-
-# Keyword arguments
-
-**`with_optimizer=with_optimizer(Cbc.Optimizer, logLevel=0)`** is the optimizer factory for building the JuMP model.
-
-**`cleanup=true`** tells [`run_spineopt`](@ref) whether or not convenience functors should be
-set to `nothing` after completion.
-
-**`add_constraints=m -> nothing`** is called with the `Model` object in the first optimization window, and allows adding user contraints.
-
-**`update_constraints=m -> nothing`** is called in windows 2 to the last, and allows updating contraints added by `add_constraints`.
-
-**`log_level=3`** is the log level.
-"""
-function run_spineopt(
-        url_in::String,
-        url_out::String=url_in;
-        upgrade=false,
-        with_optimizer=optimizer_with_attributes(Cbc.Optimizer, "logLevel" => 0, "ratioGap" => 0.01),
-        cleanup=true,
-        add_constraints=m -> nothing,
-        update_constraints=m -> nothing,
-        log_level=3,
-        optimize=true,
-        use_direct_model=false
-    )
-    @log log_level 0 "Running SpineOpt for $(url_in)..."
-    @timelog log_level 2 "Initializing data structure from db..." begin
-        using_spinedb(url_in, @__MODULE__; upgrade=upgrade)
-        generate_missing_items()
-    end
-    @timelog log_level 2 "Preprocessing data structure..." preprocess_data_structure(; log_level=log_level)
-    @timelog log_level 2 "Checking data structure..." check_data_structure(; log_level=log_level)
-    rerun_spineopt(
-        url_out;
-        with_optimizer=with_optimizer,
-        add_constraints=add_constraints,
-        update_constraints=update_constraints,
-        log_level=log_level,
-        optimize=optimize,
-        use_direct_model=use_direct_model
-    )
-end
-
-function rerun_spineopt(
-        url_out::String;
-        with_optimizer=optimizer_with_attributes(Cbc.Optimizer, "logLevel" => 0, "ratioGap" => 0.01),
-        add_constraints=m -> nothing,
-        update_constraints=m -> nothing,
-        log_level=3,
-        optimize=true,
-        use_direct_model=false
-    )
-    outputs = Dict()
-    m = create_model(with_optimizer, use_direct_model)
-    @timelog log_level 2 "Creating temporal structure..." generate_temporal_structure!(m)
-    @timelog log_level 2 "Creating stochastic structure..." generate_stochastic_structure(m)
-    @log log_level 1 "Window 1: $(current_window(m))"
-    init_model!(m; add_constraints=add_constraints, log_level=log_level)
-    k = 2
-    while optimize && optimize_model!(m; log_level=log_level)
-        @log log_level 1 "Optimal solution found, objective function value: $(objective_value(m))"
-        @timelog log_level 2 "Saving results..." save_model_results!(outputs, m)
-        @timelog log_level 2 "Rolling temporal structure..." roll_temporal_structure!(m) || break
-        @log log_level 1 "Window $k: $(current_window(m))"
-        update_model!(m; update_constraints=update_constraints, log_level=log_level)
-        k += 1
-    end
-    @timelog log_level 2 "Writing report..." write_report(m, outputs, url_out)
-    m
-end
->>>>>>> 11d1a5d4
+end