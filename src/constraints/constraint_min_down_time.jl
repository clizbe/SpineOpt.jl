--- conflicted
+++ resolved
@@ -1,154 +1,110 @@
-#############################################################################
-# Copyright (C) 2017 - 2018  Spine Project
-#
-# This file is part of SpineOpt.
-#
-# SpineOpt is free software: you can redistribute it and/or modify
-# it under the terms of the GNU Lesser General Public License as published by
-# the Free Software Foundation, either version 3 of the License, or
-# (at your option) any later version.
-#
-# SpineOpt is distributed in the hope that it will be useful,
-# but WITHOUT ANY WARRANTY; without even the implied warranty of
-# MERCHANTABILITY or FITNESS FOR A PARTICULAR PURPOSE. See the
-# GNU Lesser General Public License for more details.
-#
-# You should have received a copy of the GNU Lesser General Public License
-# along with this program.  If not, see <http://www.gnu.org/licenses/>.
-#############################################################################
-
-"""
-<<<<<<< HEAD
-    constraint_min_down_time_indices()
-
-Form the stochastic index set for the `:min_down_time` constraint.
-
-Uses stochastic path indices due to potentially different stochastic structures between `units_on`,
-`units_available`, `units_shut_down`, and `nonspin_units_starting_up` variables on past time slices.
-"""
-#TODO: Does this require nonspin_units_starting_up_indices() to be added here?
-function constraint_min_down_time_indices(m)
-    t0 = startref(current_window(m))
-    unique(
-        (unit=u, stochastic_path=path, t=t)
-        for u in indices(min_down_time)
-        for t in time_slice(m; temporal_block=units_on__temporal_block(unit=u))
-        for (u, s, t) in units_on_indices(m; unit=u, t=t)
-        for path in active_stochastic_paths(_constraint_min_down_time_indices(m, u, s, t0, t))
-    )
-end
-
-"""
-    _constraint_min_down_time_indices(u, s, t0, t)
-
-Gathers the `stochastic_scenario` indices of `units_on` and `nonspin_units_starting_up` variables on past time slices.
-"""
-function _constraint_min_down_time_indices(m, u, s, t0, t)
-    t_past_and_present = to_time_slice(
-        m;
-        t=TimeSlice(end_(t) - min_down_time(unit=u, stochastic_scenario=s, analysis_time=t0, t=t), end_(t))
-    )
-    unique(
-        ind.stochastic_scenario
-        for ind in Iterators.flatten(
-            (
-                units_on_indices(m; unit=u, t=t_past_and_present),
-                nonspin_units_starting_up_indices(m; unit=u, t=t_before_t(m; t_after=t))
-            )
-        )
-    )
-end
-
-"""
-=======
->>>>>>> 42f39036
-    add_constraint_min_down_time!(m::Model)
-
-Constrain start-up by minimum down time.
-"""
-function add_constraint_min_down_time!(m::Model)
-    @fetch units_on, units_available, units_shut_down, nonspin_units_starting_up = m.ext[:variables]
-    t0 = startref(current_window(m))
-    m.ext[:constraints][:min_down_time] = Dict(
-        (unit=u, stochastic_path=s, t=t) => @constraint(
-            m,
-            + expr_sum(
-                + units_available[u, s, t]
-                - units_on[u, s, t]
-                for (u, s, t) in units_on_indices(m; unit=u, stochastic_scenario=s, t=t);
-                init=0
-            )
-            >=
-            + expr_sum(
-                + units_shut_down[u, s_past, t_past]
-                for (u, s_past, t_past) in units_on_indices(
-                    m;
-                    unit=u,
-                    stochastic_scenario=s,
-                    t=to_time_slice(
-                        m;
-                        t=TimeSlice(
-                            end_(t) - min_down_time(unit=u, stochastic_scenario=s, analysis_time=t0, t=t), end_(t)
-                        )
-                    )
-                );
-                init=0
-            )
-            + expr_sum(
-                + nonspin_units_starting_up[u, n, s, t]
-                for (u, n, s, t) in nonspin_units_starting_up_indices(
-                    m;
-                    unit=u,
-                    stochastic_scenario=s,
-                    t=t
-                );
-                init=0
-            )
-        )
-        for (u, s, t) in constraint_min_down_time_indices(m)
-    )
-end
-
-"""
-    constraint_min_down_time_indices(m::Model; filtering_options...)
-
-Form the stochastic indexing Array for the `:min_down_time` constraint.
-    
-Uses stochastic path indices due to potentially different stochastic structures between `units_on`,
-`units_available`, `units_shut_down`, and `nonspin_units_starting_up` variables on past time slices.
-Keyword arguments can be used to filter the resulting Array.
-"""
-#TODO: Does this require nonspin_units_starting_up_indices() to be added here?
-function constraint_min_down_time_indices(m::Model; unit=anything, stochastic_path=anything, t=anything)
-    t0 = startref(current_window(m))
-    unique(
-        (unit=u, stochastic_path=path, t=t)
-        for u in indices(min_down_time)
-        if u in unit
-        for t in time_slice(m; temporal_block=units_on__temporal_block(unit=u), t=t)
-        for (u, s, t) in units_on_indices(m; unit=u, t=t)
-        for path in active_stochastic_paths(_constraint_min_down_time_indices(m, u, s, t0, t))
-        if path == stochastic_path || path in stochastic_path
-    )
-end
-
-"""
-    _constraint_min_down_time_indices(u, s, t0, t)
-
-Gathers the `stochastic_scenario` indices of `units_on` and `nonspin_units_starting_up` variables on past time slices.
-"""
-function _constraint_min_down_time_indices(m, u, s, t0, t)
-    t_past_and_present = to_time_slice(
-        m;
-        t=TimeSlice(end_(t) - min_down_time(unit=u, stochastic_scenario=s, analysis_time=t0, t=t), end_(t))
-    )
-    unique(
-        ind.stochastic_scenario
-        for ind in Iterators.flatten(
-            (
-                units_on_indices(m; unit=u, t=t_past_and_present),
-                nonspin_units_starting_up_indices(m; unit=u, t=t_before_t(m; t_after=t))
-            )
-        )
-    )
+#############################################################################
+# Copyright (C) 2017 - 2018  Spine Project
+#
+# This file is part of SpineOpt.
+#
+# SpineOpt is free software: you can redistribute it and/or modify
+# it under the terms of the GNU Lesser General Public License as published by
+# the Free Software Foundation, either version 3 of the License, or
+# (at your option) any later version.
+#
+# SpineOpt is distributed in the hope that it will be useful,
+# but WITHOUT ANY WARRANTY; without even the implied warranty of
+# MERCHANTABILITY or FITNESS FOR A PARTICULAR PURPOSE. See the
+# GNU Lesser General Public License for more details.
+#
+# You should have received a copy of the GNU Lesser General Public License
+# along with this program.  If not, see <http://www.gnu.org/licenses/>.
+#############################################################################
+
+"""
+    add_constraint_min_down_time!(m::Model)
+
+Constrain start-up by minimum down time.
+"""
+function add_constraint_min_down_time!(m::Model)
+    @fetch units_on, units_available, units_shut_down, nonspin_units_starting_up = m.ext[:variables]
+    t0 = startref(current_window(m))
+    m.ext[:constraints][:min_down_time] = Dict(
+        (unit=u, stochastic_path=s, t=t) => @constraint(
+            m,
+            + expr_sum(
+                + units_available[u, s, t]
+                - units_on[u, s, t]
+                for (u, s, t) in units_on_indices(m; unit=u, stochastic_scenario=s, t=t);
+                init=0
+            )
+            >=
+            + expr_sum(
+                + units_shut_down[u, s_past, t_past]
+                for (u, s_past, t_past) in units_on_indices(
+                    m;
+                    unit=u,
+                    stochastic_scenario=s,
+                    t=to_time_slice(
+                        m;
+                        t=TimeSlice(
+                            end_(t) - min_down_time(unit=u, stochastic_scenario=s, analysis_time=t0, t=t), end_(t)
+                        )
+                    )
+                );
+                init=0
+            )
+            + expr_sum(
+                + nonspin_units_starting_up[u, n, s, t]
+                for (u, n, s, t) in nonspin_units_starting_up_indices(
+                    m;
+                    unit=u,
+                    stochastic_scenario=s,
+                    t=t
+                );
+                init=0
+            )
+        )
+        for (u, s, t) in constraint_min_down_time_indices(m)
+    )
+end
+
+"""
+    constraint_min_down_time_indices(m::Model; filtering_options...)
+
+Form the stochastic indexing Array for the `:min_down_time` constraint.
+    
+Uses stochastic path indices due to potentially different stochastic structures between `units_on`,
+`units_available`, `units_shut_down`, and `nonspin_units_starting_up` variables on past time slices.
+Keyword arguments can be used to filter the resulting Array.
+"""
+#TODO: Does this require nonspin_units_starting_up_indices() to be added here?
+function constraint_min_down_time_indices(m::Model; unit=anything, stochastic_path=anything, t=anything)
+    t0 = startref(current_window(m))
+    unique(
+        (unit=u, stochastic_path=path, t=t)
+        for u in indices(min_down_time)
+        if u in unit
+        for t in time_slice(m; temporal_block=units_on__temporal_block(unit=u), t=t)
+        for (u, s, t) in units_on_indices(m; unit=u, t=t)
+        for path in active_stochastic_paths(_constraint_min_down_time_indices(m, u, s, t0, t))
+        if path == stochastic_path || path in stochastic_path
+    )
+end
+
+"""
+    _constraint_min_down_time_indices(u, s, t0, t)
+
+Gathers the `stochastic_scenario` indices of `units_on` and `nonspin_units_starting_up` variables on past time slices.
+"""
+function _constraint_min_down_time_indices(m, u, s, t0, t)
+    t_past_and_present = to_time_slice(
+        m;
+        t=TimeSlice(end_(t) - min_down_time(unit=u, stochastic_scenario=s, analysis_time=t0, t=t), end_(t))
+    )
+    unique(
+        ind.stochastic_scenario
+        for ind in Iterators.flatten(
+            (
+                units_on_indices(m; unit=u, t=t_past_and_present),
+                nonspin_units_starting_up_indices(m; unit=u, t=t_before_t(m; t_after=t))
+            )
+        )
+    )
 end