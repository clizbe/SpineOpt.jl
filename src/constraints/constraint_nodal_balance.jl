#############################################################################
# Copyright (C) 2017 - 2018  Spine Project
#
# This file is part of Spine Model.
#
# Spine Model is free software: you can redistribute it and/or modify
# it under the terms of the GNU Lesser General Public License as published by
# the Free Software Foundation, either version 3 of the License, or
# (at your option) any later version.
#
# Spine Model is distributed in the hope that it will be useful,
# but WITHOUT ANY WARRANTY; without even the implied warranty of
# MERCHANTABILITY or FITNESS FOR A PARTICULAR PURPOSE. See the
# GNU Lesser General Public License for more details.
#
# You should have received a copy of the GNU Lesser General Public License
# along with this program.  If not, see <http://www.gnu.org/licenses/>.
#############################################################################

"""
    add_constraint_nodal_balance!(m::Model)

Balance equation for nodes.
"""
function add_constraint_nodal_balance!(m::Model)
    @fetch node_state, trans, flow = m.ext[:variables]
    cons = m.ext[:constraints][:nodal_balance] = Dict()
<<<<<<< HEAD
    for (n, t_after) in node_state_indices()
        for (n, t_before) in node_state_indices(node=n, t=t_before_t(t_after=t_after))
            cons[n, t_before, t_after] = @constraint(
                m,
                # Change in node state
                (
                    node_state[n, t_after] * state_coeff[(node=n, t=t_after)]
                    - node_state[n, t_before] * state_coeff[(node=n, t=t_before)]
                )
                    / duration(t_after)
                ==
                # Self-discharge commodity losses
                - node_state[n, t_after] * frac_state_loss[(node=n, t=t_after)]
                # Diffusion of commodity from this node to other nodes
                - reduce(
                    +,
                    node_state[n, t_after]
                    * diff_coeff[(node1=n, node2=n_, t=t_after)]
                    for n_ in node__node(node1=n);
                    init = 0
                )
                # Diffusion from other nodes to this one
                + reduce(
                    +,
                    node_state[n_, t_after]
                    * diff_coeff[(node1=n_, node2=n, t=t_after)]
                    for n_ in node__node(node2=n);
                    init = 0
                )
                # Flows from units
                + reduce(
                    +,
                    flow[u, n, d, t1]
                    for (u, n, d, t1) in flow_indices(node=n, direction=direction(:to_node), t=t_in_t(t_long=t_after));
                    init=0
                )
                # Flows to units
                - reduce(
                    +,
                    flow[u, n, d, t1]
                    for (u, n, d, t1) in flow_indices(node=n, direction=direction(:from_node), t=t_in_t(t_long=t_after));
                    init=0
                )
                # Transfers from connections
                + reduce(
                    +,
                    trans[conn, n, d, t1]
                    for (conn, n, d, t1) in trans_indices(node=n, direction=direction(:to_node), t=t_in_t(t_long=t_after));
                    init=0
                )
                # Transfers to connections
                - reduce(
                    +,
                    trans[conn, n, d, t1]
                    for (conn, n, d, t1) in trans_indices(node=n, direction=direction(:from_node), t=t_in_t(t_long=t_after));
                    init=0
                )
                # Exogenous demand
                - demand[(node=n, t=t_after)]
            )
=======
    for (n, tb) in node__temporal_block()
        for t_after in time_slice(temporal_block=tb)
            for t_before in t_before_t(t_after=t_after)
                cons[n, t_before, t_after] = @constraint(
                    m,
                    # Change in node commodity content
                    (
                        get(node_state, (node=n, t=t_after), 0) * state_coeff[(node=n, t=t_after)]
                        - get(node_state, (node=n, t=t_before), 0) * state_coeff[(node=n, t=t_before)]
                    )
                        / duration(t_after)
                    ==
                    # Self-discharge commodity losses
                    - get(node_state, (node=n, t=t_after), 0) * frac_state_loss[(node=n, t=t_after)]
                    # Diffusion of commodity from this node to other nodes
                    - reduce(
                        +,
                        get(node_state, (node=n, t=t_after), 0)
                        * diff_coeff[(node1=n, node2=n_, t=t_after)]
                        for n_ in node__node(node1=n);
                        init = 0
                    )
                    # Diffusion of commodity from other nodes to this one
                    + reduce(
                        +,
                        get(node_state, (node=n_, t=t_after), 0)
                        * diff_coeff[(node1=n_, node2=n, t=t_after)]
                        for n_ in node__node(node2=n);
                        init = 0
                    )
                    # Commodity flows from units
                    + reduce(
                        +,
                        flow[u, n, c, d, t1]
                        for (u, n, c, d, t1) in flow_indices(node=n, t=t_in_t(t_long=t_after), direction=direction(:to_node));
                        init=0
                    )
                    # Commodity flows to units
                    - reduce(
                        +,
                        flow[u, n, c, d, t1]
                        for (u, n, c, d, t1) in flow_indices(node=n, t=t_in_t(t_long=t_after), direction=direction(:from_node));
                        init=0
                    )
                    # Commodity transfers from connections
                    + reduce(
                        +,
                        trans[conn, n, c, d, t1]
                        for (conn, n, c, d, t1) in trans_indices(node=n, t=t_in_t(t_long=t_after), direction=direction(:to_node));
                        init=0
                    )
                    # Commodity transfers to connections
                    - reduce(
                        +,
                        trans[conn, n, c, d, t1]
                        for (conn, n, c, d, t1) in trans_indices(node=n, t=t_in_t(t_long=t_after), direction=direction(:from_node));
                        init=0
                    )
                    # Demand for the commodity
                    - demand[(node=n, t=t_after)]
                )
            end
>>>>>>> a7621c48
        end
    end
end<|MERGE_RESOLUTION|>--- conflicted
+++ resolved
@@ -25,68 +25,6 @@
 function add_constraint_nodal_balance!(m::Model)
     @fetch node_state, trans, flow = m.ext[:variables]
     cons = m.ext[:constraints][:nodal_balance] = Dict()
-<<<<<<< HEAD
-    for (n, t_after) in node_state_indices()
-        for (n, t_before) in node_state_indices(node=n, t=t_before_t(t_after=t_after))
-            cons[n, t_before, t_after] = @constraint(
-                m,
-                # Change in node state
-                (
-                    node_state[n, t_after] * state_coeff[(node=n, t=t_after)]
-                    - node_state[n, t_before] * state_coeff[(node=n, t=t_before)]
-                )
-                    / duration(t_after)
-                ==
-                # Self-discharge commodity losses
-                - node_state[n, t_after] * frac_state_loss[(node=n, t=t_after)]
-                # Diffusion of commodity from this node to other nodes
-                - reduce(
-                    +,
-                    node_state[n, t_after]
-                    * diff_coeff[(node1=n, node2=n_, t=t_after)]
-                    for n_ in node__node(node1=n);
-                    init = 0
-                )
-                # Diffusion from other nodes to this one
-                + reduce(
-                    +,
-                    node_state[n_, t_after]
-                    * diff_coeff[(node1=n_, node2=n, t=t_after)]
-                    for n_ in node__node(node2=n);
-                    init = 0
-                )
-                # Flows from units
-                + reduce(
-                    +,
-                    flow[u, n, d, t1]
-                    for (u, n, d, t1) in flow_indices(node=n, direction=direction(:to_node), t=t_in_t(t_long=t_after));
-                    init=0
-                )
-                # Flows to units
-                - reduce(
-                    +,
-                    flow[u, n, d, t1]
-                    for (u, n, d, t1) in flow_indices(node=n, direction=direction(:from_node), t=t_in_t(t_long=t_after));
-                    init=0
-                )
-                # Transfers from connections
-                + reduce(
-                    +,
-                    trans[conn, n, d, t1]
-                    for (conn, n, d, t1) in trans_indices(node=n, direction=direction(:to_node), t=t_in_t(t_long=t_after));
-                    init=0
-                )
-                # Transfers to connections
-                - reduce(
-                    +,
-                    trans[conn, n, d, t1]
-                    for (conn, n, d, t1) in trans_indices(node=n, direction=direction(:from_node), t=t_in_t(t_long=t_after));
-                    init=0
-                )
-                # Exogenous demand
-                - demand[(node=n, t=t_after)]
-            )
-=======
     for (n, tb) in node__temporal_block()
         for t_after in time_slice(temporal_block=tb)
             for t_before in t_before_t(t_after=t_after)
@@ -120,36 +58,35 @@
                     # Commodity flows from units
                     + reduce(
                         +,
-                        flow[u, n, c, d, t1]
-                        for (u, n, c, d, t1) in flow_indices(node=n, t=t_in_t(t_long=t_after), direction=direction(:to_node));
+                        flow[u, n, d, t1]
+                        for (u, n, d, t1) in flow_indices(node=n, t=t_in_t(t_long=t_after), direction=direction(:to_node));
                         init=0
                     )
                     # Commodity flows to units
                     - reduce(
                         +,
-                        flow[u, n, c, d, t1]
-                        for (u, n, c, d, t1) in flow_indices(node=n, t=t_in_t(t_long=t_after), direction=direction(:from_node));
+                        flow[u, n, d, t1]
+                        for (u, n, d, t1) in flow_indices(node=n, t=t_in_t(t_long=t_after), direction=direction(:from_node));
                         init=0
                     )
                     # Commodity transfers from connections
                     + reduce(
                         +,
-                        trans[conn, n, c, d, t1]
-                        for (conn, n, c, d, t1) in trans_indices(node=n, t=t_in_t(t_long=t_after), direction=direction(:to_node));
+                        trans[conn, n, d, t1]
+                        for (conn, n, d, t1) in trans_indices(node=n, t=t_in_t(t_long=t_after), direction=direction(:to_node));
                         init=0
                     )
                     # Commodity transfers to connections
                     - reduce(
                         +,
-                        trans[conn, n, c, d, t1]
-                        for (conn, n, c, d, t1) in trans_indices(node=n, t=t_in_t(t_long=t_after), direction=direction(:from_node));
+                        trans[conn, n, d, t1]
+                        for (conn, n, d, t1) in trans_indices(node=n, t=t_in_t(t_long=t_after), direction=direction(:from_node));
                         init=0
                     )
                     # Demand for the commodity
                     - demand[(node=n, t=t_after)]
                 )
             end
->>>>>>> a7621c48
         end
     end
 end