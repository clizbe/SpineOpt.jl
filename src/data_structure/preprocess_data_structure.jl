#############################################################################
# Copyright (C) 2017 - 2018  Spine Project
#
# This file is part of SpineOpt.
#
# SpineOpt is free software: you can redistribute it and/or modify
# it under the terms of the GNU Lesser General Public License as published by
# the Free Software Foundation, either version 3 of the License, or
# (at your option) any later version.
#
# SpineOpt is distributed in the hope that it will be useful,
# but WITHOUT ANY WARRANTY; without even the implied warranty of
# MERCHANTABILITY or FITNESS FOR A PARTICULAR PURPOSE. See the
# GNU Lesser General Public License for more details.
#
# You should have received a copy of the GNU Lesser General Public License
# along with this program.  If not, see <http://www.gnu.org/licenses/>.
#############################################################################

"""
    preprocess_data_structure()

Preprocess input data structure for SpineOpt.

Runs a number of other functions processing different aspecs of the input data in sequence.
"""
function preprocess_data_structure(; log_level=3)
    generate_is_candidate()
    expand_model_default_relationships()
    expand_node__stochastic_structure()
    expand_units_on__stochastic_structure()
    generate_report()
    generate_report__output()
    generate_model__report()
    add_connection_relationships()
    # NOTE: generate direction before calling `generate_network_components`,
    # so calls to `connection__from_node` don't corrupt lookup cache
    generate_direction()
    process_loss_bidirectional_capacities()
    generate_network_components()
    generate_variable_indexing_support()
    generate_benders_structure()
    apply_forced_availability_factor()
    generate_is_boundary_node()  
end

"""
    generate_is_candidate()

Generate `is_candidate` for the `node`, `unit` and `connection` `ObjectClass`es.
"""
function generate_is_candidate()
    is_candidate = Parameter(:is_candidate, [node, unit, connection])
    for c in indices(candidate_connections)
        connection.parameter_values[c][:is_candidate] = parameter_value(true)
    end
    for u in indices(candidate_units)
        unit.parameter_values[u][:is_candidate] = parameter_value(true)
    end
    for n in indices(candidate_storages)
        node.parameter_values[n][:is_candidate] = parameter_value(true)
    end
    connection.parameter_defaults[:is_candidate] = parameter_value(false)
    unit.parameter_defaults[:is_candidate] = parameter_value(false)
    node.parameter_defaults[:is_candidate] = parameter_value(false)

    @eval begin
        is_candidate = $is_candidate
    end
end

"""
    expand_node__stochastic_structure()

Expand the `node__stochastic_structure` `RelationshipClass` for with individual `nodes` in `node_groups`.
"""
function expand_node__stochastic_structure()
    add_relationships!(
        node__stochastic_structure,
        [
            (node=n, stochastic_structure=stochastic_structure)
            for (ng, stochastic_structure) in node__stochastic_structure() for n in members(ng)
        ],
    )
end

"""
    expand_units_on__stochastic_structure()

Expand the `units_on__stochastic_structure` `RelationshipClass` for with individual `units` in `unit_groups`.
"""
function expand_units_on__stochastic_structure()
    add_relationships!(
        units_on__stochastic_structure,
        [
            (unit=u, stochastic_structure=stochastic_structure)
            for (ug, stochastic_structure) in units_on__stochastic_structure() for u in members(ug)
        ],
    )
end

"""
    add_connection_relationships()

Add connection relationships for connection_type=:connection_type_lossless_bidirectional.

For connections with this parameter set, only a connection__from_node and connection__to_node need be set
and this function creates the additional relationships on the fly.
"""
function add_connection_relationships()
    conn_from_to = [
        (conn, first(connection__from_node(connection=conn)), first(connection__to_node(connection=conn)))
        for conn in connection(connection_type=:connection_type_lossless_bidirectional)
    ]
    isempty(conn_from_to) && return
    new_connection__from_node_rels = [(connection=conn, node=n) for (conn, _n, n) in conn_from_to]
    new_connection__to_node_rels = [(connection=conn, node=n) for (conn, n, _n) in conn_from_to]
    new_connection__node__node_rels = collect(
        (connection=conn, node1=n1, node2=n2)
        for (conn, x, y) in conn_from_to for (n1, n2) in ((x, y), (y, x))
    )
    add_relationships!(connection__from_node, new_connection__from_node_rels)
    add_relationships!(connection__to_node, new_connection__to_node_rels)
    add_relationships!(connection__node__node, new_connection__node__node_rels)
    value_one = parameter_value(1.0)
    new_connection__from_node_parameter_values = Dict(
        (conn, n) => Dict(:connection_conv_cap_to_flow => value_one) for (conn, n) in new_connection__from_node_rels
    )

    new_connection__to_node_parameter_values = Dict(
        (conn, n) => Dict(:connection_conv_cap_to_flow => value_one) for (conn, n) in new_connection__to_node_rels
    )

    new_connection__node__node_parameter_values = Dict(
        (conn, n1, n2) => Dict(:fix_ratio_out_in_connection_flow => value_one)
        for (conn, n1, n2) in new_connection__node__node_rels
    )
    merge!(connection__from_node.parameter_values, new_connection__from_node_parameter_values)
    merge!(connection__to_node.parameter_values, new_connection__to_node_parameter_values)
    merge!(connection__node__node.parameter_values, new_connection__node__node_parameter_values)
end

"""
    generate_direction()

Generate the `direction` `ObjectClass` and its relationships.
"""
function generate_direction()
    from_node = Object(:from_node, :direction)
    to_node = Object(:to_node, :direction)
    direction = ObjectClass(:direction, [from_node, to_node])
    directions_by_class = Dict(
        unit__from_node => from_node,
        unit__to_node => to_node,
        connection__from_node => from_node,
        connection__to_node => to_node,
        unit__from_node__user_constraint => from_node,
        unit__to_node__user_constraint => to_node,        
        connection__from_node__user_constraint => from_node,
        connection__to_node__user_constraint => to_node,        
    )
    for cls in keys(directions_by_class)
        push!(cls.object_class_names, :direction)
    end
    for (cls, d) in directions_by_class
        map!(rel -> (; rel..., direction=d), cls.relationships, cls.relationships)
        key_map = Dict(rel => (rel..., d) for rel in keys(cls.parameter_values))
        for (key, new_key) in key_map
            cls.parameter_values[new_key] = pop!(cls.parameter_values, key)
        end
    end
    @eval begin
        direction = $direction
        export direction
    end
end

"""
    process_loss_bidirectional_capacities()

For connections of type `:connection_type_lossless_bidirectional` if a `connection_capacity` is found
we ensure that it appies to each of the four flow variables
"""
function process_loss_bidirectional_capacities()
    for c in connection(connection_type=:connection_type_lossless_bidirectional)
        for (capacity_param, has_capacity_param) in [(:connection_capacity, :has_capacity), (:connection_emergency_capacity, :has_emergency_capacity)]        
            conn_capacity_param = nothing
            found_from = false
            for (n, d) in connection__from_node(connection=c)
                found_value = get(connection__from_node.parameter_values[(c, n, d)], capacity_param, nothing)
                if found_value !== nothing
                    conn_capacity_param = found_value
                    found_from = true
                    for n2 in connection__from_node(connection=c, direction=d)
                        if n2 != n
                            connection__from_node.parameter_values[(c, n2, d)][capacity_param] = conn_capacity_param
                        end
                    end
                end
            end
            found_to = false
            for (n, d) in connection__to_node(connection=c)
                found_value = get(connection__to_node.parameter_values[(c, n, d)], capacity_param, nothing)
                if found_value !== nothing
                    conn_capacity_param = found_value
                    found_to = true
                    for n2 in connection__to_node(connection=c, direction=d)
                        if n2 != n
                            connection__to_node.parameter_values[(c, n2, d)][capacity_param] = conn_capacity_param
                        end
                    end
                end
            end
            if !found_from && conn_capacity_param !== nothing
                for (n, d) in connection__from_node(connection=c)
                    connection__from_node.parameter_values[(c, n, d)][capacity_param] = conn_capacity_param
                end
            end
            if !found_to && conn_capacity_param !== nothing
                for (n, d) in connection__to_node(connection=c)
                    connection__to_node.parameter_values[(c, n, d)][capacity_param] = conn_capacity_param
                end
            end
            connection.parameter_values[c][has_capacity_param] = parameter_value(found_to || found_from)
        end
    end
    
    has_capacity = Parameter(:has_capacity, [connection])
    has_emergency_capacity = Parameter(:has_emergency_capacity, [connection])

    @eval begin           
        has_capacity = $has_capacity
        has_emergency_capacity = $has_emergency_capacity
    end
end

"""
    generate_node_has_ptdf()

Generate `has_ptdf` and `node_ptdf_threshold` parameters associated to the `node` `ObjectClass`.
"""
function generate_node_has_ptdf()
    for n in node()
        ptdf_comms = Tuple(
            c for c in node__commodity(node=n)
                if commodity_physics(commodity=c) in (:commodity_physics_lodf, :commodity_physics_ptdf)
        )
        node.parameter_values[n][:has_ptdf] = parameter_value(!isempty(ptdf_comms))
        node.parameter_values[n][:node_ptdf_threshold] = parameter_value(
            reduce(max, (commodity_ptdf_threshold(commodity=c) for c in ptdf_comms); init=0.001),
        )
    end
    has_ptdf = Parameter(:has_ptdf, [node])
    node_ptdf_threshold = Parameter(:node_ptdf_threshold, [node])
    @eval begin
        has_ptdf = $has_ptdf
        node_ptdf_threshold = $node_ptdf_threshold
    end
end

"""
    generate_connection_has_ptdf()

Generate `has_ptdf` parameter associated to the `connection` `ObjectClass`.
"""
function generate_connection_has_ptdf()
    for conn in connection()
        from_nodes = connection__from_node(connection=conn, direction=anything)
        to_nodes = connection__to_node(connection=conn, direction=anything)
        is_bidirectional = length(from_nodes) == 2 && isempty(symdiff(from_nodes, to_nodes))
        is_loseless = length(from_nodes) == 2 && fix_ratio_out_in_connection_flow(;
            connection=conn,
            zip((:node1, :node2), from_nodes)...,
            _strict=false,
        ) == 1
        connection.parameter_values[conn][:has_ptdf] = parameter_value(
            is_bidirectional && is_loseless && all(has_ptdf(node=n) for n in from_nodes),
        )
    end
    push!(has_ptdf.classes, connection)
end

"""
    generate_connection_has_lodf()

Generate `has_lodf` and `connnection_lodf_tolerance` parameters associated to the `connection` `ObjectClass`.
"""
function generate_connection_has_lodf()
    for conn in connection(has_ptdf=true)
        lodf_comms = Tuple(
            c for c in commodity(commodity_physics=:commodity_physics_lodf)
                if issubset(connection__from_node(connection=conn, direction=anything), node__commodity(commodity=c))
        )
        connection.parameter_values[conn][:has_lodf] = parameter_value(!isempty(lodf_comms))
        connection.parameter_values[conn][:connnection_lodf_tolerance] = parameter_value(
            reduce(max, (commodity_lodf_tolerance(commodity=c) for c in lodf_comms); init=0.05),
        )
    end
    has_lodf = Parameter(:has_lodf, [connection])
    connnection_lodf_tolerance = Parameter(:connnection_lodf_tolerance, [connection]) # TODO connnection with 3 `n`'s?
    @eval begin
        has_lodf = $has_lodf
        connnection_lodf_tolerance = $connnection_lodf_tolerance
    end
end

function _build_ptdf(connections, nodes)
    nodecount = length(nodes)
    conncount = length(connections)
    node_numbers = Dict{Object,Int32}(n => ix for (ix, n) in enumerate(nodes))

    A = zeros(Float64, nodecount, conncount)  # incidence_matrix
    inv_X = zeros(Float64, conncount, conncount)

    for (ix, conn) in enumerate(connections)
        # NOTE: always assume that the flow goes from the first to the second node in `connection__from_node`
        from_n, to_n = connection__from_node(connection=conn, direction=anything)
        A[node_numbers[from_n], ix] = 1
        A[node_numbers[to_n], ix] = -1
        inv_X[ix, ix] = 1 / max(
            connection_reactance(connection=conn),
            0.00001,
        ) * connection_reactance_base(connection=conn)
    end

    i = findfirst(n -> node_opf_type(node=n) == :node_opf_type_reference, nodes)
    if i === nothing
        error("slack node not found")
    end
    slack = nodes[i]
    slack_position = node_numbers[slack]
    B = gemm(
        'N',
        'T',
        gemm('N', 'N', A[setdiff(1:end, slack_position), 1:end], inv_X),
        A[setdiff(1:end, slack_position), 1:end],
    )
    B, bipiv, binfo = getrf!(B)
    if binfo < 0
        error("illegal argument in inputs")  # FIXME: come up with a better message
    elseif binfo > 0
        error("singular value in factorization, possibly there is an islanded bus")
    end
    S_ = gemm('N', 'N', gemm('N', 'T', inv_X, A[setdiff(1:end, slack_position), :]), getri!(B, bipiv))
    hcat(S_[:, 1:(slack_position - 1)], zeros(conncount), S_[:, slack_position:end])
end

"""
    _ptdf_values_raw()

Calculate the raw values of the `ptdf` parameter (will contain very small values).
"""
function _ptdf_values_raw()
    nodes = node(has_ptdf=true)
    isempty(nodes) && return Dict()
    connections = connection(has_ptdf=true)
    _build_ptdf(connections, nodes)    
end

"""
_ptdf_values_unfiltered()

Calculate the raw values of the `ptdf` parameter.
"""
function _ptdf_values_unfiltered(ptdf_values_raw)
    nodes = node(has_ptdf=true)
    isempty(nodes) && return Dict()
    connections = connection(has_ptdf=true)    
    Dict(
        (conn, n) => Dict(:ptdf_unfiltered => parameter_value(ptdf_values_raw[i, j]))
        for (i, conn) in enumerate(connections)
        for (j, n) in enumerate(nodes)
    )    
end

"""
    _ptdf_values()

Calculate the values of the `ptdf` parameter including only those with an absolute value greater than commodity_ptdf_threshold.
"""
function _ptdf_values(ptdf_values_raw)
    comms = filter(
        c -> commodity_physics(commodity=c) in (:commodity_physics_lodf, :commodity_physics_ptdf), commodity()
    )
    ptdf_threshold = if !isempty(comms)
        c = first(comms)
        threshold = commodity_ptdf_threshold(commodity=c, _strict=false)
        if threshold !== nothing && !iszero(threshold)
            threshold
        else
            1e-3
        end
    else
        1e-3
    end
    nodes = node(has_ptdf=true)
    isempty(nodes) && return Dict()
    connections = connection(has_ptdf=true)
    Dict(
        (conn, n) => Dict(:ptdf => parameter_value(ptdf_values_raw[i, j]))
        for (i, conn) in enumerate(connections)
        for (j, n) in enumerate(nodes)
        if !isapprox(ptdf_values_raw[i, j], 0; atol=ptdf_threshold)
    )    
end


"""
    generate_ptdf()

Generate the `ptdf` parameter.
"""
function generate_ptdf()
    ptdf_values_raw = _ptdf_values_raw()
    ptdf_values = _ptdf_values(ptdf_values_raw)    
    ptdf_values_unfiltered = _ptdf_values_unfiltered(ptdf_values_raw)
    ptdf_connection__node = RelationshipClass(
        :ptdf_connection__node, [:connection, :node], keys(ptdf_values), ptdf_values
    )
    ptdf_unfiltered_connection__node = RelationshipClass(
        :ptdf_unfiltered_connection__node, [:connection, :node], keys(ptdf_values_unfiltered), ptdf_values_unfiltered
    )
    ptdf = Parameter(:ptdf, [ptdf_connection__node])
    ptdf_unfiltered = Parameter(:ptdf_unfiltered, [ptdf_unfiltered_connection__node])
    @eval begin
        ptdf_connection__node = $ptdf_connection__node
        ptdf_unfiltered_connection__node = $ptdf_unfiltered_connection__node
        ptdf = $ptdf
        ptdf_unfiltered = $ptdf_unfiltered
        export ptdf
        export ptdf_unfiltered
    end    
end

"""
    generate_lodf()

Generate the `lodf` parameter.
"""
function generate_lodf()
    """
    Given a contingency connection, return a function that given the monitored connection, return the lodf.
    """
    function _lodf_fn(conn_cont)
        n_from, n_to = connection__from_node(connection=conn_cont, direction=anything)
        denom = 1 - (ptdf_unfiltered(connection=conn_cont, node=n_from) - ptdf_unfiltered(connection=conn_cont, node=n_to))
        is_tail = isapprox(denom, 0; atol=0.001)
        if is_tail
            conn_mon -> ptdf_unfiltered(connection=conn_mon, node=n_to)
        else
            conn_mon -> (ptdf_unfiltered(connection=conn_mon, node=n_from) - ptdf_unfiltered(connection=conn_mon, node=n_to)) / denom
        end
    end

    lodf_values = Dict(
        (conn_cont, conn_mon) => Dict(:lodf => parameter_value(lodf_trial))
        for (conn_cont, lodf_fn, tolerance) in (
            (conn_cont, _lodf_fn(conn_cont), connnection_lodf_tolerance(connection=conn_cont))
            for conn_cont in connection(has_ptdf=true)
        )
        for (conn_mon, lodf_trial) in ((conn_mon, lodf_fn(conn_mon)) for conn_mon in connection(has_ptdf=true))
        if conn_cont !== conn_mon && !isapprox(lodf_trial, 0; atol=tolerance)
    )
    lodf_connection__connection = RelationshipClass(
        :lodf_connection__connection, [:connection, :connection], keys(lodf_values), lodf_values
    )
    lodf = Parameter(:lodf, [lodf_connection__connection])
    @eval begin
        lodf = $lodf
        lodf_connection__connection = $lodf_connection__connection
    end
end

"""
    generate_network_components()

Generate different network related `parameters`.

Runs a number of other functions dealing with different aspects of the network data in sequence.
"""
function generate_network_components()
    generate_node_has_ptdf()
    generate_connection_has_ptdf()
    generate_connection_has_lodf()
    generate_ptdf()
    generate_lodf()
    # the below needs the parameters write_ptdf_file and write_lodf_file - we can uncomment when we update the template perhaps?
    # write_ptdf_file(model=first(model(model_type=:spineopt_standard))) == Symbol(:true) && write_ptdfs()
    # write_lodf_file(model=first(model(model_type=:spineopt_standard))) == Symbol(:true) && write_lodfs()
end

"""
    generate_variable_indexing_support()

TODO What is the purpose of this function? It clearly generates a number of `RelationshipClasses`, but why?
"""
function generate_variable_indexing_support()
    node_with_slack_penalty = ObjectClass(:node_with_slack_penalty, collect(indices(node_slack_penalty)))
    unit__node__direction__temporal_block = RelationshipClass(
        :unit__node__direction__temporal_block,
        [:unit, :node, :direction, :temporal_block],
        unique(
            (u, n, d, tb)
            for (u, n, d) in Iterators.flatten((unit__from_node(), unit__to_node()))
            for tb in node__temporal_block(node=n)
        ),
    )
    connection__node__direction__temporal_block = RelationshipClass(
        :connection__node__direction__temporal_block,
        [:connection, :node, :direction, :temporal_block],
        unique(
            (conn, n, d, tb)
            for (conn, n, d) in Iterators.flatten((connection__from_node(), connection__to_node()))
            for tb in node__temporal_block(node=n)
        ),
    )
    node_with_state__temporal_block = RelationshipClass(
        :node_with_state__temporal_block,
        [:node, :temporal_block],
        unique((node=n, temporal_block=tb)
        for n in node(has_state=true) for tb in node__temporal_block(node=n)),
    )
    start_up_unit__node__direction__temporal_block = RelationshipClass(
        :start_up_unit__node__direction__temporal_block,
        [:unit, :node, :direction, :temporal_block],
        unique(
            (u, n, d, tb)
            for (u, ng, d) in indices(max_startup_ramp)
            for n in members(ng) for tb in node__temporal_block(node=n)
        ),
    )
    nonspin_ramp_up_unit__node__direction__temporal_block = RelationshipClass(
        :nonspin_ramp_up_unit__node__direction__temporal_block,
        [:unit, :node, :direction, :temporal_block],
        unique(
            (u, n, d, tb)
            for (u, ng, d) in indices(max_res_startup_ramp) for n in members(ng) for tb in node__temporal_block(node=n)
        ),
    )
    ramp_up_unit__node__direction__temporal_block = RelationshipClass(
        :ramp_up_unit__node__direction__temporal_block,
        [:unit, :node, :direction, :temporal_block],
        unique(
            (u, n, d, tb)
            for (u, ng, d) in indices(ramp_up_limit) for n in members(ng) for tb in node__temporal_block(node=n)
            for (u, n, d, tb) in unit__node__direction__temporal_block(
                unit=u, node=n, direction=d, temporal_block=tb, _compact=false,
            )
            if !is_non_spinning(node=n)
        ),
    )
    shut_down_unit__node__direction__temporal_block = RelationshipClass(
        :shut_down_unit__node__direction__temporal_block,
        [:unit, :node, :direction, :temporal_block],
        unique(
            (u, n, d, tb)
            for (u, ng, d) in indices(max_shutdown_ramp)
            for n in members(ng) for tb in node__temporal_block(node=n)
        ),
    )
    nonspin_ramp_down_unit__node__direction__temporal_block = RelationshipClass(
        :nonspin_ramp_down_unit__node__direction__temporal_block,
        [:unit, :node, :direction, :temporal_block],
        unique(
            (u, n, d, tb)
            for (u, ng, d) in indices(max_res_shutdown_ramp) for n in members(ng) for tb in node__temporal_block(node=n)
        ),
    )
    ramp_down_unit__node__direction__temporal_block = RelationshipClass(
        :ramp_down_unit__node__direction__temporal_block,
        [:unit, :node, :direction, :temporal_block],
        unique(
            (u, n, d, tb)
            for (u, ng, d) in indices(ramp_down_limit) for n in members(ng) for tb in node__temporal_block(node=n)
            for (u, n, d, tb) in unit__node__direction__temporal_block(
                unit=u, node=n, direction=d, temporal_block=tb, _compact=false,
            )
            if !is_non_spinning(node=n)
        ),
    )
    @eval begin
        node_with_slack_penalty = $node_with_slack_penalty
        unit__node__direction__temporal_block = $unit__node__direction__temporal_block
        connection__node__direction__temporal_block = $connection__node__direction__temporal_block
        node_with_state__temporal_block = $node_with_state__temporal_block
        start_up_unit__node__direction__temporal_block = $start_up_unit__node__direction__temporal_block
        nonspin_ramp_up_unit__node__direction__temporal_block = $nonspin_ramp_up_unit__node__direction__temporal_block
        ramp_up_unit__node__direction__temporal_block = $ramp_up_unit__node__direction__temporal_block
        shut_down_unit__node__direction__temporal_block = $shut_down_unit__node__direction__temporal_block
        nonspin_ramp_down_unit__node__direction__temporal_block = $nonspin_ramp_down_unit__node__direction__temporal_block
        ramp_down_unit__node__direction__temporal_block = $ramp_down_unit__node__direction__temporal_block
    end
end

"""
    expand_model_default_relationships()

Generate model default `temporal_block` and `stochastic_structure` relationships for non-specified cases.
"""
function expand_model_default_relationships()
    expand_model__default_temporal_block()
    expand_model__default_stochastic_structure()
    expand_model__default_investment_temporal_block()
    expand_model__default_investment_stochastic_structure()
end

"""
    expand_model__default_investment_temporal_block()

Process the `model__default_investment_temporal_block` relationship.

If a `unit__investment_temporal_block` relationship is not defined, then create one using
`model__default_investment_temporal_block`. Similarly, add the corresponding `model__temporal_block` relationship
if it is not already defined.
"""
function expand_model__default_investment_temporal_block()
    add_relationships!(
        model__temporal_block,
        [(model=m, temporal_block=tb) for (m, tb) in model__default_investment_temporal_block()],
    )
    add_relationships!(
        unit__investment_temporal_block,
        [
            (unit=u, temporal_block=tb)
            for u in setdiff(indices(candidate_units), unit__investment_temporal_block(temporal_block=anything))
            for tb in model__default_investment_temporal_block(model=anything)
        ],
    )
    add_relationships!(
        connection__investment_temporal_block,
        [
            (connection=conn, temporal_block=tb) for conn in setdiff(
                indices(candidate_connections),
                connection__investment_temporal_block(temporal_block=anything),
            ) for tb in model__default_investment_temporal_block(model=anything)
        ],
    )
    add_relationships!(
        node__investment_temporal_block,
        [
            (node=n, temporal_block=tb)
            for n in setdiff(indices(candidate_storages), node__investment_temporal_block(temporal_block=anything))
            for tb in model__default_investment_temporal_block(model=anything)
        ],
    )
end

"""
    expand_model__default_investment_stochastic_structure()

Process the `model__default_investment_stochastic_structure` relationship.

If a `unit__investment_stochastic_structure` relationship is not defined, then create one using
`model__default_investment_stochastic_structure`. Similarly, add the corresponding `model__stochastic_structure`
relationship if it is not already defined.
"""
function expand_model__default_investment_stochastic_structure()
    add_relationships!(
        model__stochastic_structure,
        [(model=m, stochastic_structure=ss) for (m, ss) in model__default_investment_stochastic_structure()],
    )
    add_relationships!(
        unit__investment_stochastic_structure,
        [
            (unit=u, stochastic_structure=ss) for u in setdiff(
                indices(candidate_units),
                unit__investment_stochastic_structure(stochastic_structure=anything),
            ) for ss in model__default_investment_stochastic_structure(model=anything)
        ],
    )
    add_relationships!(
        connection__investment_stochastic_structure,
        [
            (connection=conn, stochastic_structure=ss) for conn in setdiff(
                indices(candidate_connections),
                connection__investment_stochastic_structure(stochastic_structure=anything),
            ) for ss in model__default_investment_stochastic_structure(model=anything)
        ],
    )
    add_relationships!(
        node__investment_stochastic_structure,
        [
            (node=n, stochastic_structure=ss) for n in setdiff(
                indices(candidate_storages),
                node__investment_stochastic_structure(stochastic_structure=anything),
            ) for ss in model__default_investment_stochastic_structure(model=anything)
        ],
    )
end

"""
    expand_model__default_stochastic_structure()

Expand the `model__default_stochastic_structure` relationship to all `nodes` without `node__stochastic_structure`
and `units_on` without `units_on__stochastic_structure`. Similarly, add the corresponding `model__stochastic_structure`
relationship if it not already defined.
"""
function expand_model__default_stochastic_structure()
    add_relationships!(
        model__stochastic_structure,
        [(model=m, stochastic_structure=ss) for (m, ss) in model__default_stochastic_structure()],
    )
    add_relationships!(
        node__stochastic_structure,
        unique(
            (node=n, stochastic_structure=ss)
            for n in setdiff(node(), node__stochastic_structure(stochastic_structure=anything))
            for ss in model__default_stochastic_structure(model=anything)
        ),
    )
    add_relationships!(
        units_on__stochastic_structure,
        unique(
            (unit=u, stochastic_structure=ss)
            for u in setdiff(unit(), units_on__stochastic_structure(stochastic_structure=anything))
            for ss in model__default_stochastic_structure(model=anything)
        ),
    )
end

"""
    expand_model__default_temporal_block()

Expand the `model__default_temporal_block` relationship to all `nodes` without `node__temporal_block`
and `units_on` without `units_on_temporal_block`.
"""
function expand_model__default_temporal_block()
    add_relationships!(
        model__temporal_block,
        [(model=m, temporal_block=tb) for (m, tb) in model__default_temporal_block()],
    )
    add_relationships!(
        node__temporal_block,
        unique(
            (node=n, temporal_block=tb)
            for n in setdiff(node(), node__temporal_block(temporal_block=anything))
            for tb in model__default_temporal_block(model=anything)
        ),
    )
    add_relationships!(
        units_on__temporal_block,
        unique(
            (unit=u, temporal_block=tb)
            for u in setdiff(unit(), units_on__temporal_block(temporal_block=anything))
            for tb in model__default_temporal_block(model=anything)
        ),
    )
end

"""
    generate_report__output()

Generate the `report__output` relationship for all possible combinations of outputs and reports, only if no
relationship between report and output exists.
"""
function generate_report__output()
    isempty(report__output()) || return
    add_relationships!(
        report__output,
        [(report=r, output=out) for r in report() for out in output()],
    )
end

"""
    generate_model__report()

Generate the `report__output` relationship for all possible combinations of outputs and reports, only if no
relationship between report and output exists.
"""
function generate_model__report()
    isempty(model__report()) || return
    add_relationships!(
        model__report,
        [(model=m, report=r) for m in model() for r in report()]
    )
end

"""
    generate_report()

Generate a default `report` object, only if no report objects exist.
"""
function generate_report()
    isempty(report()) || return
    add_objects!(
        report,
        [Object(r) for r in [:default_report,]]
    )
end

"""
    generate_benders_structure()

Creates the `benders_iteration` object class. Master problem variables have the Benders iteration as an index. A new
benders iteration object is pushed on each master problem iteration.
"""
function generate_benders_structure()
    # general
    bi_name = :benders_iteration
    current_bi = Object(Symbol(string("bi_1")))
    benders_iteration = ObjectClass(bi_name, [current_bi])
    sp_objective_value_bi = Parameter(:sp_objective_value_bi, [benders_iteration])
    benders_iteration.parameter_values[current_bi] = Dict(:sp_objective_value_bi => parameter_value(0))
    # unit
    unit__benders_iteration = RelationshipClass(:unit__benders_iteration, [:unit, bi_name], [])
    units_available_mv = Parameter(:units_available_mv, [unit__benders_iteration])
    units_invested_available_bi = Parameter(:units_invested_available_bi, [unit__benders_iteration])
    starting_fix_units_invested_available = Parameter(:starting_fix_units_invested_available, [unit])
    # connection
    connection__benders_iteration = RelationshipClass(:connection__benders_iteration, [:connection, bi_name], [])
    connections_invested_available_mv = Parameter(:connections_invested_available_mv, [connection__benders_iteration])
    connections_invested_available_bi = Parameter(:connections_invested_available_bi, [connection__benders_iteration])
    starting_fix_connections_invested_available = Parameter(:starting_fix_connections_invested_available, [connection])
    # node (storage)
    node__benders_iteration = RelationshipClass(:node__benders_iteration, [:node, bi_name], [])
    storages_invested_available_mv = Parameter(:storages_invested_available_mv, [node__benders_iteration])
    storages_invested_available_bi = Parameter(:storages_invested_available_bi, [node__benders_iteration])
    starting_fix_storages_invested_available = Parameter(:starting_fix_storages_invested_available, [node])

    function _init_benders_parameter_values(
        obj_cls::ObjectClass,
        rel_cls::RelationshipClass,
        invest_param::Parameter,
        param_name_bi::Symbol,
        param_name_mv::Symbol,
        fix_name::Symbol,
        starting_name::Symbol,
    )
        for obj in indices(invest_param)
            rel_cls.parameter_values[(obj, current_bi)] = Dict(
                param_name_bi => parameter_value(0),
                param_name_mv => parameter_value(0)
            )
            if haskey(obj_cls.parameter_values[obj], fix_name)
                obj_cls.parameter_values[obj][starting_name] = obj_cls.parameter_values[u][fix_name]
            end
        end
    end

    _init_benders_parameter_values(
        unit,
        unit__benders_iteration,
        candidate_units,
        :units_invested_available_bi,
        :units_available_mv,
        :fix_units_invested_available,
        :starting_fix_units_invested_available
    )
    _init_benders_parameter_values(
        connection,
        connection__benders_iteration,
        candidate_connections,
        :connections_invested_available_bi,
        :connections_invested_available_mv,
        :fix_connections_invested_available,
        :starting_fix_connections_invested_available
    )
    _init_benders_parameter_values(
        node,
        node__benders_iteration,
        candidate_storages,
        :storages_invested_available_bi,
        :storages_invested_available_mv,
        :fix_storages_invested_available,
        :starting_fix_storages_invested_available
    )

    @eval begin
        benders_iteration = $benders_iteration
        current_bi = $current_bi
        sp_objective_value_bi = $sp_objective_value_bi
        unit__benders_iteration = $unit__benders_iteration
        units_available_mv = $units_available_mv
        units_invested_available_bi = $units_invested_available_bi
        starting_fix_units_invested_available = $starting_fix_units_invested_available
        connection__benders_iteration = $connection__benders_iteration
        connections_invested_available_mv = $connections_invested_available_mv
        connections_invested_available_bi = $connections_invested_available_bi
        starting_fix_connections_invested_available = $starting_fix_connections_invested_available
        node__benders_iteration = $node__benders_iteration
        storages_invested_available_mv = $storages_invested_available_mv
        storages_invested_available_bi = $storages_invested_available_bi
        starting_fix_storages_invested_available = $starting_fix_storages_invested_available
        export current_bi
        export benders_iteration
        export sp_objective_value_bi
        export unit__benders_iteration
        export units_available_mv
        export units_invested_available_bi
        export starting_fix_units_invested_available
        export connection__benders_iteration
        export connections_invested_available_mv
        export connections_invested_available_bi
        export starting_fix_connections_invested_available
        export node__benders_iteration
        export storages_invested_available_mv
        export storages_invested_available_bi
        export starting_fix_storages_invested_available
    end
end

_product(x::TimeSeries, y::Nothing) = x
_product(x::TimeSeries, y) = x * y

function _apply_forced_availability_factor(m_start, m_end, class, availability_factor)
    for x in class()
        forced_af = forced_availability_factor(; (class.name => x,)..., _strict=false)
        forced_af === nothing && continue
        af = availability_factor(; (class.name => x,)..., _strict=false)
        class.parameter_values[x][availability_factor.name] = parameter_value(_product(forced_af, af))
    end
end

function apply_forced_availability_factor()
    isempty(model()) && return
    m_start = minimum(model_start(model=m) for m in model())
    m_end = maximum(model_end(model=m) for m in model())
    _apply_forced_availability_factor(m_start, m_end, unit, unit_availability_factor)
    _apply_forced_availability_factor(m_start, m_end, connection, connection_availability_factor)
end

"""
    generate_is_boundary_node()

Generate `is_boundary_node` and `is_boundary_connection` parameters associated with the `node` and `connection` `ObjectClass`es respectively.
"""
function generate_is_boundary_node()
    for (n, c) in node__commodity()
        if commodity_physics(commodity=c) in (:commodity_physics_lodf, :commodity_physics_ptdf)               
            for conn in connection__from_node(node=n, direction=direction(:from_node))
<<<<<<< HEAD
                for remote_node = connection__to_node(connection=conn)                    
                    comms = node__commodity(node=remote_node)
                    if comms === nothing
                        remote_commodity = nothing
                    else
                        remote_commodity = first(comms)
                    end                    
                    if remote_commodity === nothing || remote_commodity != c
=======
                for remote_node = connection__to_node(connection=conn)
                    remote_commodities = node__commodity(node=remote_node)
                    if isempty(remote_commodities) || first(remote_commodities) != c
>>>>>>> ced4c8e2
                        node.parameter_values[n][:is_boundary_node] = parameter_value(true)
                        (!haskey(connection.parameter_values, conn)) && (connection.parameter_values[conn]=Dict())
                        connection.parameter_values[conn][:is_boundary_connection] = parameter_value(true)                        
                    end
                end
            end
        end                         
    end
    is_boundary_node = Parameter(:is_boundary_node, [node])
    is_boundary_connection = Parameter(:is_boundary_connection, [connection])
    node.parameter_defaults[:is_boundary_node] = parameter_value(false)
    connection.parameter_defaults[:is_boundary_connection] = parameter_value(false)
    @eval begin
        is_boundary_node = $is_boundary_node
        is_boundary_connection = $is_boundary_connection
        export is_boundary_node
        export is_boundary_connection
    end
end<|MERGE_RESOLUTION|>--- conflicted
+++ resolved
@@ -928,20 +928,9 @@
     for (n, c) in node__commodity()
         if commodity_physics(commodity=c) in (:commodity_physics_lodf, :commodity_physics_ptdf)               
             for conn in connection__from_node(node=n, direction=direction(:from_node))
-<<<<<<< HEAD
-                for remote_node = connection__to_node(connection=conn)                    
-                    comms = node__commodity(node=remote_node)
-                    if comms === nothing
-                        remote_commodity = nothing
-                    else
-                        remote_commodity = first(comms)
-                    end                    
-                    if remote_commodity === nothing || remote_commodity != c
-=======
                 for remote_node = connection__to_node(connection=conn)
                     remote_commodities = node__commodity(node=remote_node)
                     if isempty(remote_commodities) || first(remote_commodities) != c
->>>>>>> ced4c8e2
                         node.parameter_values[n][:is_boundary_node] = parameter_value(true)
                         (!haskey(connection.parameter_values, conn)) && (connection.parameter_values[conn]=Dict())
                         connection.parameter_values[conn][:is_boundary_connection] = parameter_value(true)                        
