#############################################################################
# Copyright (C) 2017 - 2018  Spine Project
#
# This file is part of SpineOpt.
#
# SpineOpt is free software: you can redistribute it and/or modify
# it under the terms of the GNU Lesser General Public License as published by
# the Free Software Foundation, either version 3 of the License, or
# (at your option) any later version.
#
# SpineOpt is distributed in the hope that it will be useful,
# but WITHOUT ANY WARRANTY; without even the implied warranty of
# MERCHANTABILITY or FITNESS FOR A PARTICULAR PURPOSE. See the
# GNU Lesser General Public License for more details.
#
# You should have received a copy of the GNU Lesser General Public License
# along with this program.  If not, see <http://www.gnu.org/licenses/>.
#############################################################################

@testset "connection-based constraints" begin
    url_in = "sqlite://"
    test_data = Dict(
        :objects => [
            ["model", "instance"],
            ["model", "master"],
            ["temporal_block", "hourly"],
            ["temporal_block", "investments_hourly"],
            ["temporal_block", "two_hourly"],
            ["stochastic_structure", "deterministic"],
            ["stochastic_structure", "investments_deterministic"],
            ["stochastic_structure", "stochastic"],
            ["connection", "connection_ab"],
            ["connection", "connection_bc"],
            ["connection", "connection_ca"],
            ["node", "node_a"],
            ["node", "node_b"],
            ["node", "node_c"],
            ["stochastic_scenario", "parent"],
            ["stochastic_scenario", "child"],
        ],
        :relationships => [
            ["model__temporal_block", ["instance", "hourly"]],
            ["model__temporal_block", ["instance", "two_hourly"]],
            ["model__temporal_block", ["master", "investments_hourly"]],
            ["model__stochastic_structure", ["instance", "deterministic"]],
            ["model__stochastic_structure", ["instance", "stochastic"]],
            ["model__stochastic_structure", ["master", "investments_deterministic"]],
            ["connection__from_node", ["connection_ab", "node_a"]],
            ["connection__to_node", ["connection_ab", "node_b"]],
            ["connection__from_node", ["connection_bc", "node_b"]],
            ["connection__to_node", ["connection_bc", "node_c"]],
            ["connection__from_node", ["connection_ca", "node_c"]],
            ["connection__to_node", ["connection_ca", "node_a"]],
            ["node__temporal_block", ["node_a", "hourly"]],
            ["node__temporal_block", ["node_b", "two_hourly"]],
            ["node__temporal_block", ["node_c", "hourly"]],
            ["node__stochastic_structure", ["node_a", "stochastic"]],
            ["node__stochastic_structure", ["node_b", "deterministic"]],
            ["node__stochastic_structure", ["node_c", "stochastic"]],
            ["stochastic_structure__stochastic_scenario", ["deterministic", "parent"]],
            ["stochastic_structure__stochastic_scenario", ["stochastic", "parent"]],
            ["stochastic_structure__stochastic_scenario", ["stochastic", "child"]],
            ["stochastic_structure__stochastic_scenario", ["investments_deterministic", "parent"]],
            ["parent_stochastic_scenario__child_stochastic_scenario", ["parent", "child"]],
        ],
        :object_parameter_values => [
            ["model", "instance", "model_start", Dict("type" => "date_time", "data" => "2000-01-01T00:00:00")],
            ["model", "instance", "model_end", Dict("type" => "date_time", "data" => "2000-01-01T02:00:00")],
            ["model", "instance", "duration_unit", "hour"],
            ["model", "instance", "model_type", "spineopt_operations"],
            ["model", "master", "model_start", Dict("type" => "date_time", "data" => "2000-01-01T00:00:00")],
            ["model", "master", "model_end", Dict("type" => "date_time", "data" => "2000-01-01T02:00:00")],
            ["model", "master", "duration_unit", "hour"],
            ["model", "master", "model_type", "spineopt_other"],
            ["model", "master", "max_gap", "0.05"],
            ["model", "master", "max_iterations", "2"],
            ["temporal_block", "hourly", "resolution", Dict("type" => "duration", "data" => "1h")],
            ["temporal_block", "two_hourly", "resolution", Dict("type" => "duration", "data" => "2h")],
        ],
        :relationship_parameter_values => [[
            "stochastic_structure__stochastic_scenario",
            ["stochastic", "parent"],
            "stochastic_scenario_end",
            Dict("type" => "duration", "data" => "1h"),
        ]],
    )    
    @testset "constraint_connection_flow_capacity" begin
        connection_capacity = 200
        db_map = _load_test_data(url_in, test_data)
        relationship_parameter_values =
            [["connection__from_node", ["connection_ab", "node_a"], "connection_capacity", connection_capacity]]
        db_api.import_data(db_map; relationship_parameter_values=relationship_parameter_values)
        db_map.commit_session("Add test data")
        m = run_spineopt(db_map; log_level=0, optimize=false)
        var_connection_flow = m.ext[:variables][:connection_flow]        
        constraint = m.ext[:constraints][:connection_flow_capacity]
        @test length(constraint) == 2
        scenarios = (stochastic_scenario(:parent), stochastic_scenario(:child))
        time_slices = time_slice(m; temporal_block=temporal_block(:hourly))
        @testset for (s, t) in zip(scenarios, time_slices)
            key = (connection(:connection_ab), node(:node_a), direction(:from_node), s, t)
            var_conn_flow = var_connection_flow[key...]
            expected_con = @build_constraint(var_conn_flow <= connection_capacity)
            con_key = (connection(:connection_ab), node(:node_a), direction(:from_node), [s], t)
            observed_con = constraint_object(constraint[con_key...])
            @test _is_constraint_equal(observed_con, expected_con)
        end
    end
    @testset "constraint_connection_flow_capacity_investments" begin
        connection_capacity = 200        
        db_map = _load_test_data(url_in, test_data)
        
        object_parameter_values = [
            ["connection", "connection_ab", "candidate_connections", 1],
            ["connection", "connection_ab", "connection_investment_lifetime", Dict("type" => "duration", "data" => "60m")],
        ]
        relationships = [
            ["connection__investment_temporal_block", ["connection_ab", "hourly"]],
            ["connection__investment_stochastic_structure", ["connection_ab", "stochastic"]],
        ]        
        relationship_parameter_values =
            [["connection__from_node", ["connection_ab", "node_a"], "connection_capacity", connection_capacity]]  

        db_api.import_data(
            db_map;
            object_parameter_values=object_parameter_values,
            relationships=relationships,
            relationship_parameter_values=relationship_parameter_values
        )
        db_map.commit_session("Add test data")
        m = run_spineopt(db_map; log_level=0, optimize=false)
        var_connection_flow = m.ext[:variables][:connection_flow]
        var_connections_invested_available = m.ext[:variables][:connections_invested_available]

        constraint = m.ext[:constraints][:connection_flow_capacity]
        @test length(constraint) == 2
        scenarios = (stochastic_scenario(:parent), stochastic_scenario(:child))
        time_slices = time_slice(m; temporal_block=temporal_block(:hourly))
        @testset for (s, t) in zip(scenarios, time_slices)
            key = (connection(:connection_ab), node(:node_a), direction(:from_node), s, t)
            invest_key = (connection(:connection_ab), s, t)
            var_conn_flow = var_connection_flow[key...]
            var_conn_inv_a = var_connections_invested_available[invest_key...]
            expected_con = @build_constraint(var_conn_flow <= connection_capacity * var_conn_inv_a)
            con_key = (connection(:connection_ab), node(:node_a), direction(:from_node), [s], t)
            observed_con = constraint_object(constraint[con_key...])
            @test _is_constraint_equal(observed_con, expected_con)
        end
    end
    @testset "constraint_connection_intact_flow_ptdf" begin
        # TODO: node_ptdf_threshold
        conn_r = 0.9
        conn_x = 0.1
        db_map = _load_test_data(url_in, test_data)
        objects = [["commodity", "electricity"]]
        relationships = [
            ["connection__from_node", ["connection_ab", "node_b"]],
            ["connection__to_node", ["connection_ab", "node_a"]],
            ["connection__from_node", ["connection_bc", "node_c"]],
            ["connection__to_node", ["connection_bc", "node_b"]],
            ["connection__from_node", ["connection_ca", "node_a"]],
            ["connection__to_node", ["connection_ca", "node_c"]],
            ["node__commodity", ["node_a", "electricity"]],
            ["node__commodity", ["node_b", "electricity"]],
            ["node__commodity", ["node_c", "electricity"]],
            ["connection__node__node", ["connection_ab", "node_b", "node_a"]],
            ["connection__node__node", ["connection_ab", "node_a", "node_b"]],
            ["connection__node__node", ["connection_bc", "node_c", "node_b"]],
            ["connection__node__node", ["connection_bc", "node_b", "node_c"]],
            ["connection__node__node", ["connection_ca", "node_a", "node_c"]],
            ["connection__node__node", ["connection_ca", "node_c", "node_a"]],
        ]
        object_parameter_values = [
            ["connection", "connection_ab", "connection_monitored", true],
            ["connection", "connection_ab", "connection_reactance", conn_x],
            ["connection", "connection_ab", "connection_resistance", conn_r],
            ["connection", "connection_bc", "connection_monitored", true],
            ["connection", "connection_bc", "connection_reactance", conn_x],
            ["connection", "connection_bc", "connection_resistance", conn_r],
            ["connection", "connection_ca", "connection_monitored", true],
            ["connection", "connection_ca", "connection_reactance", conn_x],
            ["connection", "connection_ca", "connection_resistance", conn_r],
            ["commodity", "electricity", "commodity_physics", "commodity_physics_ptdf"],
            ["node", "node_a", "node_opf_type", "node_opf_type_reference"],
        ]
        relationship_parameter_values = [
            ["connection__node__node", ["connection_ab", "node_b", "node_a"], "fix_ratio_out_in_connection_flow", 1.0],
            ["connection__node__node", ["connection_ab", "node_a", "node_b"], "fix_ratio_out_in_connection_flow", 1.0],
            ["connection__node__node", ["connection_bc", "node_c", "node_b"], "fix_ratio_out_in_connection_flow", 1.0],
            ["connection__node__node", ["connection_bc", "node_b", "node_c"], "fix_ratio_out_in_connection_flow", 1.0],
            ["connection__node__node", ["connection_ca", "node_a", "node_c"], "fix_ratio_out_in_connection_flow", 1.0],
            ["connection__node__node", ["connection_ca", "node_c", "node_a"], "fix_ratio_out_in_connection_flow", 1.0],
        ]
        db_api.import_data(
            db_map;
            objects=objects,
            relationships=relationships,
            object_parameter_values=object_parameter_values,
            relationship_parameter_values=relationship_parameter_values,
        )
        db_map.commit_session("Add test data")
        m = run_spineopt(db_map; log_level=0, optimize=false)

        var_connection_flow = m.ext[:variables][:connection_intact_flow]
        var_node_injection = m.ext[:variables][:node_injection]
        constraint = m.ext[:constraints][:connection_intact_flow_ptdf]
        @test length(constraint) == 5
        @testset for (conn_name, n_to_name, n_inj_name, scen_names, t_block) in (
            (:connection_ab, :node_b, :node_b, (:parent,), :two_hourly),
            (:connection_bc, :node_c, :node_c, (:parent, :child), :hourly),
            (:connection_ca, :node_a, :node_c, (:parent, :child), :hourly),
        )
            conn = connection(conn_name)
            n_to = node(n_to_name)
            n_inj = node(n_inj_name)
            scenarios = (stochastic_scenario(s) for s in scen_names)
            time_slices = time_slice(m; temporal_block=temporal_block(t_block))
            @testset for (s, t) in zip(scenarios, time_slices)
                var_conn_flow_to = var_connection_flow[conn, n_to, direction(:to_node), s, t]
                var_conn_flow_from = var_connection_flow[conn, n_to, direction(:from_node), s, t]
                var_n_inj = var_node_injection[n_inj, s, t]
                ptdf_val = SpineOpt.ptdf(connection=conn, node=n_inj)
                expected_con = @build_constraint(var_conn_flow_to - var_conn_flow_from == ptdf_val * var_n_inj)                               
                observed_con = constraint_object(constraint[conn, n_to, [s], t])                
                @test _is_constraint_equal(observed_con, expected_con)
            end
        end
    end    
    @testset "constraint_connection_flow_lodf" begin
        conn_r = 0.9
        conn_x = 0.1
        conn_emergency_cap_ab = 80
        conn_emergency_cap_bc = 100
        conn_emergency_cap_ca = 150
        db_map = _load_test_data(url_in, test_data)
        objects = [["commodity", "electricity"]]
        relationships = [
            ["connection__from_node", ["connection_ab", "node_b"]],
            ["connection__to_node", ["connection_ab", "node_a"]],
            ["connection__from_node", ["connection_bc", "node_c"]],
            ["connection__to_node", ["connection_bc", "node_b"]],
            ["connection__from_node", ["connection_ca", "node_a"]],
            ["connection__to_node", ["connection_ca", "node_c"]],
            ["node__commodity", ["node_a", "electricity"]],
            ["node__commodity", ["node_b", "electricity"]],
            ["node__commodity", ["node_c", "electricity"]],            
        ]
        object_parameter_values = [
            ["connection", "connection_ab", "connection_type", "connection_type_lossless_bidirectional"],
            ["connection", "connection_bc", "connection_type", "connection_type_lossless_bidirectional"],
            ["connection", "connection_ca", "connection_type", "connection_type_lossless_bidirectional"],        
            ["connection", "connection_ab", "connection_monitored", true],
            ["connection", "connection_ab", "connection_reactance", conn_x],
            ["connection", "connection_ab", "connection_resistance", conn_r],
            ["connection", "connection_bc", "connection_monitored", true],
            ["connection", "connection_bc", "connection_reactance", conn_x],
            ["connection", "connection_bc", "connection_resistance", conn_r],
            ["connection", "connection_ca", "connection_monitored", true],
            ["connection", "connection_ca", "connection_reactance", conn_x],
            ["connection", "connection_ca", "connection_resistance", conn_r],
            ["commodity", "electricity", "commodity_physics", "commodity_physics_lodf"],
            ["node", "node_a", "node_opf_type", "node_opf_type_reference"],
            ["connection", "connection_ca", "connection_contingency", true],
        ]
        relationship_parameter_values = [            
            [
                "connection__from_node",
                ["connection_ab", "node_a"],
                "connection_emergency_capacity",
                conn_emergency_cap_ab,
            ],
            [
                "connection__from_node",
                ["connection_bc", "node_b"],
                "connection_emergency_capacity",
                conn_emergency_cap_bc,
            ],
            [
                "connection__from_node",
                ["connection_ca", "node_c"],
                "connection_emergency_capacity",
                conn_emergency_cap_ca,
            ],
        ]
        db_api.import_data(
            db_map;
            objects=objects,
            relationships=relationships,
            object_parameter_values=object_parameter_values,
            relationship_parameter_values=relationship_parameter_values,
        )
        db_map.commit_session("Add test data")
        m = run_spineopt(db_map; log_level=0, optimize=false)
        var_connection_flow = m.ext[:variables][:connection_flow]
        constraint = m.ext[:constraints][:connection_flow_lodf]
        @test length(constraint) == 3
        conn_cont = connection(:connection_ca)
        n_cont_to = node(:node_a)
        d_to = direction(:to_node)
        d_from = direction(:from_node)
        s_parent = stochastic_scenario(:parent)
        s_child = stochastic_scenario(:child)
        t1h1, t1h2 = time_slice(m; temporal_block=temporal_block(:hourly))
        t2h = time_slice(m; temporal_block=temporal_block(:two_hourly))[1]
        # connection_ab
        conn_mon = connection(:connection_ab)
        n_mon_to = node(:node_b)
        expected_con = @build_constraint(
            -1 <=
            (
                +var_connection_flow[conn_mon, n_mon_to, d_to, s_parent, t2h] -
                var_connection_flow[conn_mon, n_mon_to, d_from, s_parent, t2h] +
                SpineOpt.lodf(connection1=conn_cont, connection2=conn_mon) * (
                    +var_connection_flow[conn_cont, n_cont_to, d_to, s_parent, t1h1] +
                    var_connection_flow[conn_cont, n_cont_to, d_to, s_child, t1h2] -
                    var_connection_flow[conn_cont, n_cont_to, d_from, s_parent, t1h1] -
                    var_connection_flow[conn_cont, n_cont_to, d_from, s_child, t1h2]
                )
            ) / conn_emergency_cap_ab <=
            +1
        )
        observed_con = constraint_object(constraint[conn_cont, conn_mon, [s_parent, s_child], t2h])
        @test _is_constraint_equal(observed_con, expected_con)
        # connection_bc -- t1h1
        conn_mon = connection(:connection_bc)
        n_mon_to = node(:node_c)
        expected_con = @build_constraint(
            -1 <=
            (
                +var_connection_flow[conn_mon, n_mon_to, d_to, s_parent, t1h1] -
                var_connection_flow[conn_mon, n_mon_to, d_from, s_parent, t1h1] +
                SpineOpt.lodf(connection1=conn_cont, connection2=conn_mon) * (
                    +var_connection_flow[conn_cont, n_cont_to, d_to, s_parent, t1h1] -
                    var_connection_flow[conn_cont, n_cont_to, d_from, s_parent, t1h1]
                )
            ) / conn_emergency_cap_bc <=
            +1
        )
        observed_con = constraint_object(constraint[conn_cont, conn_mon, [s_parent], t1h1])
        @test _is_constraint_equal(observed_con, expected_con)
        # connection_bc -- t1h2
        expected_con = @build_constraint(
            -1 <=
            (
                +var_connection_flow[conn_mon, n_mon_to, d_to, s_child, t1h2] -
                var_connection_flow[conn_mon, n_mon_to, d_from, s_child, t1h2] +
                SpineOpt.lodf(connection1=conn_cont, connection2=conn_mon) * (
                    +var_connection_flow[conn_cont, n_cont_to, d_to, s_child, t1h2] -
                    var_connection_flow[conn_cont, n_cont_to, d_from, s_child, t1h2]
                )
            ) / conn_emergency_cap_bc <=
            +1
        )
        observed_con = constraint_object(constraint[conn_cont, conn_mon, [s_child], t1h2])
        @test _is_constraint_equal(observed_con, expected_con)
    end
    @testset "constraint_ratio_out_in_connection_flow" begin
        flow_ratio = 0.8
        model_end = Dict("type" => "date_time", "data" => "2000-01-01T04:00:00")
        class = "connection__node__node"
        relationship = ["connection_ab", "node_b", "node_a"]
        object_parameter_values = [["model", "instance", "model_end", model_end]]
        relationships = [[class, relationship]]
        senses_by_prefix = Dict("min" => >=, "fix" => ==, "max" => <=)
        @testset for conn_flow_minutes_delay in (150, 180, 225)
            connection_flow_delay = Dict("type" => "duration", "data" => string(conn_flow_minutes_delay, "m"))
            h_delay = div(conn_flow_minutes_delay, 60)
            rem_minutes_delay = (conn_flow_minutes_delay % 60) / 60
            @testset for p in ("min", "fix", "max")
                db_map = _load_test_data(url_in, test_data)
                sense = senses_by_prefix[p]
                ratio = string(p, "_ratio_out_in_connection_flow")
                relationship_parameter_values = [
                    [class, relationship, "connection_flow_delay", connection_flow_delay],
                    [class, relationship, ratio, flow_ratio],
                ]
                db_api.import_data(
                    db_map;
                    relationships=relationships,
                    object_parameter_values=object_parameter_values,
                    relationship_parameter_values=relationship_parameter_values,
                )
                db_map.commit_session("Add test data")
                m = run_spineopt(db_map; log_level=0, optimize=false)
                var_connection_flow = m.ext[:variables][:connection_flow]
                constraint = m.ext[:constraints][Symbol(ratio)]
                @test length(constraint) == 2
                conn = connection(:connection_ab)
                n_from = node(:node_a)
                n_to = node(:node_b)
                d_from = direction(:from_node)
                d_to = direction(:to_node)
                scenarios_from = [repeat([stochastic_scenario(:child)], 3); repeat([stochastic_scenario(:parent)], 5)]
                time_slices_from = [
                    reverse(time_slice(m; temporal_block=temporal_block(:hourly)))
                    reverse(history_time_slice(m; temporal_block=temporal_block(:hourly)))
                ]
                s_to = stochastic_scenario(:parent)
                @testset for (j, t_to) in enumerate(reverse(time_slice(m; temporal_block=temporal_block(:two_hourly))))
                    coeffs = (1 - rem_minutes_delay, 1, rem_minutes_delay)
                    i = 2 * j - 1
                    a = i + h_delay
                    b = min(a + 2, length(time_slices_from))
                    s_set = scenarios_from[a:b]
                    t_set = time_slices_from[a:b]
                    vars_conn_flow_from = (
                        var_connection_flow[conn, n_from, d_from, s_from, t_from] for
                        (s_from, t_from) in zip(s_set, t_set)
                    )
                    var_conn_flow_to = var_connection_flow[conn, n_to, d_to, s_to, t_to]
                    expected_con_ref = SpineOpt.sense_constraint(
                        m,
                        2 * var_conn_flow_to,
                        sense,
                        flow_ratio * sum(c * v for (c, v) in zip(coeffs, vars_conn_flow_from)),
                    )
                    expected_con = constraint_object(expected_con_ref)
                    path = reverse(unique(s_set))
                    con_key = (conn, n_to, n_from, path, t_to)
                    observed_con = constraint_object(constraint[con_key...])
                    @test _is_constraint_equal(observed_con, expected_con)
                end
            end
        end
    end
    @testset "constraint_connections_invested_transition" begin
        db_map = _load_test_data(url_in, test_data)
        candidate_connections = 1
        object_parameter_values = [["connection", "connection_ab", "candidate_connections", candidate_connections]]
        relationships = [
            ["connection__investment_temporal_block", ["connection_ab", "hourly"]],
            ["connection__investment_stochastic_structure", ["connection_ab", "stochastic"]],
        ]
        db_api.import_data(db_map; relationships=relationships, object_parameter_values=object_parameter_values)
        db_map.commit_session("Add test data")
        m = run_spineopt(db_map; log_level=0, optimize=false)
        var_connections_invested_available = m.ext[:variables][:connections_invested_available]
        var_connections_invested = m.ext[:variables][:connections_invested]
        var_connections_decommissioned = m.ext[:variables][:connections_decommissioned]
        constraint = m.ext[:constraints][:connections_invested_transition]
        @test length(constraint) == 2
        scenarios = (stochastic_scenario(:parent), stochastic_scenario(:child))
        s0 = stochastic_scenario(:parent)
        time_slices = time_slice(m; temporal_block=temporal_block(:hourly))
        @testset for (s1, t1) in zip(scenarios, time_slices)
            path = unique([s0, s1])
            var_key1 = (connection(:connection_ab), s1, t1)
            var_c_inv_av1 = var_connections_invested_available[var_key1...]
            var_c_inv_1 = var_connections_invested[var_key1...]
            var_c_decom_1 = var_connections_decommissioned[var_key1...]
            @testset for (c, t0, t1) in connection_investment_dynamic_time_indices(m; connection=connection(:connection_ab), t_after=t1)
                var_key0 = (c, s0, t0)
                var_c_inv_av0 = get(var_connections_invested_available, var_key0, 0)
                con_key = (c, path, t0, t1)
                expected_con = @build_constraint(var_c_inv_av1 - var_c_inv_1 + var_c_decom_1 == var_c_inv_av0)
                observed_con = constraint_object(constraint[con_key...])
                @test _is_constraint_equal(observed_con, expected_con)
            end
        end
    end
    @testset "constraint_connections_invested_transition_mp" begin
        db_map = _load_test_data(url_in, test_data)
        candidate_connections = 4
        object_parameter_values = [
            ["connection", "connection_ab", "candidate_connections", candidate_connections],
            ["model", "master", "model_type", "spineopt_master"]
        ]
        relationships = [
            ["connection__investment_temporal_block", ["connection_ab", "hourly"]],
            ["connection__investment_temporal_block", ["connection_ab", "investments_hourly"]],
            ["connection__investment_stochastic_structure", ["connection_ab", "investments_deterministic"]],
            ["connection__investment_stochastic_structure", ["connection_ab", "stochastic"]]
        ]
        db_api.import_data(db_map; relationships=relationships, object_parameter_values=object_parameter_values)
        db_map.commit_session("Add test data")
        m, mp = run_spineopt(db_map; log_level=0, optimize=false)
        var_connections_invested_available = m.ext[:variables][:connections_invested_available]
        var_connections_invested = m.ext[:variables][:connections_invested]
        var_connections_decommissioned = m.ext[:variables][:connections_decommissioned]
        constraint = m.ext[:constraints][:connections_invested_transition]
        @test length(constraint) == 2
        scenarios = (stochastic_scenario(:parent), stochastic_scenario(:child))
        s0 = stochastic_scenario(:parent)
        time_slices = time_slice(m; temporal_block=temporal_block(:hourly))
        @testset for (s1, t1) in zip(scenarios, time_slices)
            path = unique([s0, s1])
            var_key1 = (connection(:connection_ab), s1, t1)
            var_c_inv_av1 = var_connections_invested_available[var_key1...]
            var_c_inv_1 = var_connections_invested[var_key1...]
            var_c_decom_1 = var_connections_decommissioned[var_key1...]
            @testset for (c, t0, t1) in connection_investment_dynamic_time_indices(m; connection=connection(:connection_ab), t_after=t1)
                var_key0 = (c, s0, t0)
                var_c_inv_av0 = get(var_connections_invested_available, var_key0, 0)
                con_key = (c, path, t0, t1)
                expected_con = @build_constraint(var_c_inv_av1 - var_c_inv_1 + var_c_decom_1 == var_c_inv_av0)
                observed_con = constraint_object(constraint[con_key...])
                @test _is_constraint_equal(observed_con, expected_con)
            end
        end

        var_connections_invested_available = mp.ext[:variables][:connections_invested_available]
        var_connections_invested = mp.ext[:variables][:connections_invested]
        var_connections_decommissioned = mp.ext[:variables][:connections_decommissioned]
        constraint = mp.ext[:constraints][:connections_invested_transition]
        @test length(constraint) == 2
        scenarios = (stochastic_scenario(:parent), )
        s0 = stochastic_scenario(:parent)
        time_slices = time_slice(mp; temporal_block=temporal_block(:investments_hourly))
        @testset for (s1, t1) in zip(scenarios, time_slices)
            path = unique([s0, s1])
            var_key1 = (connection(:connection_ab), s1, t1)
            var_c_inv_av1 = var_connections_invested_available[var_key1...]
            var_c_inv_1 = var_connections_invested[var_key1...]
            var_c_decom_1 = var_connections_decommissioned[var_key1...]
            @testset for (c, t0, t1) in connection_investment_dynamic_time_indices(mp; connection=connection(:connection_ab), t_after=t1)
                var_key0 = (c, s0, t0)
                var_c_inv_av0 = get(var_connections_invested_available, var_key0, 0)
                con_key = (c, path, t0, t1)
                expected_con = @build_constraint(var_c_inv_av1 - var_c_inv_1 + var_c_decom_1 == var_c_inv_av0)
                observed_con = constraint_object(constraint[con_key...])
                @test _is_constraint_equal(observed_con, expected_con)
            end
        end
    end
    @testset "constraint_connection_lifetime" begin
        candidate_connections = 3
        model_end = Dict("type" => "date_time", "data" => "2000-01-01T05:00:00")
        @testset for lifetime_minutes in (30, 180, 240)
            db_map = _load_test_data(url_in, test_data)
            connection_investment_lifetime = Dict("type" => "duration", "data" => string(lifetime_minutes, "m"))
            object_parameter_values = [
                ["connection", "connection_ab", "candidate_connections", candidate_connections],
                ["connection", "connection_ab", "connection_investment_lifetime", connection_investment_lifetime],
                ["model", "instance", "model_end", model_end],
            ]
            relationships = [
                ["connection__investment_temporal_block", ["connection_ab", "hourly"]],
                ["connection__investment_stochastic_structure", ["connection_ab", "stochastic"]],
            ]
            db_api.import_data(db_map; relationships=relationships, object_parameter_values=object_parameter_values)
            db_map.commit_session("Add test data")
            m = run_spineopt(db_map; log_level=0, optimize=false)
            var_connections_invested_available = m.ext[:variables][:connections_invested_available]
            var_connections_invested = m.ext[:variables][:connections_invested]
            constraint = m.ext[:constraints][:connection_lifetime]
            
            @test length(constraint) == 5
            parent_end = stochastic_scenario_end(
                stochastic_structure=stochastic_structure(:stochastic),
                stochastic_scenario=stochastic_scenario(:parent),
            )
            head_hours =
                length(time_slice(m; temporal_block=temporal_block(:hourly))) - round(parent_end, Hour(1)).value
            tail_hours = round(Minute(lifetime_minutes), Hour(1)).value
            scenarios = [
                repeat([stochastic_scenario(:child)], head_hours)
                repeat([stochastic_scenario(:parent)], tail_hours)
            ]
            time_slices = [
                reverse(time_slice(m; temporal_block=temporal_block(:hourly)))
                reverse(history_time_slice(m; temporal_block=temporal_block(:hourly)))
            ][1:head_hours+tail_hours]
            @testset for h in 1:length(constraint)
                s_set, t_set = scenarios[h:h+tail_hours-1], time_slices[h:h+tail_hours-1]
                s, t = s_set[1], t_set[1]
                path = reverse(unique(s_set))
                key = (connection(:connection_ab), path, t)
                var_c_inv_av_key = (connection(:connection_ab), s, t)
                var_c_inv_av = var_connections_invested_available[var_c_inv_av_key...]
                vars_c_inv = [var_connections_invested[connection(:connection_ab), s, t] for (s, t) in zip(s_set, t_set)]
                expected_con = @build_constraint(var_c_inv_av >= sum(vars_c_inv))
                observed_con = constraint_object(constraint[key...])
                @test _is_constraint_equal(observed_con, expected_con)
            end
        end
    end
    @testset "constraint_connection_lifetime_mp" begin
        candidate_connections = 3
        model_end = Dict("type" => "date_time", "data" => "2000-01-01T05:00:00")
        @testset for lifetime_minutes in (30, 180, 240)
            db_map = _load_test_data(url_in, test_data)
            connection_investment_lifetime = Dict("type" => "duration", "data" => string(lifetime_minutes, "m"))
            object_parameter_values = [
                ["connection", "connection_ab", "candidate_connections", candidate_connections],
                ["connection", "connection_ab", "connection_investment_lifetime", connection_investment_lifetime],
                ["model", "instance", "model_end", model_end],
                ["model", "master", "model_end", model_end],
                ["model", "master", "model_type", "spineopt_master"]
            ]
            relationships = [
                ["connection__investment_temporal_block", ["connection_ab", "hourly"]],
                ["connection__investment_temporal_block", ["connection_ab", "investments_hourly"]],
                ["connection__investment_stochastic_structure", ["connection_ab", "stochastic"]],
                ["connection__investment_stochastic_structure", ["connection_ab", "investments_deterministic"]],                
            ]
            db_api.import_data(db_map; relationships=relationships, object_parameter_values=object_parameter_values)
            db_map.commit_session("Add test data")
            m, mp = run_spineopt(db_map; log_level=0, optimize=false)
            var_connections_invested_available = m.ext[:variables][:connections_invested_available]
            var_connections_invested = m.ext[:variables][:connections_invested]
            constraint = m.ext[:constraints][:connection_lifetime]
            @test length(constraint) == 5
            parent_end = stochastic_scenario_end(
                stochastic_structure=stochastic_structure(:stochastic),
                stochastic_scenario=stochastic_scenario(:parent),
            )
            head_hours =
                length(time_slice(m; temporal_block=temporal_block(:hourly))) - round(parent_end, Hour(1)).value
            tail_hours = round(Minute(lifetime_minutes), Hour(1)).value
            scenarios = [
                repeat([stochastic_scenario(:child)], head_hours)
                repeat([stochastic_scenario(:parent)], tail_hours)
            ]
            time_slices = [
                reverse(time_slice(m; temporal_block=temporal_block(:hourly)))
                reverse(history_time_slice(m; temporal_block=temporal_block(:hourly)))
            ][1:head_hours+tail_hours]
            @testset for h in 1:length(constraint)
                s_set, t_set = scenarios[h:h+tail_hours-1], time_slices[h:h+tail_hours-1]
                s, t = s_set[1], t_set[1]
                path = reverse(unique(s_set))
                key = (connection(:connection_ab), path, t)
                var_c_inv_av_key = (connection(:connection_ab), s, t)
                var_c_inv_av = var_connections_invested_available[var_c_inv_av_key...]
                vars_c_inv = [var_connections_invested[connection(:connection_ab), s, t] for (s, t) in zip(s_set, t_set)]
                expected_con = @build_constraint(var_c_inv_av >= sum(vars_c_inv))
                observed_con = constraint_object(constraint[key...])
                @test _is_constraint_equal(observed_con, expected_con)
            end

            var_connections_invested_available = mp.ext[:variables][:connections_invested_available]
            var_connections_invested = mp.ext[:variables][:connections_invested]
            constraint = mp.ext[:constraints][:connection_lifetime]
            @test length(constraint) == 5
            parent_end = stochastic_scenario_end(
                stochastic_structure=stochastic_structure(:stochastic),
                stochastic_scenario=stochastic_scenario(:parent),
            )
            head_hours =
                length(time_slice(mp; temporal_block=temporal_block(:investments_hourly))) - Hour(1).value
            tail_hours = round(Minute(lifetime_minutes), Hour(1)).value
            scenarios = [                
                repeat([stochastic_scenario(:parent)], head_hours)
                repeat([stochastic_scenario(:parent)], tail_hours)
            ]
            time_slices = [
                reverse(time_slice(mp; temporal_block=temporal_block(:investments_hourly)))
                reverse(history_time_slice(mp; temporal_block=temporal_block(:investments_hourly)))
            ][1:head_hours+tail_hours]
            @testset for h in 1:length(constraint)
                s_set, t_set = scenarios[h:h+tail_hours-1], time_slices[h:h+tail_hours-1]
                s, t = s_set[1], t_set[1]
                path = reverse(unique(s_set))
                key = (connection(:connection_ab), path, t)
                var_c_inv_av_key = (connection(:connection_ab), s, t)
                var_c_inv_av = var_connections_invested_available[var_c_inv_av_key...]
                vars_c_inv = [var_connections_invested[connection(:connection_ab), s, t] for (s, t) in zip(s_set, t_set)]
                expected_con = @build_constraint(var_c_inv_av >= sum(vars_c_inv))
                observed_con = constraint_object(constraint[key...])                
                @test _is_constraint_equal(observed_con, expected_con)
            end
        end
    end
    @testset "constraint_connections_invested_available" begin
        db_map = _load_test_data(url_in, test_data)
        candidate_connections = 7
        object_parameter_values = [["connection", "connection_ab", "candidate_connections", candidate_connections]]
        relationships = [
            ["connection__investment_temporal_block", ["connection_ab", "hourly"]],
            ["connection__investment_stochastic_structure", ["connection_ab", "stochastic"]],
        ]
        db_api.import_data(db_map; relationships=relationships, object_parameter_values=object_parameter_values)
        db_map.commit_session("Add test data")
        m = run_spineopt(db_map; log_level=0, optimize=false)
        var_connections_invested_available = m.ext[:variables][:connections_invested_available]
        constraint = m.ext[:constraints][:connections_invested_available]
        @test length(constraint) == 2
        scenarios = (stochastic_scenario(:parent), stochastic_scenario(:child))
        time_slices = time_slice(m; temporal_block=temporal_block(:hourly))
        @testset for (s, t) in zip(scenarios, time_slices)
            key = (connection(:connection_ab), s, t)
            var = var_connections_invested_available[key...]
            expected_con = @build_constraint(var <= candidate_connections)
            con = constraint[key...]
            observed_con = constraint_object(con)
            @test _is_constraint_equal(observed_con, expected_con)
        end
    end
    @testset "constraint_connections_invested_available_mp" begin
        db_map = _load_test_data(url_in, test_data)
        candidate_connections = 7
        object_parameter_values = [
            ["connection", "connection_ab", "candidate_connections", candidate_connections],
            ["model", "master", "model_type", "spineopt_master"]
        ]
        relationships = [
            ["connection__investment_temporal_block", ["connection_ab", "hourly"]],
            ["connection__investment_temporal_block", ["connection_ab", "investments_hourly"]],
            ["connection__investment_stochastic_structure", ["connection_ab", "investments_deterministic"]],
            ["connection__investment_stochastic_structure", ["connection_ab", "stochastic"]]
        ]
        db_api.import_data(db_map; relationships=relationships, object_parameter_values=object_parameter_values)
        db_map.commit_session("Add test data")
        m, mp = run_spineopt(db_map; log_level=0, optimize=false)
        var_connections_invested_available = m.ext[:variables][:connections_invested_available]
        constraint = m.ext[:constraints][:connections_invested_available]
        @test length(constraint) == 2
        scenarios = (stochastic_scenario(:parent), stochastic_scenario(:child))
        time_slices = time_slice(m; temporal_block=temporal_block(:hourly))
        @testset for (s, t) in zip(scenarios, time_slices)
            key = (connection(:connection_ab), s, t)
            var = var_connections_invested_available[key...]
            expected_con = @build_constraint(var <= candidate_connections)
            con = constraint[key...]
            observed_con = constraint_object(con)
            @test _is_constraint_equal(observed_con, expected_con)
        end
        var_connections_invested_available = mp.ext[:variables][:connections_invested_available]
        constraint = mp.ext[:constraints][:connections_invested_available]
        @test length(constraint) == 2
        scenarios = (stochastic_scenario(:parent), )
        time_slices = time_slice(mp; temporal_block=temporal_block(:investments_hourly))
        @testset for (s, t) in zip(scenarios, time_slices)
            key = (connection(:connection_ab), s, t)
            var = var_connections_invested_available[key...]
            expected_con = @build_constraint(var <= candidate_connections)
            con = constraint[key...]
            observed_con = constraint_object(con)
            @test _is_constraint_equal(observed_con, expected_con)
        end
    end
    @testset "constraint_unit_constraint_node_connection" begin
        @testset for sense in ("==", ">=", "<=")
            db_map = _load_test_data(url_in, test_data)
            rhs = 40
            unit_flow_coefficient = 25
            connection_flow_coefficient = 25
            demand_coefficient = 45            
            node_state_coefficient = 55
            units_on_coefficient = 20
            units_started_up_coefficient = 35
            demand = 150

            objects = [
                ["unit_constraint", "constraint_x"],
                ["unit", "unit_c"],                
            ]
            relationships = [
                ["unit__to_node__unit_constraint", ["unit_c", "node_c", "constraint_x"]],                    
                ["unit__unit_constraint", ["unit_c", "constraint_x"]],
                ["connection__to_node__unit_constraint", ["connection_ab", "node_b", "constraint_x"]],                
                ["node__unit_constraint", ["node_b", "constraint_x"]],
                ["units_on__temporal_block", ["unit_c", "hourly"]],
                ["units_on__stochastic_structure", ["unit_c", "stochastic"]],                
                ["unit__to_node", ["unit_c", "node_c"]],            
            ]
            object_parameter_values = [
                ["unit_constraint", "constraint_x", "constraint_sense", Symbol(sense)],
                ["unit_constraint", "constraint_x", "right_hand_side", rhs],
                ["node", "node_b", "demand", demand],
                ["node", "node_b", "has_state", true]
            ]
            relationship_parameter_values = [
                [relationships[1]..., "unit_flow_coefficient", unit_flow_coefficient],                
                [relationships[2]..., "units_on_coefficient", units_on_coefficient],
                [relationships[2]..., "units_started_up_coefficient", units_started_up_coefficient],
                [relationships[3]..., "connection_flow_coefficient", connection_flow_coefficient],
                [relationships[4]..., "demand_coefficient", demand_coefficient],
                [relationships[4]..., "node_state_coefficient", node_state_coefficient],
            ]
            db_api.import_data(
                db_map;
                objects=objects,
                relationships=relationships,
                object_parameter_values=object_parameter_values,
                relationship_parameter_values=relationship_parameter_values,
            )
            db_map.commit_session("Add test data")
            m = run_spineopt(db_map; log_level=0, optimize=false)
            var_unit_flow = m.ext[:variables][:unit_flow]
            var_units_on = m.ext[:variables][:units_on]
            var_units_started_up = m.ext[:variables][:units_started_up]
            var_connection_flow = m.ext[:variables][:connection_flow]
            var_node_state = m.ext[:variables][:node_state]
            constraint = m.ext[:constraints][:unit_constraint]
            @test length(constraint) == 1
            key_a = (unit(:unit_c), node(:node_c), direction(:to_node))
            key_b = (connection(:connection_ab), node(:node_b), direction(:to_node))
            
            s_parent, s_child = stochastic_scenario(:parent), stochastic_scenario(:child)
            t1h1, t1h2 = time_slice(m; temporal_block=temporal_block(:hourly))
            t2h = time_slice(m; temporal_block=temporal_block(:two_hourly))[1]
            expected_con_ref = SpineOpt.sense_constraint(
                m,
                +unit_flow_coefficient *
                (var_unit_flow[key_a..., s_parent, t1h1] + var_unit_flow[key_a..., s_child, t1h2]) +
                2 * connection_flow_coefficient * var_connection_flow[key_b..., s_parent, t2h] +
                units_on_coefficient *
                (var_units_on[unit(:unit_c), s_parent, t1h1] + var_units_on[unit(:unit_c), s_child, t1h2]) +
                units_started_up_coefficient * (
                    var_units_started_up[unit(:unit_c), s_parent, t1h1] +
                    var_units_started_up[unit(:unit_c), s_child, t1h2]
                )
                + 2 * node_state_coefficient * var_node_state[node(:node_b), s_parent, t2h] 
                + 2 * demand_coefficient * demand,
                Symbol(sense),
                rhs,
            )            
            expected_con = constraint_object(expected_con_ref)
            con_key = (unit_constraint(:constraint_x), [s_parent, s_child], t2h)            
            observed_con = constraint_object(constraint[con_key...])                        
            @test _is_constraint_equal(observed_con, expected_con)     
            return       
        end
<<<<<<< HEAD
    end    
=======
    end
    @testset "constraint_connection_flow_intact_flow" begin
        # TODO: node_ptdf_threshold
        conn_r = 0.9
        conn_x = 0.1
        candidate_connections = 1        
        db_map = _load_test_data(url_in, test_data)
        objects = [["commodity", "electricity"]]
        relationships = [
            ["connection__from_node", ["connection_ab", "node_b"]],
            ["connection__to_node", ["connection_ab", "node_a"]],
            ["connection__from_node", ["connection_bc", "node_c"]],
            ["connection__to_node", ["connection_bc", "node_b"]],
            ["connection__from_node", ["connection_ca", "node_a"]],
            ["connection__to_node", ["connection_ca", "node_c"]],
            ["node__commodity", ["node_a", "electricity"]],
            ["node__commodity", ["node_b", "electricity"]],
            ["node__commodity", ["node_c", "electricity"]],
            ["connection__node__node", ["connection_ab", "node_b", "node_a"]],
            ["connection__node__node", ["connection_ab", "node_a", "node_b"]],
            ["connection__node__node", ["connection_bc", "node_c", "node_b"]],
            ["connection__node__node", ["connection_bc", "node_b", "node_c"]],
            ["connection__node__node", ["connection_ca", "node_a", "node_c"]],
            ["connection__node__node", ["connection_ca", "node_c", "node_a"]],
        ]
        object_parameter_values = [
            ["connection", "connection_ab", "connection_monitored", true],
            ["connection", "connection_ab", "connection_reactance", conn_x],
            ["connection", "connection_ab", "connection_resistance", conn_r],
            ["connection", "connection_ab", "candidate_connections", candidate_connections],
            ["connection", "connection_bc", "connection_monitored", true],
            ["connection", "connection_bc", "connection_reactance", conn_x],
            ["connection", "connection_bc", "connection_resistance", conn_r],
            ["connection", "connection_ca", "connection_monitored", true],
            ["connection", "connection_ca", "connection_reactance", conn_x],
            ["connection", "connection_ca", "connection_resistance", conn_r],
            ["commodity", "electricity", "commodity_physics", "commodity_physics_ptdf"],
            ["node", "node_a", "node_opf_type", "node_opf_type_reference"],
        ]
        relationship_parameter_values = [
            ["connection__node__node", ["connection_ab", "node_b", "node_a"], "fix_ratio_out_in_connection_flow", 1.0],
            ["connection__node__node", ["connection_ab", "node_a", "node_b"], "fix_ratio_out_in_connection_flow", 1.0],
            ["connection__node__node", ["connection_bc", "node_c", "node_b"], "fix_ratio_out_in_connection_flow", 1.0],
            ["connection__node__node", ["connection_bc", "node_b", "node_c"], "fix_ratio_out_in_connection_flow", 1.0],
            ["connection__node__node", ["connection_ca", "node_a", "node_c"], "fix_ratio_out_in_connection_flow", 1.0],
            ["connection__node__node", ["connection_ca", "node_c", "node_a"], "fix_ratio_out_in_connection_flow", 1.0],
        ]
        db_api.import_data(
            db_map;
            objects=objects,
            relationships=relationships,
            object_parameter_values=object_parameter_values,
            relationship_parameter_values=relationship_parameter_values,
        )
        db_map.commit_session("Add test data")
        m = run_spineopt(db_map; log_level=0, optimize=false)        
        constraint = m.ext[:constraints][:connection_flow_intact_flow]
        var_connection_flow = m.ext[:variables][:connection_flow]
        var_connection_intact_flow = m.ext[:variables][:connection_intact_flow]
        @test length(constraint) == 2
        conn_k = connection(:connection_ab)
        n_to_k = node(:node_b)        
        @testset for (conn_l, n_to_l) in (                
                (connection(:connection_bc), node(:node_c)),
                (connection(:connection_ca), node(:node_a)),
            )            
            s_parent, s_child = stochastic_scenario(:parent), stochastic_scenario(:child)
            t1h1, t1h2 = time_slice(m; temporal_block=temporal_block(:hourly))
            t2h = time_slice(m; temporal_block=temporal_block(:two_hourly))[1]
            lodf_val = SpineOpt.lodf(connection1=conn_k, connection2=conn_l)
            expected_con = @build_constraint(
                - var_connection_flow[conn_l, n_to_l, direction(:to_node), s_parent, t1h1] 
                + var_connection_flow[conn_l, n_to_l, direction(:from_node), s_parent, t1h1]
                + var_connection_intact_flow[conn_l, n_to_l, direction(:to_node), s_parent, t1h1]
                - var_connection_intact_flow[conn_l, n_to_l, direction(:from_node), s_parent, t1h1]
                - var_connection_flow[conn_l, n_to_l, direction(:to_node), s_child, t1h2] 
                + var_connection_flow[conn_l, n_to_l, direction(:from_node), s_child, t1h2]
                + var_connection_intact_flow[conn_l, n_to_l, direction(:to_node), s_child, t1h2]
                - var_connection_intact_flow[conn_l, n_to_l, direction(:from_node), s_child, t1h2]
               == 
               2 * lodf_val *
               (                                
                    + var_connection_flow[conn_k, n_to_k, direction(:to_node), s_parent, t2h]
                    - var_connection_flow[conn_k, n_to_k, direction(:from_node), s_parent, t2h]
                    - var_connection_intact_flow[conn_k, n_to_k, direction(:to_node), s_parent, t2h]
                    + var_connection_intact_flow[conn_k, n_to_k, direction(:from_node), s_parent, t2h]
               )                
            )            
            observed_con = constraint_object(constraint[conn_l, n_to_l, [s_parent, s_child], t2h])                            
            @test _is_constraint_equal(observed_con, expected_con)            
        end        
    end
    @testset "constraint_candidate_connection_lb" begin        
        conn_r = 0.9
        conn_x = 0.1
        candidate_connections = 1
        connection_capacity = 100
        db_map = _load_test_data(url_in, test_data)

        objects = [["commodity", "electricity"]]
        relationships = [
            ["connection__investment_temporal_block", ["connection_ab", "two_hourly"]],
            ["connection__investment_stochastic_structure", ["connection_ab", "stochastic"]],        
            ["connection__from_node", ["connection_ab", "node_b"]],
            ["connection__to_node", ["connection_ab", "node_a"]],
            ["connection__from_node", ["connection_bc", "node_c"]],
            ["connection__to_node", ["connection_bc", "node_b"]],
            ["connection__from_node", ["connection_ca", "node_a"]],
            ["connection__to_node", ["connection_ca", "node_c"]],
            ["node__commodity", ["node_a", "electricity"]],
            ["node__commodity", ["node_b", "electricity"]],
            ["node__commodity", ["node_c", "electricity"]],
            ["connection__node__node", ["connection_ab", "node_b", "node_a"]],
            ["connection__node__node", ["connection_ab", "node_a", "node_b"]],
            ["connection__node__node", ["connection_bc", "node_c", "node_b"]],
            ["connection__node__node", ["connection_bc", "node_b", "node_c"]],
            ["connection__node__node", ["connection_ca", "node_a", "node_c"]],
            ["connection__node__node", ["connection_ca", "node_c", "node_a"]],  
        ]
        object_parameter_values = [           
            ["connection", "connection_ab", "connection_monitored", true],
            ["connection", "connection_ab", "connection_reactance", conn_x],
            ["connection", "connection_ab", "connection_resistance", conn_r],
            ["connection", "connection_ab", "candidate_connections", candidate_connections],
            ["connection", "connection_ab", "connection_investment_lifetime", Dict("type" => "duration", "data" => "60m")],
            ["connection", "connection_bc", "connection_monitored", true],
            ["connection", "connection_bc", "connection_reactance", conn_x],
            ["connection", "connection_bc", "connection_resistance", conn_r],
            ["connection", "connection_ca", "connection_monitored", true],
            ["connection", "connection_ca", "connection_reactance", conn_x],
            ["connection", "connection_ca", "connection_resistance", conn_r],
            ["commodity", "electricity", "commodity_physics", "commodity_physics_ptdf"],
            ["node", "node_a", "node_opf_type", "node_opf_type_reference"],
        ]
        relationship_parameter_values = [            
            ["connection__from_node", ["connection_ab", "node_b"],"connection_capacity", connection_capacity],
            ["connection__to_node", ["connection_ab", "node_a"],"connection_capacity", connection_capacity],
            ["connection__node__node", ["connection_ab", "node_b", "node_a"], "fix_ratio_out_in_connection_flow", 1.0],
            ["connection__node__node", ["connection_ab", "node_a", "node_b"], "fix_ratio_out_in_connection_flow", 1.0],
            ["connection__node__node", ["connection_bc", "node_c", "node_b"], "fix_ratio_out_in_connection_flow", 1.0],
            ["connection__node__node", ["connection_bc", "node_b", "node_c"], "fix_ratio_out_in_connection_flow", 1.0],
            ["connection__node__node", ["connection_ca", "node_a", "node_c"], "fix_ratio_out_in_connection_flow", 1.0],
            ["connection__node__node", ["connection_ca", "node_c", "node_a"], "fix_ratio_out_in_connection_flow", 1.0],
        ]
        db_api.import_data(
            db_map;
            objects=objects,
            relationships=relationships,
            object_parameter_values=object_parameter_values,
            relationship_parameter_values=relationship_parameter_values,
        )
        db_map.commit_session("Add test data")
        m = run_spineopt(db_map; log_level=0, optimize=false)        
        constraint = m.ext[:constraints][:candidate_connection_flow_lb]
        var_connection_flow = m.ext[:variables][:connection_flow]
        var_connection_intact_flow = m.ext[:variables][:connection_intact_flow]
        var_connections_invested_available = m.ext[:variables][:connections_invested_available]
        @test length(constraint) == 6
        conn = connection(:connection_ab)
        n_to = node(:node_b)
        SpineOpt.print_constraint(constraint)

        t2h = time_slice(m; temporal_block=temporal_block(:two_hourly))[1]
        s_parent, s_child = stochastic_scenario(:parent), stochastic_scenario(:child)

        @testset for (n, d, tb) in (                
                (node(:node_a), direction(:to_node), temporal_block(:hourly)),
                (node(:node_b), direction(:from_node), temporal_block(:two_hourly)),
            )                        
            scenarios = (stochastic_scenario(:parent), stochastic_scenario(:child))
            time_slices = time_slice(m; temporal_block=tb)
            @testset for (s, t) in zip(scenarios, time_slices)
                expected_con = @build_constraint(
                    + var_connection_flow[conn, n, d, s, t] * duration(t)
                >=              
                    + var_connection_intact_flow[conn, n, d, s, t] * duration(t)
                    - (candidate_connections - var_connections_invested_available[conn, s_parent, t2h]) * connection_capacity * duration(t)
                )
                print(expected_con)
                s_path = (s == s_parent ? [s] : [s_parent, s_child])
                con_key = (conn, n, d, s_path, t)
                observed_con = constraint_object(constraint[con_key...])
                @test _is_constraint_equal(observed_con, expected_con)                
            end            
        end
        @testset for (n, d, tb) in (                               
                (node(:node_a), direction(:from_node), temporal_block(:hourly)),                             
                (node(:node_b), direction(:to_node), temporal_block(:two_hourly)),
            )                        
            scenarios = (stochastic_scenario(:parent), stochastic_scenario(:child))
            time_slices = time_slice(m; temporal_block=tb)
            @testset for (s, t) in zip(scenarios, time_slices)                
                expected_con = @build_constraint(
                    + var_connection_flow[conn, n, d, s, t] * duration(t)
                >=              
                    + var_connection_intact_flow[conn, n, d, s, t] * duration(t)
                    - (candidate_connections - var_connections_invested_available[conn, s_parent, t2h]) * 1000000 * duration(t)
                )
                print(expected_con)
                s_path = (s == s_parent ? [s] : [s_parent, s_child])
                con_key = (conn, n, d, s_path, t)
                observed_con = constraint_object(constraint[con_key...])
                @test _is_constraint_equal(observed_con, expected_con)
            end            
        end    
    end
    @testset "constraint_candidate_connection_lb" begin        
        conn_r = 0.9
        conn_x = 0.1
        candidate_connections = 1
        connection_capacity = 100
        db_map = _load_test_data(url_in, test_data)

        objects = [["commodity", "electricity"]]
        relationships = [
            ["connection__investment_temporal_block", ["connection_ab", "two_hourly"]],
            ["connection__investment_stochastic_structure", ["connection_ab", "stochastic"]],        
            ["connection__from_node", ["connection_ab", "node_b"]],
            ["connection__to_node", ["connection_ab", "node_a"]],
            ["connection__from_node", ["connection_bc", "node_c"]],
            ["connection__to_node", ["connection_bc", "node_b"]],
            ["connection__from_node", ["connection_ca", "node_a"]],
            ["connection__to_node", ["connection_ca", "node_c"]],
            ["node__commodity", ["node_a", "electricity"]],
            ["node__commodity", ["node_b", "electricity"]],
            ["node__commodity", ["node_c", "electricity"]],
            ["connection__node__node", ["connection_ab", "node_b", "node_a"]],
            ["connection__node__node", ["connection_ab", "node_a", "node_b"]],
            ["connection__node__node", ["connection_bc", "node_c", "node_b"]],
            ["connection__node__node", ["connection_bc", "node_b", "node_c"]],
            ["connection__node__node", ["connection_ca", "node_a", "node_c"]],
            ["connection__node__node", ["connection_ca", "node_c", "node_a"]],  
        ]
        object_parameter_values = [           
            ["connection", "connection_ab", "connection_monitored", true],
            ["connection", "connection_ab", "connection_reactance", conn_x],
            ["connection", "connection_ab", "connection_resistance", conn_r],
            ["connection", "connection_ab", "candidate_connections", candidate_connections],
            ["connection", "connection_ab", "connection_investment_lifetime", Dict("type" => "duration", "data" => "60m")],
            ["connection", "connection_bc", "connection_monitored", true],
            ["connection", "connection_bc", "connection_reactance", conn_x],
            ["connection", "connection_bc", "connection_resistance", conn_r],
            ["connection", "connection_ca", "connection_monitored", true],
            ["connection", "connection_ca", "connection_reactance", conn_x],
            ["connection", "connection_ca", "connection_resistance", conn_r],
            ["commodity", "electricity", "commodity_physics", "commodity_physics_ptdf"],
            ["node", "node_a", "node_opf_type", "node_opf_type_reference"],
        ]
        relationship_parameter_values = [            
            ["connection__from_node", ["connection_ab", "node_b"],"connection_capacity", connection_capacity],
            ["connection__to_node", ["connection_ab", "node_a"],"connection_capacity", connection_capacity],
            ["connection__node__node", ["connection_ab", "node_b", "node_a"], "fix_ratio_out_in_connection_flow", 1.0],
            ["connection__node__node", ["connection_ab", "node_a", "node_b"], "fix_ratio_out_in_connection_flow", 1.0],
            ["connection__node__node", ["connection_bc", "node_c", "node_b"], "fix_ratio_out_in_connection_flow", 1.0],
            ["connection__node__node", ["connection_bc", "node_b", "node_c"], "fix_ratio_out_in_connection_flow", 1.0],
            ["connection__node__node", ["connection_ca", "node_a", "node_c"], "fix_ratio_out_in_connection_flow", 1.0],
            ["connection__node__node", ["connection_ca", "node_c", "node_a"], "fix_ratio_out_in_connection_flow", 1.0],
        ]
        db_api.import_data(
            db_map;
            objects=objects,
            relationships=relationships,
            object_parameter_values=object_parameter_values,
            relationship_parameter_values=relationship_parameter_values,
        )
        db_map.commit_session("Add test data")
        m = run_spineopt(db_map; log_level=0, optimize=false)        
        constraint = m.ext[:constraints][:ratio_out_in_connection_intact_flow]        
        var_connection_intact_flow = m.ext[:variables][:connection_intact_flow]        
        @test length(constraint) == 8
        
        conn = connection(:connection_ab)
        n_to = node(:node_b)        
        t1h1, t1h2 = time_slice(m; temporal_block=temporal_block(:hourly))    
        t2h = time_slice(m; temporal_block=temporal_block(:two_hourly))[1]
        s_parent, s_child = stochastic_scenario(:parent), stochastic_scenario(:child)        
        @testset for (conn, n_in, n_out, tb_in, tb_out) in (                
                (connection(:connection_ab), node(:node_a), node(:node_b), temporal_block(:hourly), temporal_block(:two_hourly)),
                (connection(:connection_bc), node(:node_c), node(:node_b), temporal_block(:hourly), temporal_block(:two_hourly)),
            )            
            expected_con = @build_constraint(                    
                + var_connection_intact_flow[conn, n_in, direction(:to_node), s_parent, t1h1]
                + var_connection_intact_flow[conn, n_in, direction(:to_node), s_child, t1h2]
                ==              
                + 2 * var_connection_intact_flow[conn, n_out, direction(:from_node), s_parent, t2h] 
            )            
            s_path = [s_parent, s_child]
            con_key = (conn, n_in, n_out, s_path, t2h)
            observed_con = constraint_object(constraint[con_key...])
            @test _is_constraint_equal(observed_con, expected_con)                            
        end
        @testset for (conn, n_in, n_out, tb_in, tb_out) in (                
                (connection(:connection_ab), node(:node_b), node(:node_a), temporal_block(:hourly), temporal_block(:two_hourly)),
                (connection(:connection_bc), node(:node_b), node(:node_c), temporal_block(:hourly), temporal_block(:two_hourly)),
            )            
            expected_con = @build_constraint(                    
                + 2 * var_connection_intact_flow[conn, n_in, direction(:to_node), s_parent, t2h]                 
                ==              
                + var_connection_intact_flow[conn, n_out, direction(:from_node), s_parent, t1h1]
                + var_connection_intact_flow[conn, n_out, direction(:from_node), s_child, t1h2]                
            )            
            s_path = [s_parent, s_child]
            con_key = (conn, n_in, n_out, s_path, t2h)
            observed_con = constraint_object(constraint[con_key...])
            @test _is_constraint_equal(observed_con, expected_con)                            
        end
        @testset for (conn, n_in, n_out, tb_in, tb_out) in (                
                (connection(:connection_ca), node(:node_c), node(:node_a), temporal_block(:hourly), temporal_block(:hourly)),
                (connection(:connection_ca), node(:node_a), node(:node_c), temporal_block(:hourly), temporal_block(:hourly)),
            )
            scenarios = (stochastic_scenario(:parent), stochastic_scenario(:child))
            time_slices = time_slice(m; temporal_block=tb_in)
            @testset for (s, t) in zip(scenarios, time_slices)   
                expected_con = @build_constraint(                    
                    + var_connection_intact_flow[conn, n_in, direction(:to_node), s, t]                 
                    ==              
                    + var_connection_intact_flow[conn, n_out, direction(:from_node), s, t]                
                )                
                s_path = [s]
                con_key = (conn, n_in, n_out, s_path, t)
                observed_con = constraint_object(constraint[con_key...])
                @test _is_constraint_equal(observed_con, expected_con)
            end                            
        end
    end
    @testset "constraint_candidate_connection_ub" begin        
        conn_r = 0.9
        conn_x = 0.1
        candidate_connections = 1        
        db_map = _load_test_data(url_in, test_data)

        objects = [["commodity", "electricity"]]
        relationships = [
            ["connection__investment_temporal_block", ["connection_ab", "two_hourly"]],
            ["connection__investment_stochastic_structure", ["connection_ab", "stochastic"]],        
            ["connection__from_node", ["connection_ab", "node_b"]],
            ["connection__to_node", ["connection_ab", "node_a"]],
            ["connection__from_node", ["connection_bc", "node_c"]],
            ["connection__to_node", ["connection_bc", "node_b"]],
            ["connection__from_node", ["connection_ca", "node_a"]],
            ["connection__to_node", ["connection_ca", "node_c"]],
            ["node__commodity", ["node_a", "electricity"]],
            ["node__commodity", ["node_b", "electricity"]],
            ["node__commodity", ["node_c", "electricity"]],
            ["connection__node__node", ["connection_ab", "node_b", "node_a"]],
            ["connection__node__node", ["connection_ab", "node_a", "node_b"]],
            ["connection__node__node", ["connection_bc", "node_c", "node_b"]],
            ["connection__node__node", ["connection_bc", "node_b", "node_c"]],
            ["connection__node__node", ["connection_ca", "node_a", "node_c"]],
            ["connection__node__node", ["connection_ca", "node_c", "node_a"]],  
        ]
        object_parameter_values = [           
            ["connection", "connection_ab", "connection_monitored", true],
            ["connection", "connection_ab", "connection_reactance", conn_x],
            ["connection", "connection_ab", "connection_resistance", conn_r],
            ["connection", "connection_ab", "candidate_connections", candidate_connections],
            ["connection", "connection_ab", "connection_investment_lifetime", Dict("type" => "duration", "data" => "60m")],
            ["connection", "connection_bc", "connection_monitored", true],
            ["connection", "connection_bc", "connection_reactance", conn_x],
            ["connection", "connection_bc", "connection_resistance", conn_r],
            ["connection", "connection_ca", "connection_monitored", true],
            ["connection", "connection_ca", "connection_reactance", conn_x],
            ["connection", "connection_ca", "connection_resistance", conn_r],
            ["commodity", "electricity", "commodity_physics", "commodity_physics_ptdf"],
            ["node", "node_a", "node_opf_type", "node_opf_type_reference"],
        ]
        relationship_parameter_values = [                        
            ["connection__node__node", ["connection_ab", "node_b", "node_a"], "fix_ratio_out_in_connection_flow", 1.0],
            ["connection__node__node", ["connection_ab", "node_a", "node_b"], "fix_ratio_out_in_connection_flow", 1.0],
            ["connection__node__node", ["connection_bc", "node_c", "node_b"], "fix_ratio_out_in_connection_flow", 1.0],
            ["connection__node__node", ["connection_bc", "node_b", "node_c"], "fix_ratio_out_in_connection_flow", 1.0],
            ["connection__node__node", ["connection_ca", "node_a", "node_c"], "fix_ratio_out_in_connection_flow", 1.0],
            ["connection__node__node", ["connection_ca", "node_c", "node_a"], "fix_ratio_out_in_connection_flow", 1.0],
        ]
        db_api.import_data(
            db_map;
            objects=objects,
            relationships=relationships,
            object_parameter_values=object_parameter_values,
            relationship_parameter_values=relationship_parameter_values,
        )
        db_map.commit_session("Add test data")
        m = run_spineopt(db_map; log_level=0, optimize=false)        
        constraint = m.ext[:constraints][:candidate_connection_flow_ub]
        var_connection_intact_flow = m.ext[:variables][:connection_intact_flow]
        var_connection_flow = m.ext[:variables][:connection_flow]
        @test length(constraint) == 6
        SpineOpt.print_constraint(constraint)
        t1h1, t1h2 = time_slice(m; temporal_block=temporal_block(:hourly))    
        t2h = time_slice(m; temporal_block=temporal_block(:two_hourly))[1]
        s_parent, s_child = stochastic_scenario(:parent), stochastic_scenario(:child)
        
        @testset for (c, n, d) in (                
                (connection(:connection_ab), node(:node_a), direction(:from_node)),
                (connection(:connection_ab), node(:node_a), direction(:to_node)),                                                  
            )
            scenarios = (stochastic_scenario(:parent), stochastic_scenario(:child))
            time_slices = time_slice(m; temporal_block=temporal_block(:hourly))
            @testset for (s, t) in zip(scenarios, time_slices)   
                expected_con = @build_constraint(                    
                    + var_connection_flow[c, n, d, s, t]
                    <=              
                    + var_connection_intact_flow[c, n, d, s, t]
                )                
                s_path = s
                con_key = (c, n, d, s_path, t)
                observed_con = constraint_object(constraint[con_key...])
                @test _is_constraint_equal(observed_con, expected_con)
            end                            
        end
        @testset for (c, n, d) in (                
                (connection(:connection_ab), node(:node_b), direction(:from_node)),
                (connection(:connection_ab), node(:node_b), direction(:to_node)),
            )
            scenarios = (stochastic_scenario(:parent))
            time_slices = time_slice(m; temporal_block=temporal_block(:two_hourly))
            @testset for (s, t) in zip(scenarios, time_slices)   
                expected_con = @build_constraint(                    
                    + var_connection_flow[c, n, d, s, t]
                    <=              
                    + var_connection_intact_flow[c, n, d, s, t]
                )                
                s_path = s
                con_key = (c, n, d, s_path, t)
                observed_con = constraint_object(constraint[con_key...])
                @test _is_constraint_equal(observed_con, expected_con)
            end                            
        end   
    end
>>>>>>> cd78fe3f
end<|MERGE_RESOLUTION|>--- conflicted
+++ resolved
@@ -225,7 +225,7 @@
                 @test _is_constraint_equal(observed_con, expected_con)
             end
         end
-    end    
+    end
     @testset "constraint_connection_flow_lodf" begin
         conn_r = 0.9
         conn_x = 0.1
@@ -812,9 +812,6 @@
             @test _is_constraint_equal(observed_con, expected_con)     
             return       
         end
-<<<<<<< HEAD
-    end    
-=======
     end
     @testset "constraint_connection_flow_intact_flow" begin
         # TODO: node_ptdf_threshold
@@ -1244,5 +1241,4 @@
             end                            
         end   
     end
->>>>>>> cd78fe3f
 end