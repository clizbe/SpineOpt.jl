#############################################################################
# Copyright (C) 2017 - 2018  Spine Project
#
# This file is part of SpineOpt.
#
# SpineOpt is free software: you can redistribute it and/or modify
# it under the terms of the GNU Lesser General Public License as published by
# the Free Software Foundation, either version 3 of the License, or
# (at your option) any later version.
#
# SpineOpt is distributed in the hope that it will be useful,
# but WITHOUT ANY WARRANTY; without even the implied warranty of
# MERCHANTABILITY or FITNESS FOR A PARTICULAR PURPOSE. See the
# GNU Lesser General Public License for more details.
#
# You should have received a copy of the GNU Lesser General Public License
# along with this program.  If not, see <http://www.gnu.org/licenses/>.
#############################################################################

using Cbc
using Clp

"""
    @log(level, threshold, msg)
"""
macro log(level, threshold, msg)
    quote
        if $(esc(level)) >= $(esc(threshold))
            printstyled($(esc(msg)), "\n"; bold=true)
        end
    end
end

"""
    @timelog(level, threshold, msg, expr)
"""
macro timelog(level, threshold, msg, expr)
    quote
        if $(esc(level)) >= $(esc(threshold))
            @timemsg $(esc(msg)) $(esc(expr))
        else
            $(esc(expr))
        end
    end
end

"""
    @timemsg(msg, expr)
"""
macro timemsg(msg, expr)
    quote
        printstyled($(esc(msg)); bold=true)
        @time $(esc(expr))
    end
end

module _Template
using SpineInterface
end
using ._Template


"""
    run_spineopt(url_in, url_out; <keyword arguments>)

Run the SpineOpt from `url_in` and write report to `url_out`.
At least `url_in` must point to valid Spine database.
A new Spine database is created at `url_out` if it doesn't exist.

# Keyword arguments

**`with_optimizer=with_optimizer(Cbc.Optimizer, logLevel=0)`** is the optimizer factory for building the JuMP model.

**`cleanup=true`** tells [`run_spineopt`](@ref) whether or not convenience functors should be
set to `nothing` after completion.

**`add_constraints=m -> nothing`** is called with the `Model` object in the first optimization window,
and allows adding user contraints.

**`update_constraints=m -> nothing`** is called in windows 2 to the last, and allows updating contraints
added by `add_constraints`.

**`log_level=3`** is the log level.
"""
function run_spineopt(
    url_in::String,
    url_out::Union{String,Nothing}=url_in;
    upgrade=false,
    mip_solver=nothing,
    lp_solver=nothing,
    cleanup=true,
    add_user_variables=m -> nothing,
    add_constraints=m -> nothing,
    update_constraints=m -> nothing,
    log_level=3,
    optimize=true,
    use_direct_model=false,
    filters=Dict("tool" => "object_activity_control")
)
    @log log_level 0 "Running SpineOpt for $(url_in)..."
    version = find_version(url_in)
    if version < current_version()
        if !upgrade
            @warn """
            The data structure is not the latest version.
            SpineOpt might still be able to run, but results aren't guaranteed.
            Please use `run_spineopt(url_in; upgrade=true)` to upgrade.
            """
        else
            @log log_level 0 "Upgrading data structure to the latest version... "
            run_migrations(url_in, version, log_level)
            @log log_level 0 "Done!"
        end
    end
    @timelog log_level 2 "Initializing data structure from db..." begin
        using_spinedb(SpineOpt.template(), _Template)
        using_spinedb(url_in, @__MODULE__; upgrade=upgrade, filters=filters)
        missing_items = difference(_Template, @__MODULE__)
        if !isempty(missing_items)
            println()
            @warn """
            Some items are missing from the input database.
            We'll assume sensitive defaults for any missing parameter definitions, and empty collections for any missing classes.
            SpineOpt might still be able to run, but otherwise you'd need to check your input database.

            Missing item list follows:
            $missing_items
            """
        end
    end   

    rerun_spineopt(
        url_out;
        mip_solver=mip_solver,
        lp_solver=lp_solver,
        add_user_variables=add_user_variables,
        add_constraints=add_constraints,
        update_constraints=update_constraints,
        log_level=log_level,
        optimize=optimize,
        use_direct_model=use_direct_model #FIXME: make sure that this works with solvers, possibly adapt union? + allow for conflicts if direct model is used
    )
end

function rerun_spineopt(
    url_out::Union{String,Nothing};
    mip_solver=nothing,
    lp_solver=nothing,
    add_user_variables=m -> nothing,
    add_constraints=m -> nothing,
    update_constraints=m -> nothing,
    log_level=3,
    optimize=true,
    use_direct_model=false,
    alternative_objective=nothing,
)
<<<<<<< HEAD
    # High-level algorithm selection. For now, selecting based on defined model types,
    # but may want more robust system in future
    if !isempty(model(model_type=:spineopt_benders_master))
        if !isempty(model(model_type=:spineopt_MGA))
            @error "Currently the combination of Benders and MGA is supported. Please make sure that you do't have a
            `model_type=:spineopt_benders_master` together with another model of type `:spineopt_MGA`"
        elseif !isempty(model(model_type=:spineopt_benders_operations))
            rerun_spineopt = rerun_spineopt_benders_algorithm
        else
            @error "You cannot define a Benders Master problem without a related Benders Sbuproblem. Please make sure there is a Model object
            with the `model_type=:spineopt_benders_operations`"
        end
    elseif !isempty(model(model_type=:spineopt_MGA))
        rerun_spineopt = rerun_spineopt_MGA_algorithm
    else
        rerun_spineopt = rerun_spineopt_sp
    end
=======
    @eval using JuMP
    m = Base.invokelatest(create_model, :spineopt_operations, mip_solver, lp_solver, use_direct_model)
    mp = Base.invokelatest(create_model, :spineopt_master, mip_solver, lp_solver, use_direct_model)
>>>>>>> 1bbfd484
    Base.invokelatest(
        rerun_spineopt!,
        m,
        mp,
        url_out;
        add_user_variables=add_user_variables,
        add_constraints=add_constraints,
        update_constraints=update_constraints,
        log_level=log_level,
<<<<<<< HEAD
        optimize=optimize,
        use_direct_model=use_direct_model,
        alternative_objective=nothing
=======
        optimize=optimize
>>>>>>> 1bbfd484
    )
end

rerun_spineopt!(::Nothing, mp, url_out; kwargs...) = error("No model of type `spineopt_operations` defined")

"""
A JuMP `Model` for SpineOpt.
"""
function create_model(model_type, mip_solver, lp_solver, use_direct_model=false)    
    isempty(model(model_type=model_type)) && return nothing
    instance = first(model(model_type=model_type))
    mip_solver = _mip_solver(instance, mip_solver)
    lp_solver = _lp_solver(instance, lp_solver)
    m = use_direct_model ? direct_model(mip_solver()) : Model(mip_solver)
    m.ext[:instance] = instance
    m.ext[:variables] = Dict{Symbol,Dict}()
    m.ext[:variables_definition] = Dict{Symbol,Dict}()
    m.ext[:values] = Dict{Symbol,Dict}()
    m.ext[:constraints] = Dict{Symbol,Dict}()
    m.ext[:marginals] = Dict{Symbol,Dict}()
    m.ext[:outputs] = Dict()
    m.ext[:integer_variables] = []
    m.ext[:is_subproblem] = false
    m.ext[:objective_lower_bound] = 0.0
    m.ext[:objective_upper_bound] = 0.0
    m.ext[:benders_gap] = 0.0
    m.ext[:mip_solver] = mip_solver
    m.ext[:lp_solver] = lp_solver
    m
end

"""
A mip solver for given model instance. If given solver is not `nothing`, just return it.
Otherwise create and return a solver based on db settings for instance.
"""
function _mip_solver(instance, given_solver)
    _solver(given_solver) do
        _db_mip_solver(instance)
    end
end

"""
A lp solver for given model instance. If given solver is not `nothing`, just return it.
Otherwise create and return a solver based on db settings for instance.
"""
function _lp_solver(instance, given_solver)
    _solver(given_solver) do
        _db_lp_solver(instance)
    end
end

_solver(f::Function, given_solver) = given_solver
_solver(f::Function, ::Nothing) = f()

function _db_mip_solver(instance)
    _db_solver(
        db_mip_solver(model=instance, _strict=false),
        db_mip_solver_options(model=instance, _strict=false)
    ) do
        @warn "no `db_mip_solver` parameter was found for model `$instance` - using the default instead"
        optimizer_with_attributes(Cbc.Optimizer, "logLevel" => 0, "ratioGap" => 0.01)
    end
end

function _db_lp_solver(instance)
    _db_solver(
        db_lp_solver(model=instance, _strict=false),
        db_lp_solver_options(model=instance, _strict=false)
    ) do
        @warn "no `db_lp_solver` parameter was found for model `$instance` - using the default instead"
        optimizer_with_attributes(Clp.Optimizer, "logLevel" => 0)
    end
end

function _db_solver(f::Function, db_solver_name::Symbol, db_solver_options)
    db_solver_mod_name = Symbol(first(splitext(string(db_solver_name))))
    db_solver_options_parsed = _parse_solver_options(db_solver_name, db_solver_options)
    @eval using $db_solver_mod_name
    db_solver_mod = getproperty(@__MODULE__, db_solver_mod_name)
    Base.invokelatest(optimizer_with_attributes, db_solver_mod.Optimizer, db_solver_options_parsed...)
end
_db_solver(f::Function, ::Nothing, db_solver_options) = f()

function _parse_solver_options(db_solver_name, db_solver_options::Map)
    [
        (String(key) => _parse_solver_option(val.value))
        for (solver_name, options) in db_solver_options
        if solver_name == db_solver_name
        for (key, val) in options.value
    ]
end
_parse_solver_options(db_solver_name, db_solver_options) = []

_parse_solver_option(value::Number) = isinteger(value) ? convert(Int64, value) : value
_parse_solver_option(value) = string(value)

"""
    output_value(by_analysis_time, overwrite_results_on_rolling)

A value from a SpineOpt result.

# Arguments
- `by_analysis_time::Dict`: mapping analysis times, to timestamps, to values.
- `overwrite_results_on_rolling::Bool`: if `true`, ignore the analysis times and return a `TimeSeries`.
    If `false`, return a `Map` where the topmost keys are the analysis times.
"""
function output_value(by_analysis_time, overwrite_results_on_rolling::Bool)
    output_value(by_analysis_time, Val(overwrite_results_on_rolling))
end
function output_value(by_analysis_time, overwrite_results_on_rolling::Val{true})
    TimeSeries(
        [ts for by_time_stamp in values(by_analysis_time) for ts in keys(by_time_stamp)],
        [val for by_time_stamp in values(by_analysis_time) for val in values(by_time_stamp)],
        false,
        false
    )
end
function output_value(by_analysis_time, overwrite_results_on_rolling::Val{false})
    Map(
        collect(keys(by_analysis_time)),
        [
            TimeSeries(collect(keys(by_time_stamp)), collect(values(by_time_stamp)), false, false)
            for by_time_stamp in values(by_analysis_time)
        ]
    )
end

function _output_value_by_entity(by_entity, overwrite_results_on_rolling, output_value=output_value)
    Dict(
        entity => output_value(by_analysis_time, Val(overwrite_results_on_rolling))
        for (entity, by_analysis_time) in by_entity
    )
end


function objective_terms(m) #FIXME: this should just be benders definind the objective function themselves, not haking into run_spineopt
    # if we have a decomposed structure, master problem costs (investments) should not be included
    invest_terms = [:unit_investment_costs, :connection_investment_costs, :storage_investment_costs]
    op_terms = [
        :variable_om_costs,
        :fixed_om_costs,
        :taxes,
        :fuel_costs,
        :start_up_costs,
        :shut_down_costs,
        :objective_penalties,
        :connection_flow_costs,
        :renewable_curtailment_costs,
        :res_proc_costs,
        :ramp_costs,
        :units_on_costs,
    ]
    if (model_type(model=m.ext[:instance]) == :spineopt_benders_operations || model_type(model=m.ext[:instance]) ==:spineopt_standard || model_type(model=m.ext[:instance]) ==:spineopt_MGA)
        if m.ext[:is_subproblem]
            op_terms
        else
            [op_terms; invest_terms]
        end
    elseif model_type(model=m.ext[:instance]) == :spineopt_benders_master
        invest_terms
    end
end

"""
    write_report(m, default_url, output_value=output_value; alternative="")

Write report from given model into a db.

# Arguments
- `m::Model`: a JuMP model resulting from running SpineOpt successfully.
- `default_url::String`: a db url to write the report to.
- `output_value`: a function to replace `SpineOpt.output_value` if needed.

# Keyword arguments
- `alternative::String`: an alternative to pass to `SpineInterface.write_parameters`.
"""
function write_report(m, default_url, output_value=output_value; alternative="")
    default_url === nothing && return
    reports = Dict()
    outputs = Dict()
    for rpt in model__report(model=m.ext[:instance])
        for out in report__output(report=rpt)
            by_entity = get!(m.ext[:outputs], out.name, nothing)
            by_entity === nothing && continue
            output_url = output_db_url(report=rpt, _strict=false)
            url = output_url !== nothing ? output_url : default_url
            url_reports = get!(reports, url, Dict())
            output_params = get!(url_reports, rpt.name, Dict{Symbol,Dict{NamedTuple,Any}}())
            parameter_name = out.name in objective_terms(m) ? Symbol("objective_", out.name) : out.name
            overwrite = overwrite_results_on_rolling(report=rpt, output=out)
            output_params[parameter_name] = _output_value_by_entity(by_entity, overwrite, output_value)
        end
    end
    for (url, url_reports) in reports
        for (rpt_name, output_params) in url_reports
            write_parameters(output_params, url; report=string(rpt_name), alternative=alternative)
        end
    end
end<|MERGE_RESOLUTION|>--- conflicted
+++ resolved
@@ -154,7 +154,9 @@
     use_direct_model=false,
     alternative_objective=nothing,
 )
-<<<<<<< HEAD
+    @eval using JuMP
+    m = Base.invokelatest(create_model, :spineopt_operations, mip_solver, lp_solver, use_direct_model)
+    mp = Base.invokelatest(create_model, :spineopt_master, mip_solver, lp_solver, use_direct_model)
     # High-level algorithm selection. For now, selecting based on defined model types,
     # but may want more robust system in future
     if !isempty(model(model_type=:spineopt_benders_master))
@@ -172,11 +174,6 @@
     else
         rerun_spineopt = rerun_spineopt_sp
     end
-=======
-    @eval using JuMP
-    m = Base.invokelatest(create_model, :spineopt_operations, mip_solver, lp_solver, use_direct_model)
-    mp = Base.invokelatest(create_model, :spineopt_master, mip_solver, lp_solver, use_direct_model)
->>>>>>> 1bbfd484
     Base.invokelatest(
         rerun_spineopt!,
         m,
@@ -186,13 +183,8 @@
         add_constraints=add_constraints,
         update_constraints=update_constraints,
         log_level=log_level,
-<<<<<<< HEAD
-        optimize=optimize,
-        use_direct_model=use_direct_model,
+        optimize=optimize
         alternative_objective=nothing
-=======
-        optimize=optimize
->>>>>>> 1bbfd484
     )
 end
 
