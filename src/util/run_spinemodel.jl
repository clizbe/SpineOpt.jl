#############################################################################
# Copyright (C) 2017 - 2018  Spine Project
#
# This file is part of Spine Model.
#
# Spine Model is free software: you can redistribute it and/or modify
# it under the terms of the GNU Lesser General Public License as published by
# the Free Software Foundation, either version 3 of the License, or
# (at your option) any later version.
#
# Spine Model is distributed in the hope that it will be useful,
# but WITHOUT ANY WARRANTY; without even the implied warranty of
# MERCHANTABILITY or FITNESS FOR A PARTICULAR PURPOSE. See the
# GNU Lesser General Public License for more details.
#
# You should have received a copy of the GNU Lesser General Public License
# along with this program.  If not, see <http://www.gnu.org/licenses/>.
#############################################################################
"""
    run_spinemodel(url; <keyword arguments>)

Run the Spine model from `url` and write report to the same `url`.
Keyword arguments have the same purpose as for [`run_spinemodel`](@ref).
"""
function run_spinemodel(url::String; optimizer=Cbc.Optimizer, cleanup=true, extend=m -> nothing)
    run_spinemodel(url, url; optimizer=optimizer, cleanup=cleanup, extend=extend)
end

"""
    run_spinemodel(url_in, url_out; <keyword arguments>)

Run the Spine model from `url_in` and write report to `url_out`.
At least `url_in` must point to valid Spine database.
A new Spine database is created at `url_out` if it doesn't exist.

# Keyword arguments

**`optimizer=Cbc.Optimizer`** is the constructor of the optimizer used for building and solving the model.

**`cleanup=true`** tells [`run_spinemodel`](@ref) whether or not convenience functors should be
set to `nothing` after completion.

**`extend=m -> nothing`** is a function for extending the model. [`run_spinemodel`](@ref) calls this function with
the internal `JuMP.Model` object before calling `JuMP.optimize!`.
"""
function run_spinemodel(
        url_in::String,
        url_out::String;
        optimizer=Cbc.Optimizer,
        cleanup=true,
        extend=m->nothing)
    printstyled("Creating convenience functions...\n"; bold=true)
    @time using_spinedb(url_in, @__MODULE__; upgrade=true)
    m = nothing
    outputs = Dict()
    for (k, (window_start, window_end)) in enumerate(rolling_windows())
        printstyled("Window $k\n"; bold=true, color=:underline)
        init_conds = variable_values(m)
        printstyled("Creating temporal structure...\n"; bold=true)
        @time begin
            generate_time_slice(window_start, window_end)
            generate_time_slice_relationships()
        end
        printstyled("Initializing model...\n"; bold=true)
        @time begin
            m = Model(with_optimizer(optimizer))
            m.ext[:variables] = init_conds
            m.ext[:constraints] = Dict{Symbol,Dict}()
            create_variable_flow!(m)
            create_variable_units_on!(m)
            create_variable_units_available!(m)
            create_variable_units_started_up!(m)
            create_variable_units_shut_down!(m)
            create_variable_trans!(m)
            create_variable_stor_state!(m)
            objective_minimize_total_discounted_costs(m)
        end
        printstyled("Generating constraints...\n"; bold=true)
        @time begin
            println("[constraint_flow_capacity]")
            @time constraint_flow_capacity(m)
            println("[constraint_fix_ratio_out_in_flow]")
            @time constraint_fix_ratio_out_in_flow(m)
            println("[constraint_max_ratio_out_in_flow]")
            @time constraint_max_ratio_out_in_flow(m)
            println("[constraint_min_ratio_out_in_flow]")
            @time constraint_min_ratio_out_in_flow(m)
            println("[constraint_fix_ratio_out_out_flow]")
            @time constraint_fix_ratio_out_out_flow(m)
            println("[constraint_max_ratio_out_out_flow]")
            @time constraint_max_ratio_out_out_flow(m)
            println("[constraint_fix_ratio_in_in_flow]")
            @time constraint_fix_ratio_in_in_flow(m)
            println("[constraint_max_ratio_in_in_flow]")
            @time constraint_max_ratio_in_in_flow(m)
            println("[constraint_fix_ratio_out_in_trans]")
            @time constraint_fix_ratio_out_in_trans(m)
            println("[constraint_max_ratio_out_in_trans]")
            @time constraint_max_ratio_out_in_trans(m)
            println("[constraint_min_ratio_out_in_trans]")
            @time constraint_min_ratio_out_in_trans(m)
            println("[constraint_trans_capacity]")
            @time constraint_trans_capacity(m)
            println("[constraint_nodal_balance]")
            @time constraint_nodal_balance(m)
            println("[constraint_max_cum_in_flow_bound]")
            @time constraint_max_cum_in_flow_bound(m)
            println("[constraint_stor_capacity]")
            @time constraint_stor_capacity(m)
            println("[constraint_stor_state]")
            @time constraint_stor_state(m)
            println("[constraint_units_on]")
            @time constraint_units_on(m)
            println("[constraint_units_available]")
            @time constraint_units_available(m)
            println("[constraint_minimum_operating_point]")
            @time constraint_minimum_operating_point(m)
            println("[constraint_min_down_time]")
            @time constraint_min_down_time(m)
            println("[constraint_min_up_time]")
            @time constraint_min_up_time(m)
            println("[constraint_unit_state_transition]")
            @time constraint_unit_state_transition(m)
            println("[extend]")
            @time extend(m)
        end
        printstyled("Solving model...\n"; bold=true)
        @time optimize!(m)
        status = termination_status(m)
        status != MOI.OPTIMAL && break
        println("Optimal solution found")
        println("Objective function value: $(objective_value(m))")
        printstyled("Saving results...\n"; bold=true)
        @time save_outputs!(outputs, m)
    end
    printstyled("Writing report...\n"; bold=true)
    # TODO: cleanup && notusing_spinedb(url_in, @__MODULE__)
    @time write_report(outputs, url_out)
    m
end

"""
    variable_values(m)

A dictionary mapping variable names to their value in the given model.
"""
function variable_values(m::Model)
    Dict{Symbol,Dict}(
        :flow => variable_flow_value(m),
        :trans => variable_trans_value(m),
        :stor_state => variable_stor_state_value(m),
        :units_on => variable_units_on_value(m)
    )
end

variable_values(::Nothing) = Dict{Symbol,Dict}()


"""
    save_outputs!(outputs, m)

Update `outputs` with values from `m`
"""
function save_outputs!(outputs, m)
    results = Dict(var => SpineModel.value(val) for (var, val) in m.ext[:variables])
    for out in output()
        value = get(results, out.name, nothing)
        if value === nothing
            @warn "can't find results for '$(out.name)'"
            continue
        end
        existing_value = get!(outputs, out.name, Dict{NamedTuple,Any}())
        merge!(existing_value, value)
    end
end

<<<<<<< HEAD
"""
    fix_parameters(results)

Fix values of parameters according to `results`.
"""
function fix_parameters(results)
    fix_param_lookup = Dict(
        :flow => fix_flow,
        :trans => fix_trans,
        :stor_state => fix_stor_state,
        :units_on => fix_units_on,
    )
    for (var, value) in results
        fix_param = get(fix_param_lookup, var, nothing)
        fix_param === nothing && continue
        for (key, val) in pack_trailing_dims(value)
            key = NamedTupleTools.delete(key, :commodity)
            inds, vals = zip(val...)
            ts = TimeSeries(collect(inds), collect(vals), false, false)
            append!(fix_param, ts; key...)
        end
    end
end


=======
>>>>>>> e682b033
function write_report(outputs, default_url)
    reports = Dict()
    for (rpt, out) in report__output()
        output_value = get(outputs, out.name, nothing)
        if output_value === nothing
            @warn "can't find outputs for '$(out.name)'"
            continue
        end
        url = output_db_url(report=rpt)
        url === nothing && (url = default_url)
        url_reports = get!(reports, url, Dict())
        rpt = get!(url_reports, rpt.name, Dict())
        d = rpt[out.name] = Dict()
        for (key, val) in pack_trailing_dims(output_value)
            inds, vals = zip(val...)
            d[key] = TimeSeries(collect(inds), collect(vals), false, false)
        end
    end
    for (url, url_reports) in reports
        for (rpt, output_params) in url_reports
            write_parameters(output_params, url; report=string(rpt))
        end
    end
end


"""
    pack_trailing_dims(dictionary::Dict, n::Int64=1)

An equivalent dictionary where the last `n` dimensions are packed into a matrix
"""
function pack_trailing_dims(dictionary::Dict{S,T}, n::Int64=1) where {S<:NamedTuple,T}
    left_dict = Dict{Any,Any}()
    for (key, value) in dictionary
        # TODO: handle length(key) < n and stuff like that?
        left_key = NamedTuple{Tuple(collect(keys(key))[1:end-n])}(collect(values(key))[1:end-n])
        right_key = NamedTuple{Tuple(collect(keys(key))[end-n+1:end])}(collect(values(key))[end-n+1:end])
        right_dict = get!(left_dict, left_key, Dict())
        right_dict[right_key] = value
    end
    if n > 1
        Dict(key => reshape([(k, v) for (k, v) in sort(collect(value))], n, :) for (key, value) in left_dict)
    else
        Dict(key => [(k, v) for (k, v) in sort(collect(value))] for (key, value) in left_dict)
    end
end

"""
    value(d::Dict)

An equivalent dictionary where `JuMP.VariableRef` values are replaced by their `JuMP.value`.
"""
value(d::Dict{K,V}) where {K,V} = Dict{K,Any}(k => value(v) for (k, v) in d)

"""
    formulation(d::Dict)

An equivalent dictionary where `JuMP.ConstraintRef` values are replaced by their `String` formulation.
"""
formulation(d::Dict{K,JuMP.ConstraintRef}) where {K} = Dict{K,Any}(k => sprint(show, v) for (k, v) in d)
<|MERGE_RESOLUTION|>--- conflicted
+++ resolved
@@ -1,264 +1,236 @@
-#############################################################################
-# Copyright (C) 2017 - 2018  Spine Project
-#
-# This file is part of Spine Model.
-#
-# Spine Model is free software: you can redistribute it and/or modify
-# it under the terms of the GNU Lesser General Public License as published by
-# the Free Software Foundation, either version 3 of the License, or
-# (at your option) any later version.
-#
-# Spine Model is distributed in the hope that it will be useful,
-# but WITHOUT ANY WARRANTY; without even the implied warranty of
-# MERCHANTABILITY or FITNESS FOR A PARTICULAR PURPOSE. See the
-# GNU Lesser General Public License for more details.
-#
-# You should have received a copy of the GNU Lesser General Public License
-# along with this program.  If not, see <http://www.gnu.org/licenses/>.
-#############################################################################
-"""
-    run_spinemodel(url; <keyword arguments>)
-
-Run the Spine model from `url` and write report to the same `url`.
-Keyword arguments have the same purpose as for [`run_spinemodel`](@ref).
-"""
-function run_spinemodel(url::String; optimizer=Cbc.Optimizer, cleanup=true, extend=m -> nothing)
-    run_spinemodel(url, url; optimizer=optimizer, cleanup=cleanup, extend=extend)
-end
-
-"""
-    run_spinemodel(url_in, url_out; <keyword arguments>)
-
-Run the Spine model from `url_in` and write report to `url_out`.
-At least `url_in` must point to valid Spine database.
-A new Spine database is created at `url_out` if it doesn't exist.
-
-# Keyword arguments
-
-**`optimizer=Cbc.Optimizer`** is the constructor of the optimizer used for building and solving the model.
-
-**`cleanup=true`** tells [`run_spinemodel`](@ref) whether or not convenience functors should be
-set to `nothing` after completion.
-
-**`extend=m -> nothing`** is a function for extending the model. [`run_spinemodel`](@ref) calls this function with
-the internal `JuMP.Model` object before calling `JuMP.optimize!`.
-"""
-function run_spinemodel(
-        url_in::String,
-        url_out::String;
-        optimizer=Cbc.Optimizer,
-        cleanup=true,
-        extend=m->nothing)
-    printstyled("Creating convenience functions...\n"; bold=true)
-    @time using_spinedb(url_in, @__MODULE__; upgrade=true)
-    m = nothing
-    outputs = Dict()
-    for (k, (window_start, window_end)) in enumerate(rolling_windows())
-        printstyled("Window $k\n"; bold=true, color=:underline)
-        init_conds = variable_values(m)
-        printstyled("Creating temporal structure...\n"; bold=true)
-        @time begin
-            generate_time_slice(window_start, window_end)
-            generate_time_slice_relationships()
-        end
-        printstyled("Initializing model...\n"; bold=true)
-        @time begin
-            m = Model(with_optimizer(optimizer))
-            m.ext[:variables] = init_conds
-            m.ext[:constraints] = Dict{Symbol,Dict}()
-            create_variable_flow!(m)
-            create_variable_units_on!(m)
-            create_variable_units_available!(m)
-            create_variable_units_started_up!(m)
-            create_variable_units_shut_down!(m)
-            create_variable_trans!(m)
-            create_variable_stor_state!(m)
-            objective_minimize_total_discounted_costs(m)
-        end
-        printstyled("Generating constraints...\n"; bold=true)
-        @time begin
-            println("[constraint_flow_capacity]")
-            @time constraint_flow_capacity(m)
-            println("[constraint_fix_ratio_out_in_flow]")
-            @time constraint_fix_ratio_out_in_flow(m)
-            println("[constraint_max_ratio_out_in_flow]")
-            @time constraint_max_ratio_out_in_flow(m)
-            println("[constraint_min_ratio_out_in_flow]")
-            @time constraint_min_ratio_out_in_flow(m)
-            println("[constraint_fix_ratio_out_out_flow]")
-            @time constraint_fix_ratio_out_out_flow(m)
-            println("[constraint_max_ratio_out_out_flow]")
-            @time constraint_max_ratio_out_out_flow(m)
-            println("[constraint_fix_ratio_in_in_flow]")
-            @time constraint_fix_ratio_in_in_flow(m)
-            println("[constraint_max_ratio_in_in_flow]")
-            @time constraint_max_ratio_in_in_flow(m)
-            println("[constraint_fix_ratio_out_in_trans]")
-            @time constraint_fix_ratio_out_in_trans(m)
-            println("[constraint_max_ratio_out_in_trans]")
-            @time constraint_max_ratio_out_in_trans(m)
-            println("[constraint_min_ratio_out_in_trans]")
-            @time constraint_min_ratio_out_in_trans(m)
-            println("[constraint_trans_capacity]")
-            @time constraint_trans_capacity(m)
-            println("[constraint_nodal_balance]")
-            @time constraint_nodal_balance(m)
-            println("[constraint_max_cum_in_flow_bound]")
-            @time constraint_max_cum_in_flow_bound(m)
-            println("[constraint_stor_capacity]")
-            @time constraint_stor_capacity(m)
-            println("[constraint_stor_state]")
-            @time constraint_stor_state(m)
-            println("[constraint_units_on]")
-            @time constraint_units_on(m)
-            println("[constraint_units_available]")
-            @time constraint_units_available(m)
-            println("[constraint_minimum_operating_point]")
-            @time constraint_minimum_operating_point(m)
-            println("[constraint_min_down_time]")
-            @time constraint_min_down_time(m)
-            println("[constraint_min_up_time]")
-            @time constraint_min_up_time(m)
-            println("[constraint_unit_state_transition]")
-            @time constraint_unit_state_transition(m)
-            println("[extend]")
-            @time extend(m)
-        end
-        printstyled("Solving model...\n"; bold=true)
-        @time optimize!(m)
-        status = termination_status(m)
-        status != MOI.OPTIMAL && break
-        println("Optimal solution found")
-        println("Objective function value: $(objective_value(m))")
-        printstyled("Saving results...\n"; bold=true)
-        @time save_outputs!(outputs, m)
-    end
-    printstyled("Writing report...\n"; bold=true)
-    # TODO: cleanup && notusing_spinedb(url_in, @__MODULE__)
-    @time write_report(outputs, url_out)
-    m
-end
-
-"""
-    variable_values(m)
-
-A dictionary mapping variable names to their value in the given model.
-"""
-function variable_values(m::Model)
-    Dict{Symbol,Dict}(
-        :flow => variable_flow_value(m),
-        :trans => variable_trans_value(m),
-        :stor_state => variable_stor_state_value(m),
-        :units_on => variable_units_on_value(m)
-    )
-end
-
-variable_values(::Nothing) = Dict{Symbol,Dict}()
-
-
-"""
-    save_outputs!(outputs, m)
-
-Update `outputs` with values from `m`
-"""
-function save_outputs!(outputs, m)
-    results = Dict(var => SpineModel.value(val) for (var, val) in m.ext[:variables])
-    for out in output()
-        value = get(results, out.name, nothing)
-        if value === nothing
-            @warn "can't find results for '$(out.name)'"
-            continue
-        end
-        existing_value = get!(outputs, out.name, Dict{NamedTuple,Any}())
-        merge!(existing_value, value)
-    end
-end
-
-<<<<<<< HEAD
-"""
-    fix_parameters(results)
-
-Fix values of parameters according to `results`.
-"""
-function fix_parameters(results)
-    fix_param_lookup = Dict(
-        :flow => fix_flow,
-        :trans => fix_trans,
-        :stor_state => fix_stor_state,
-        :units_on => fix_units_on,
-    )
-    for (var, value) in results
-        fix_param = get(fix_param_lookup, var, nothing)
-        fix_param === nothing && continue
-        for (key, val) in pack_trailing_dims(value)
-            key = NamedTupleTools.delete(key, :commodity)
-            inds, vals = zip(val...)
-            ts = TimeSeries(collect(inds), collect(vals), false, false)
-            append!(fix_param, ts; key...)
-        end
-    end
-end
-
-
-=======
->>>>>>> e682b033
-function write_report(outputs, default_url)
-    reports = Dict()
-    for (rpt, out) in report__output()
-        output_value = get(outputs, out.name, nothing)
-        if output_value === nothing
-            @warn "can't find outputs for '$(out.name)'"
-            continue
-        end
-        url = output_db_url(report=rpt)
-        url === nothing && (url = default_url)
-        url_reports = get!(reports, url, Dict())
-        rpt = get!(url_reports, rpt.name, Dict())
-        d = rpt[out.name] = Dict()
-        for (key, val) in pack_trailing_dims(output_value)
-            inds, vals = zip(val...)
-            d[key] = TimeSeries(collect(inds), collect(vals), false, false)
-        end
-    end
-    for (url, url_reports) in reports
-        for (rpt, output_params) in url_reports
-            write_parameters(output_params, url; report=string(rpt))
-        end
-    end
-end
-
-
-"""
-    pack_trailing_dims(dictionary::Dict, n::Int64=1)
-
-An equivalent dictionary where the last `n` dimensions are packed into a matrix
-"""
-function pack_trailing_dims(dictionary::Dict{S,T}, n::Int64=1) where {S<:NamedTuple,T}
-    left_dict = Dict{Any,Any}()
-    for (key, value) in dictionary
-        # TODO: handle length(key) < n and stuff like that?
-        left_key = NamedTuple{Tuple(collect(keys(key))[1:end-n])}(collect(values(key))[1:end-n])
-        right_key = NamedTuple{Tuple(collect(keys(key))[end-n+1:end])}(collect(values(key))[end-n+1:end])
-        right_dict = get!(left_dict, left_key, Dict())
-        right_dict[right_key] = value
-    end
-    if n > 1
-        Dict(key => reshape([(k, v) for (k, v) in sort(collect(value))], n, :) for (key, value) in left_dict)
-    else
-        Dict(key => [(k, v) for (k, v) in sort(collect(value))] for (key, value) in left_dict)
-    end
-end
-
-"""
-    value(d::Dict)
-
-An equivalent dictionary where `JuMP.VariableRef` values are replaced by their `JuMP.value`.
-"""
-value(d::Dict{K,V}) where {K,V} = Dict{K,Any}(k => value(v) for (k, v) in d)
-
-"""
-    formulation(d::Dict)
-
-An equivalent dictionary where `JuMP.ConstraintRef` values are replaced by their `String` formulation.
-"""
-formulation(d::Dict{K,JuMP.ConstraintRef}) where {K} = Dict{K,Any}(k => sprint(show, v) for (k, v) in d)
+#############################################################################
+# Copyright (C) 2017 - 2018  Spine Project
+#
+# This file is part of Spine Model.
+#
+# Spine Model is free software: you can redistribute it and/or modify
+# it under the terms of the GNU Lesser General Public License as published by
+# the Free Software Foundation, either version 3 of the License, or
+# (at your option) any later version.
+#
+# Spine Model is distributed in the hope that it will be useful,
+# but WITHOUT ANY WARRANTY; without even the implied warranty of
+# MERCHANTABILITY or FITNESS FOR A PARTICULAR PURPOSE. See the
+# GNU Lesser General Public License for more details.
+#
+# You should have received a copy of the GNU Lesser General Public License
+# along with this program.  If not, see <http://www.gnu.org/licenses/>.
+#############################################################################
+"""
+    run_spinemodel(url; <keyword arguments>)
+
+Run the Spine model from `url` and write report to the same `url`.
+Keyword arguments have the same purpose as for [`run_spinemodel`](@ref).
+"""
+function run_spinemodel(url::String; optimizer=Cbc.Optimizer, cleanup=true, extend=m -> nothing)
+    run_spinemodel(url, url; optimizer=optimizer, cleanup=cleanup, extend=extend)
+end
+
+"""
+    run_spinemodel(url_in, url_out; <keyword arguments>)
+
+Run the Spine model from `url_in` and write report to `url_out`.
+At least `url_in` must point to valid Spine database.
+A new Spine database is created at `url_out` if it doesn't exist.
+
+# Keyword arguments
+
+**`optimizer=Cbc.Optimizer`** is the constructor of the optimizer used for building and solving the model.
+
+**`cleanup=true`** tells [`run_spinemodel`](@ref) whether or not convenience functors should be
+set to `nothing` after completion.
+
+**`extend=m -> nothing`** is a function for extending the model. [`run_spinemodel`](@ref) calls this function with
+the internal `JuMP.Model` object before calling `JuMP.optimize!`.
+"""
+function run_spinemodel(
+        url_in::String,
+        url_out::String;
+        optimizer=Cbc.Optimizer,
+        cleanup=true,
+        extend=m->nothing)
+    printstyled("Creating convenience functions...\n"; bold=true)
+    @time using_spinedb(url_in, @__MODULE__; upgrade=true)
+    m = nothing
+    outputs = Dict()
+    for (k, (window_start, window_end)) in enumerate(rolling_windows())
+        printstyled("Window $k\n"; bold=true, color=:underline)
+        init_conds = variable_values(m)
+        printstyled("Creating temporal structure...\n"; bold=true)
+        @time begin
+            generate_time_slice(window_start, window_end)
+            generate_time_slice_relationships()
+        end
+        printstyled("Initializing model...\n"; bold=true)
+        @time begin
+            m = Model(with_optimizer(optimizer))
+            m.ext[:variables] = init_conds
+            m.ext[:constraints] = Dict{Symbol,Dict}()
+            create_variable_flow!(m)
+            create_variable_units_on!(m)
+            create_variable_units_available!(m)
+            create_variable_units_started_up!(m)
+            create_variable_units_shut_down!(m)
+            create_variable_trans!(m)
+            create_variable_stor_state!(m)
+            objective_minimize_total_discounted_costs(m)
+        end
+        printstyled("Generating constraints...\n"; bold=true)
+        @time begin
+            println("[constraint_flow_capacity]")
+            @time constraint_flow_capacity(m)
+            println("[constraint_fix_ratio_out_in_flow]")
+            @time constraint_fix_ratio_out_in_flow(m)
+            println("[constraint_max_ratio_out_in_flow]")
+            @time constraint_max_ratio_out_in_flow(m)
+            println("[constraint_min_ratio_out_in_flow]")
+            @time constraint_min_ratio_out_in_flow(m)
+            println("[constraint_fix_ratio_out_out_flow]")
+            @time constraint_fix_ratio_out_out_flow(m)
+            println("[constraint_max_ratio_out_out_flow]")
+            @time constraint_max_ratio_out_out_flow(m)
+            println("[constraint_fix_ratio_in_in_flow]")
+            @time constraint_fix_ratio_in_in_flow(m)
+            println("[constraint_max_ratio_in_in_flow]")
+            @time constraint_max_ratio_in_in_flow(m)
+            println("[constraint_fix_ratio_out_in_trans]")
+            @time constraint_fix_ratio_out_in_trans(m)
+            println("[constraint_max_ratio_out_in_trans]")
+            @time constraint_max_ratio_out_in_trans(m)
+            println("[constraint_min_ratio_out_in_trans]")
+            @time constraint_min_ratio_out_in_trans(m)
+            println("[constraint_trans_capacity]")
+            @time constraint_trans_capacity(m)
+            println("[constraint_nodal_balance]")
+            @time constraint_nodal_balance(m)
+            println("[constraint_max_cum_in_flow_bound]")
+            @time constraint_max_cum_in_flow_bound(m)
+            println("[constraint_stor_capacity]")
+            @time constraint_stor_capacity(m)
+            println("[constraint_stor_state]")
+            @time constraint_stor_state(m)
+            println("[constraint_units_on]")
+            @time constraint_units_on(m)
+            println("[constraint_units_available]")
+            @time constraint_units_available(m)
+            println("[constraint_minimum_operating_point]")
+            @time constraint_minimum_operating_point(m)
+            println("[constraint_min_down_time]")
+            @time constraint_min_down_time(m)
+            println("[constraint_min_up_time]")
+            @time constraint_min_up_time(m)
+            println("[constraint_unit_state_transition]")
+            @time constraint_unit_state_transition(m)
+            println("[extend]")
+            @time extend(m)
+        end
+        printstyled("Solving model...\n"; bold=true)
+        @time optimize!(m)
+        status = termination_status(m)
+        status != MOI.OPTIMAL && break
+        println("Optimal solution found")
+        println("Objective function value: $(objective_value(m))")
+        printstyled("Saving results...\n"; bold=true)
+        @time save_outputs!(outputs, m)
+    end
+    printstyled("Writing report...\n"; bold=true)
+    # TODO: cleanup && notusing_spinedb(url_in, @__MODULE__)
+    @time write_report(outputs, url_out)
+    m
+end
+
+"""
+    variable_values(m)
+
+A dictionary mapping variable names to their value in the given model.
+"""
+function variable_values(m::Model)
+    Dict{Symbol,Dict}(
+        :flow => variable_flow_value(m),
+        :trans => variable_trans_value(m),
+        :stor_state => variable_stor_state_value(m),
+        :units_on => variable_units_on_value(m)
+    )
+end
+
+variable_values(::Nothing) = Dict{Symbol,Dict}()
+
+
+"""
+    save_outputs!(outputs, m)
+
+Update `outputs` with values from `m`
+"""
+function save_outputs!(outputs, m)
+    results = Dict(var => SpineModel.value(val) for (var, val) in m.ext[:variables])
+    for out in output()
+        value = get(results, out.name, nothing)
+        if value === nothing
+            @warn "can't find results for '$(out.name)'"
+            continue
+        end
+        existing_value = get!(outputs, out.name, Dict{NamedTuple,Any}())
+        merge!(existing_value, value)
+    end
+end
+
+function write_report(outputs, default_url)
+    reports = Dict()
+    for (rpt, out) in report__output()
+        output_value = get(outputs, out.name, nothing)
+        if output_value === nothing
+            @warn "can't find outputs for '$(out.name)'"
+            continue
+        end
+        url = output_db_url(report=rpt)
+        url === nothing && (url = default_url)
+        url_reports = get!(reports, url, Dict())
+        rpt = get!(url_reports, rpt.name, Dict())
+        d = rpt[out.name] = Dict()
+        for (key, val) in pack_trailing_dims(output_value)
+            inds, vals = zip(val...)
+            d[key] = TimeSeries(collect(inds), collect(vals), false, false)
+        end
+    end
+    for (url, url_reports) in reports
+        for (rpt, output_params) in url_reports
+            write_parameters(output_params, url; report=string(rpt))
+        end
+    end
+end
+
+
+"""
+    pack_trailing_dims(dictionary::Dict, n::Int64=1)
+
+An equivalent dictionary where the last `n` dimensions are packed into a matrix
+"""
+function pack_trailing_dims(dictionary::Dict{S,T}, n::Int64=1) where {S<:NamedTuple,T}
+    left_dict = Dict{Any,Any}()
+    for (key, value) in dictionary
+        # TODO: handle length(key) < n and stuff like that?
+        left_key = NamedTuple{Tuple(collect(keys(key))[1:end-n])}(collect(values(key))[1:end-n])
+        right_key = NamedTuple{Tuple(collect(keys(key))[end-n+1:end])}(collect(values(key))[end-n+1:end])
+        right_dict = get!(left_dict, left_key, Dict())
+        right_dict[right_key] = value
+    end
+    if n > 1
+        Dict(key => reshape([(k, v) for (k, v) in sort(collect(value))], n, :) for (key, value) in left_dict)
+    else
+        Dict(key => [(k, v) for (k, v) in sort(collect(value))] for (key, value) in left_dict)
+    end
+end
+
+"""
+    value(d::Dict)
+
+An equivalent dictionary where `JuMP.VariableRef` values are replaced by their `JuMP.value`.
+"""
+value(d::Dict{K,V}) where {K,V} = Dict{K,Any}(k => value(v) for (k, v) in d)
+
+"""
+    formulation(d::Dict)
+
+An equivalent dictionary where `JuMP.ConstraintRef` values are replaced by their `String` formulation.
+"""
+formulation(d::Dict{K,JuMP.ConstraintRef}) where {K} = Dict{K,Any}(k => sprint(show, v) for (k, v) in d)