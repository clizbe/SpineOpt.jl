--- conflicted
+++ resolved
@@ -1,49 +1,45 @@
-#############################################################################
-# Copyright (C) 2017 - 2018  Spine Project
-#
-# This file is part of SpineOpt.
-#
-# SpineOpt is free software: you can redistribute it and/or modify
-# it under the terms of the GNU Lesser General Public License as published by
-# the Free Software Foundation, either version 3 of the License, or
-# (at your option) any later version.
-#
-# SpineOpt is distributed in the hope that it will be useful,
-# but WITHOUT ANY WARRANTY; without even the implied warranty of
-# MERCHANTABILITY or FITNESS FOR A PARTICULAR PURPOSE. See the
-# GNU Lesser General Public License for more details.
-#
-# You should have received a copy of the GNU Lesser General Public License
-# along with this program.  If not, see <http://www.gnu.org/licenses/>.
-#############################################################################
-
-
-"""
-    add_constraint_units_available!(m::Model)
-
-Limit the units_online by the number of available units.
-"""
-function add_constraint_units_available!(m::Model)
-    @fetch units_available, units_invested_available = m.ext[:variables]
-    cons = m.ext[:constraints][:units_available] = Dict()
-    for (u, s, t) in units_on_indices()
-        cons[u, s, t] = @constraint(
-            m,
-            + units_available[u, s, t]
-            ==
-<<<<<<< HEAD
-            + number_of_units[(unit=u, t=t, s=s)] * unit_availability_factor[(unit=u, t=t, s=s)] # TODO: Stochastic parameters
-=======
-            + ( 
-                + number_of_units[(unit=u, t=t)]
-                + expr_sum(
-                    units_invested_available[u, s, t1] 
-                    for (u, s, t1) in units_invested_available_indices(unit=u, stochastic_scenario=s,  t=t_in_t(t_short=t));
-                    init=0
-                )
-            )
-            * unit_availability_factor[(unit=u, t=t)] # TODO: Stochastic parameters
->>>>>>> 9e595e25
-        )
-    end
-end
+#############################################################################
+# Copyright (C) 2017 - 2018  Spine Project
+#
+# This file is part of SpineOpt.
+#
+# SpineOpt is free software: you can redistribute it and/or modify
+# it under the terms of the GNU Lesser General Public License as published by
+# the Free Software Foundation, either version 3 of the License, or
+# (at your option) any later version.
+#
+# SpineOpt is distributed in the hope that it will be useful,
+# but WITHOUT ANY WARRANTY; without even the implied warranty of
+# MERCHANTABILITY or FITNESS FOR A PARTICULAR PURPOSE. See the
+# GNU Lesser General Public License for more details.
+#
+# You should have received a copy of the GNU Lesser General Public License
+# along with this program.  If not, see <http://www.gnu.org/licenses/>.
+#############################################################################
+
+
+"""
+    add_constraint_units_available!(m::Model)
+
+Limit the units_online by the number of available units.
+"""
+function add_constraint_units_available!(m::Model)
+    @fetch units_available, units_invested_available = m.ext[:variables]
+    cons = m.ext[:constraints][:units_available] = Dict()
+    for (u, s, t) in units_on_indices()
+        cons[u, s, t] = @constraint(
+            m,
+            + units_available[u, s, t]
+            ==
+            + ( 
+                + number_of_units[(unit=u, t=t)]
+                + expr_sum(
+                    units_invested_available[u, s, t1] 
+                    for (u, s, t1) in units_invested_available_indices(unit=u, stochastic_scenario=s,  t=t_in_t(t_short=t));
+                    init=0
+                )
+            )
+            * unit_availability_factor[(unit=u, t=t)] # TODO: Stochastic parameters
+        )
+    end
+end