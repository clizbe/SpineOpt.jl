--- conflicted
+++ resolved
@@ -36,13 +36,8 @@
                 * unit_conv_cap_to_flow[(unit=u, node=n, direction=d, t=t)]
                 * reduce(
                     +,
-<<<<<<< HEAD
-                    units_on[u1, t1] * duration(t1) # TODO: Stochastic `unit` indexing
-                    for (u1, t1) in units_on_indices(unit=u, t=t_in_t(t_long=t));
-=======
                     units_on[u, t_short] * duration(t_short)
                     for (u, t_short) in units_on_indices(unit=u, t=t_in_t(t_long=t));
->>>>>>> 0046e3b2
                     init=0
                 )
             )
