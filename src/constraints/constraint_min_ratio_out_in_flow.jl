--- conflicted
+++ resolved
@@ -34,17 +34,10 @@
             constr_dict[u, c_out, c_in, t] = @constraint(
                 m,
                 + sum(
-<<<<<<< HEAD
-                    flow[u1, n, c_out, d, t1] * duration(t1)
-                    for (u1, n, c_out, d, t1) in flow_indices(
-                        unit=u,
-                        commodity=commodity_group__commodity(commodity_group=cg_out),
-=======
                     flow[u_, n, c_out_, d, t1] * duration(t1)
                     for (u_, n, c_out_, d, t1) in flow_indices(
                         unit=u,
                         commodity=c_out,
->>>>>>> 8178880b
                         direction=:to_node,
                         t=t_in_t(t_long=t)
                     )
@@ -52,17 +45,10 @@
                 >=
                 + min_ratio_out_in_flow(unit=u, commodity1=c_out, commodity2=c_in, t=t)
                 * sum(
-<<<<<<< HEAD
-                    flow[u1, n, c_in, d, t1] * duration(t1)
-                    for (u1, n, c_in, d, t1) in flow_indices(
-                        unit=u,
-                        commodity=commodity_group__commodity(commodity_group=cg_in),
-=======
                     flow[u_, n, c_in_, d, t1] * duration(t1)
                     for (u_, n, c_in_, d, t1) in flow_indices(
                         unit=u,
                         commodity=c_in,
->>>>>>> 8178880b
                         direction=:from_node,
                         t=t_in_t(t_long=t)
                     )
