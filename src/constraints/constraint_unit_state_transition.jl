--- conflicted
+++ resolved
@@ -1,47 +1,42 @@
-#############################################################################
-# Copyright (C) 2017 - 2018  Spine Project
-#
-# This file is part of Spine Model.
-#
-# Spine Model is free software: you can redistribute it and/or modify
-# it under the terms of the GNU Lesser General Public License as published by
-# the Free Software Foundation, either version 3 of the License, or
-# (at your option) any later version.
-#
-# Spine Model is distributed in the hope that it will be useful,
-# but WITHOUT ANY WARRANTY; without even the implied warranty of
-# MERCHANTABILITY or FITNESS FOR A PARTICULAR PURPOSE. See the
-# GNU Lesser General Public License for more details.
-#
-# You should have received a copy of the GNU Lesser General Public License
-# along with this program.  If not, see <http://www.gnu.org/licenses/>.
-#############################################################################
-
-
-"""
-    add_constraint_unit_state_transition!(m::Model)
-
-This constraint ensures consistency between the variables `units_on`, `units_started_up`
-and `units_shut_down`.
-"""
-function add_constraint_unit_state_transition!(m::Model)
-    @fetch units_on, units_started_up, units_shut_down = m.ext[:variables]
-    cons = m.ext[:constraints][:unit_state_transition] = Dict()
-<<<<<<< HEAD
-    for (u, t_after) in units_on_indices() # TODO: Stochastic `unit` indexing
-        for (u_, t_before) in units_on_indices(unit=u, t=t_before_t(t_after=t_after))
-=======
-    for (u, t_after) in units_on_indices()
-        for (u, t_before) in units_on_indices(unit=u, t=t_before_t(t_after=t_after))
->>>>>>> 0046e3b2
-            cons[u, t_before, t_after] = @constraint(
-                m,
-                + units_on[u, t_after]
-                ==
-                + units_on[u, t_before]
-                + units_started_up[u, t_after]
-                - units_shut_down[u, t_after]
-            )
-        end
-    end
+#############################################################################
+# Copyright (C) 2017 - 2018  Spine Project
+#
+# This file is part of Spine Model.
+#
+# Spine Model is free software: you can redistribute it and/or modify
+# it under the terms of the GNU Lesser General Public License as published by
+# the Free Software Foundation, either version 3 of the License, or
+# (at your option) any later version.
+#
+# Spine Model is distributed in the hope that it will be useful,
+# but WITHOUT ANY WARRANTY; without even the implied warranty of
+# MERCHANTABILITY or FITNESS FOR A PARTICULAR PURPOSE. See the
+# GNU Lesser General Public License for more details.
+#
+# You should have received a copy of the GNU Lesser General Public License
+# along with this program.  If not, see <http://www.gnu.org/licenses/>.
+#############################################################################
+
+
+"""
+    add_constraint_unit_state_transition!(m::Model)
+
+This constraint ensures consistency between the variables `units_on`, `units_started_up`
+and `units_shut_down`.
+"""
+function add_constraint_unit_state_transition!(m::Model)
+    @fetch units_on, units_started_up, units_shut_down = m.ext[:variables]
+    cons = m.ext[:constraints][:unit_state_transition] = Dict()
+    for (u, t_after) in units_on_indices()
+        for (u, t_before) in units_on_indices(unit=u, t=t_before_t(t_after=t_after))
+            cons[u, t_before, t_after] = @constraint(
+                m,
+                + units_on[u, t_after]
+                ==
+                + units_on[u, t_before]
+                + units_started_up[u, t_after]
+                - units_shut_down[u, t_after]
+            )
+        end
+    end
 end