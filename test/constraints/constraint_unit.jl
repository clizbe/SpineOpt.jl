#############################################################################
# Copyright (C) 2017 - 2018  Spine Project
#
# This file is part of SpineOpt.
#
# SpineOpt is free software: you can redistribute it and/or modify
# it under the terms of the GNU Lesser General Public License as published by
# the Free Software Foundation, either version 3 of the License, or
# (at your option) any later version.
#
# SpineOpt is distributed in the hope that it will be useful,
# but WITHOUT ANY WARRANTY; without even the implied warranty of
# MERCHANTABILITY or FITNESS FOR A PARTICULAR PURPOSE. See the
# GNU Lesser General Public License for more details.
#
# You should have received a copy of the GNU Lesser General Public License
# along with this program.  If not, see <http://www.gnu.org/licenses/>.
#############################################################################

function _test_constraint_unit_setup()
    url_in = "sqlite://"
    test_data = Dict(
        :objects => [
            ["model", "instance"],
            ["temporal_block", "hourly"],
            ["temporal_block", "investments_hourly"],
            ["temporal_block", "two_hourly"],
            ["stochastic_structure", "deterministic"],
            ["stochastic_structure", "investments_deterministic"],
            ["stochastic_structure", "stochastic"],
            ["unit", "unit_ab"],
            ["node", "node_a"],
            ["node", "node_b"],
            ["node", "node_c"],
            ["node", "node_group_bc"],
            ["stochastic_scenario", "parent"],
            ["stochastic_scenario", "child"],
        ],
        :relationships => [
            ["model__temporal_block", ["instance", "hourly"]],
            ["model__temporal_block", ["instance", "investments_hourly"]],
            ["model__temporal_block", ["instance", "two_hourly"]],
            ["model__stochastic_structure", ["instance", "deterministic"]],
            ["model__stochastic_structure", ["instance", "investments_deterministic"]],
            ["model__stochastic_structure", ["instance", "stochastic"]],
            ["units_on__temporal_block", ["unit_ab", "hourly"]],
            ["units_on__stochastic_structure", ["unit_ab", "stochastic"]],
            ["unit__from_node", ["unit_ab", "node_a"]],
            ["unit__to_node", ["unit_ab", "node_b"]],
            ["unit__to_node", ["unit_ab", "node_c"]],
            ["node__temporal_block", ["node_a", "hourly"]],
            ["node__temporal_block", ["node_b", "two_hourly"]],
            ["node__temporal_block", ["node_c", "hourly"]],
            ["node__stochastic_structure", ["node_a", "stochastic"]],
            ["node__stochastic_structure", ["node_b", "deterministic"]],
            ["node__stochastic_structure", ["node_c", "stochastic"]],
            ["stochastic_structure__stochastic_scenario", ["deterministic", "parent"]],
            ["stochastic_structure__stochastic_scenario", ["investments_deterministic", "parent"]],
            ["stochastic_structure__stochastic_scenario", ["stochastic", "parent"]],
            ["stochastic_structure__stochastic_scenario", ["stochastic", "child"]],
            ["parent_stochastic_scenario__child_stochastic_scenario", ["parent", "child"]],
        ],
        :object_groups => [["node", "node_group_bc", "node_b"], ["node", "node_group_bc", "node_c"]],
        :object_parameter_values => [
            ["model", "instance", "model_start", Dict("type" => "date_time", "data" => "2000-01-01T00:00:00")],
            ["model", "instance", "model_end", Dict("type" => "date_time", "data" => "2000-01-01T02:00:00")],
            ["model", "instance", "duration_unit", "hour"],
            ["model", "instance", "model_type", "spineopt_standard"],
            ["model", "instance", "max_gap", "0.05"],
            ["model", "instance", "max_iterations", "2"],
            ["temporal_block", "hourly", "resolution", Dict("type" => "duration", "data" => "1h")],
            ["temporal_block", "investments_hourly", "resolution", Dict("type" => "duration", "data" => "1h")],
            ["temporal_block", "two_hourly", "resolution", Dict("type" => "duration", "data" => "2h")],
            ["model", "instance", "db_mip_solver", "HiGHS.jl"],
            ["model", "instance", "db_lp_solver", "HiGHS.jl"],
        ],
        :relationship_parameter_values => [
            [
                "stochastic_structure__stochastic_scenario",
                ["stochastic", "parent"],
                "stochastic_scenario_end",
                Dict("type" => "duration", "data" => "1h"),
            ]
        ],
    )
    _load_test_data(url_in, test_data)
    url_in
end

function _test_constraint_unit_reserves_setup()
    objects = [["node", "node_group_a"], ["node", "reserves_a"], ["node", "reserves_bc"]]
    object_groups = [
        ["node", "node_group_a", "node_a"],
        ["node", "node_group_a", "reserves_a"],
        ["node", "node_group_bc", "reserves_bc"],
    ]
    relationships = [
        ["unit__from_node", ["unit_ab", "node_group_a"]],
        ["unit__from_node", ["unit_ab", "reserves_a"]],
        ["unit__to_node", ["unit_ab", "node_group_bc"]],
        ["unit__to_node", ["unit_ab", "reserves_bc"]],
        ["node__temporal_block", ["reserves_a", "hourly"]],
        ["node__stochastic_structure", ["reserves_a", "stochastic"]],
        ["node__temporal_block", ["reserves_bc", "hourly"]],
        ["node__stochastic_structure", ["reserves_bc", "deterministic"]],
    ]
    object_parameter_values = [
        ["node", "reserves_a", "is_reserve_node", true],
        ["node", "reserves_bc", "is_reserve_node", true],
    ]
    url_in = _test_constraint_unit_setup()
    SpineInterface.import_data(
        url_in; 
        objects=objects,
        relationships=relationships,
        object_parameter_values=object_parameter_values, 
        object_groups=object_groups,
    )
    url_in
end

function test_initial_units_on()
    @testset "initial_units_on" begin
        url_in = _test_constraint_unit_setup()
        init_units_on = 123
        object_parameter_values = [
            ["unit", "unit_ab", "initial_units_on", init_units_on],
            ["model", "instance", "roll_forward", unparse_db_value(Hour(1))],
        ]
        SpineInterface.import_data(url_in; object_parameter_values=object_parameter_values)
        m = run_spineopt(url_in; log_level=0, optimize=false)
        var_units_on = m.ext[:spineopt].variables[:units_on]
        for key in keys(var_units_on)
            is_history_t = start(key.t) < model_start(model=m.ext[:spineopt].instance)
            @test is_fixed(var_units_on[key]) == is_history_t
            if is_history_t
                @test fix_value(var_units_on[key]) == init_units_on
            end
        end
    end
end

function test_constraint_units_on()
    @testset "constraint_units_on" begin
        url_in = _test_constraint_unit_setup()
        unit_availability_factor = 0.5
        object_parameter_values = [
            ["unit", "unit_ab", "unit_availability_factor", unit_availability_factor],
        ]
        SpineInterface.import_data(url_in; object_parameter_values=object_parameter_values)
        m = run_spineopt(url_in; log_level=0, optimize=false)
        var_units_on = m.ext[:spineopt].variables[:units_on]
        var_units_available = m.ext[:spineopt].variables[:units_available]
        constraint = m.ext[:spineopt].constraints[:units_on]
        @test length(constraint) == 2
        scenarios = (stochastic_scenario(:parent), stochastic_scenario(:child))
        time_slices = time_slice(m; temporal_block=temporal_block(:hourly))
        @testset for (s, t) in zip(scenarios, time_slices)
            key = (unit(:unit_ab), s, t)
            var_u_on = var_units_on[key...]
            var_u_av = var_units_available[key...]
            expected_con = @build_constraint(var_u_on <= var_u_av)
            con_u_on = constraint[key...]
            observed_con = constraint_object(con_u_on)
            @test _is_constraint_equal(observed_con, expected_con)
        end
    end
end

function test_constraint_units_available()
    @testset "constraint_units_available" begin
        url_in = _test_constraint_unit_setup()
        number_of_units = 4
        candidate_units = 3
        unit_availability_factor = 0.5
        object_parameter_values = [
            ["unit", "unit_ab", "candidate_units", candidate_units],
            ["unit", "unit_ab", "number_of_units", number_of_units],
            ["unit", "unit_ab", "unit_availability_factor", unit_availability_factor],
        ]
        relationships = [
            ["unit__investment_temporal_block", ["unit_ab", "hourly"]],
            ["unit__investment_stochastic_structure", ["unit_ab", "stochastic"]],
        ]
        SpineInterface.import_data(url_in; relationships=relationships, object_parameter_values=object_parameter_values)
        m = run_spineopt(url_in; log_level=0, optimize=false)
        var_units_available = m.ext[:spineopt].variables[:units_available]
        var_units_invested_available = m.ext[:spineopt].variables[:units_invested_available]
        constraint = m.ext[:spineopt].constraints[:units_available]
        @test length(constraint) == 2
        scenarios = (stochastic_scenario(:parent), stochastic_scenario(:child))
        time_slices = time_slice(m; temporal_block=temporal_block(:hourly))
        @testset for (s, t) in zip(scenarios, time_slices)
            key = (unit(:unit_ab), s, t)
            var_u_av = var_units_available[key...]
            var_u_inv_av = var_units_invested_available[key...]
            expected_con = @build_constraint(var_u_av <= number_of_units + var_u_inv_av)
            con_key = (unit(:unit_ab), s, t)
            con = constraint[con_key...]
            observed_con = constraint_object(con)
            @test _is_constraint_equal(observed_con, expected_con)
        end
    end
end

function test_constraint_unit_state_transition()
    @testset "constraint_unit_state_transition" begin
        url_in = _test_constraint_unit_setup()
        object_parameter_values = [["unit", "unit_ab", "online_variable_type", "unit_online_variable_type_integer"]]
        SpineInterface.import_data(url_in; object_parameter_values=object_parameter_values)
        m = run_spineopt(url_in; log_level=0, optimize=false)
        var_units_on = m.ext[:spineopt].variables[:units_on]
        var_units_started_up = m.ext[:spineopt].variables[:units_started_up]
        var_units_shut_down = m.ext[:spineopt].variables[:units_shut_down]
        constraint = m.ext[:spineopt].constraints[:unit_state_transition]
        @test length(constraint) == 2
        scenarios = (stochastic_scenario(:parent), stochastic_scenario(:child))
        s0 = stochastic_scenario(:parent)
        time_slices = time_slice(m; temporal_block=temporal_block(:hourly))
        @testset for (s1, t1) in zip(scenarios, time_slices)
            path = unique([s0, s1])
            var_key1 = (unit(:unit_ab), s1, t1)
            var_u_on1 = var_units_on[var_key1...]
            var_u_su1 = var_units_started_up[var_key1...]
            var_u_sd1 = var_units_shut_down[var_key1...]
            @testset for (u, t0, t1) in unit_dynamic_time_indices(m; unit=unit(:unit_ab), t_after=t1)
                var_key0 = (u, s0, t0)
                var_u_on0 = get(var_units_on, var_key0, 0)
                con_key = (u, path, t0, t1)
                expected_con = @build_constraint(var_u_on1 - var_u_on0 == var_u_su1 - var_u_sd1)
                observed_con = constraint_object(constraint[con_key...])
                @test _is_constraint_equal(observed_con, expected_con)
            end
        end
    end
end

function test_constraint_unit_flow_capacity()
    @testset "constraint_unit_flow_capacity" begin
        ucap = 100
        uaf = 0.5
        sul = 0.4
        sdl = 0.3
        relationship_parameter_values = [
            ["unit__from_node", ["unit_ab", "node_group_a"], "unit_capacity", ucap],
            ["unit__from_node", ["unit_ab", "node_group_a"], "start_up_limit", sul],
            ["unit__from_node", ["unit_ab", "node_group_a"], "shut_down_limit", sdl],
            ["unit__to_node", ["unit_ab", "node_group_bc"], "unit_capacity", ucap],
            ["unit__to_node", ["unit_ab", "node_group_bc"], "start_up_limit", sul],
            ["unit__to_node", ["unit_ab", "node_group_bc"], "shut_down_limit", sdl],
        ]
        @testset for (case_name, part_names) in (
            :min_up_time_gt_time_step => (:one,), :min_up_time_le_time_step => (:one, :two), 
        )
            @testset for (ur, dr) in ((false, false), (false, true), (true, false), (true, true))
                url_in = _test_constraint_unit_reserves_setup()
                mup = unparse_db_value(case_name == :min_up_time_gt_time_step ? Minute(61) : Hour(1))
                object_parameter_values = [
                    ["unit", "unit_ab", "unit_availability_factor", uaf],
                    ["unit", "unit_ab", "min_up_time", mup],
                    ["node", "reserves_a", "downward_reserve", dr],
                    ["node", "reserves_bc", "upward_reserve", ur],
                ]
                SpineInterface.import_data(
                    url_in;
                    object_parameter_values=object_parameter_values,
                    relationship_parameter_values=relationship_parameter_values,
                )
                m = run_spineopt(url_in; log_level=0, optimize=false)
                var_unit_flow = m.ext[:spineopt].variables[:unit_flow]
                var_units_on = m.ext[:spineopt].variables[:units_on]
                var_units_started_up = m.ext[:spineopt].variables[:units_started_up]
                var_units_shut_down = m.ext[:spineopt].variables[:units_shut_down]
                constraint = m.ext[:spineopt].constraints[:unit_flow_capacity]
                @test length(constraint) == 4 * length(part_names)
                s_child = stochastic_scenario(:child)
                s_parent = stochastic_scenario(:parent)
                t1h1, t1h2 = time_slice(m; temporal_block=temporal_block(:hourly))
                t2h = first(time_slice(m; temporal_block=temporal_block(:two_hourly)))
                s_by_t = Dict(t1h1 => s_parent, t1h2 => s_child)
                case_part = (Object(:min_up_time_gt_time_step, :case), Object(:one, :part))
                @testset for con_key in keys(constraint)
                    con = constraint[con_key]
                    u, n, d, s, t, case, part = con_key
                    @test u.name == :unit_ab
                    @test (n.name, d.name) in ((:node_group_a, :from_node), (:node_group_bc, :to_node))
                    @test case.name == case_name
                    @test part.name in part_names
                    @test (n.name, s, t) in (
                        (:node_group_a, [s_parent, s_child], t1h1),
                        (:node_group_a, [s_child], t1h2),
                        (:node_group_bc, [s_parent, s_child], t1h1),
                        (:node_group_bc, [s_parent, s_child], t1h2),
                    )
                    t_after = t == t1h1 ? t1h2 : nothing
                    var_u_on_t = var_units_on[u, s_by_t[t], t]
                    var_u_su_t = var_units_started_up[u, s_by_t[t], t]
                    var_u_sd_t_after = isnothing(t_after) ? 0 : var_units_shut_down[u, s_by_t[t_after], t_after]
                    lhs = if n.name == :node_group_a
                        var_u_flow_a = var_unit_flow[u, node(:node_a), d, s_by_t[t], t]
                        var_u_flow_reserves_a = dr ? var_unit_flow[u, node(:reserves_a), d, s_by_t[t], t] : 0
                        var_u_flow_a + var_u_flow_reserves_a
                    elseif n.name == :node_group_bc
                        var_u_flow_b = var_unit_flow[u, node(:node_b), d, s_parent, t2h]
                        var_u_flow_c = var_unit_flow[u, node(:node_c), d, s_by_t[t], t]
                        var_u_flow_reserves_bc = ur ? var_unit_flow[u, node(:reserves_bc), d, s_parent, t] : 0
                        var_u_flow_b + var_u_flow_c + var_u_flow_reserves_bc
                    end
                    var_u_sd_t_after_coeff, var_u_su_t_coeff = if case_name == :min_up_time_gt_time_step
                        1 - sdl, 1 - sul
                    elseif part.name == :one
                        1 - sdl, max(sdl - sul, 0)
                    else
                        max(sul - sdl, 0), 1 - sul
                    end
                    expected_con = @build_constraint(
                        lhs
                        <=
                        + uaf * ucap
                        * (var_u_on_t - var_u_sd_t_after_coeff * var_u_sd_t_after - var_u_su_t_coeff * var_u_su_t)
                    )
                    observed_con = constraint_object(con)
                    @test _is_constraint_equal(observed_con, expected_con)
                end
            end
        end
    end
end

function test_constraint_minimum_operating_point()
    @testset "constraint_minimum_operating_point" begin
        uc = 100
        mop = 0.25
        relationship_parameter_values = [
            ["unit__from_node", ["unit_ab", "node_group_a"], "unit_capacity", uc],
            ["unit__from_node", ["unit_ab", "node_group_a"], "minimum_operating_point", mop],
            ["unit__to_node", ["unit_ab", "node_group_bc"], "unit_capacity", uc],
            ["unit__to_node", ["unit_ab", "node_group_bc"], "minimum_operating_point", mop],
        ]
        @testset for (ur, dr) in ((false, false), (false, true), (true, false), (true, true))
            url_in = _test_constraint_unit_reserves_setup()
            object_parameter_values = [
                ["node", "reserves_a", "upward_reserve", ur],
                ["node", "reserves_bc", "downward_reserve", dr],
                ["node", "reserves_a", "is_non_spinning", ur],
                ["node", "reserves_bc", "is_non_spinning", dr],
            ]        
            SpineInterface.import_data(
                url_in;
                object_parameter_values=object_parameter_values,
                relationship_parameter_values=relationship_parameter_values,
            )
            m = run_spineopt(url_in; log_level=0, optimize=false)
            var_unit_flow = m.ext[:spineopt].variables[:unit_flow]
            var_units_on = m.ext[:spineopt].variables[:units_on]
            var_nonspin_units_started_up = m.ext[:spineopt].variables[:nonspin_units_started_up]
            var_nonspin_units_shut_down = m.ext[:spineopt].variables[:nonspin_units_shut_down]
            constraint = m.ext[:spineopt].constraints[:minimum_operating_point]
            @test length(constraint) == 3
            s_child = stochastic_scenario(:child)
            s_parent = stochastic_scenario(:parent)
            t1h1, t1h2 = time_slice(m; temporal_block=temporal_block(:hourly))
            t2h = first(time_slice(m; temporal_block=temporal_block(:two_hourly)))
            s_by_t = Dict(t1h1 => s_parent, t1h2 => s_child)
            @testset for con_key in keys(constraint)
                u, n, d, s_path, t = con_key
                @test u.name == :unit_ab
                @test (n.name, d.name) in ((:node_group_a, :from_node), (:node_group_bc, :to_node))
                @test (n.name, s_path, t) in (
                    (:node_group_a, [s_parent], t1h1),
                    (:node_group_a, [s_child], t1h2),
                    (:node_group_bc, [s_parent, s_child], t2h)
                )
                n.name == :node_group_bc || continue
                lhs = if n.name == :node_group_a
                    (
                        + var_unit_flow[u, node(:node_a), d, s_by_t[t], t]
                        - (ur ? var_unit_flow[u, node(:reserves_a), d, s_by_t[t], t] : 0)
                    )
                elseif n.name == :node_group_bc
                    (
                        + 2 * var_unit_flow[u, node(:node_b), d, s_parent, t2h]
                        + var_unit_flow[u, node(:node_c), d, s_parent, t1h1]
                        + var_unit_flow[u, node(:node_c), d, s_child, t1h2]
                        - (dr ? sum(var_unit_flow[u, node(:reserves_bc), d, s_parent, t] for t in (t1h1, t1h2)) : 0)
                    )
                end
                rhs = if n.name == :node_group_a
                    (
                        + var_units_on[u, s_by_t[t], t]
                        - (ur ? var_nonspin_units_started_up[u, node(:reserves_a), s_by_t[t], t] : 0)
                    )
                elseif n.name == :node_group_bc
                    (
                        + var_units_on[u, s_parent, t1h1] + var_units_on[u, s_child, t1h2]
                        - (dr ? var_nonspin_units_shut_down[u, node(:reserves_bc), s_parent, t1h1] : 0)
                        # NOTE: var_nonspin_units_shut_down[u, node(:reserves_bc), s_parent, t1h2] is not included
                        # because it's not in the stochastic path. The path is (s_parent, t1h1) -> (s_child, t1h2)
                    )
                end
                expected_con = @build_constraint(lhs >= mop * uc * rhs)
                observed_con = constraint_object(constraint[con_key])
                @test _is_constraint_equal(observed_con, expected_con) 
            end
        end
    end
end

function test_constraint_non_spinning_reserves_lower_bound()
    @testset "constraint_non_spinning_reserves_lower_bound" begin
        url_in = _test_constraint_unit_reserves_setup()
        uc = 100
        mop = 0.25
        object_parameter_values = [
            ["node", "reserves_a", "is_non_spinning", true], ["node", "reserves_bc", "is_non_spinning", true]
        ]
        relationship_parameter_values = [
            ["unit__from_node", ["unit_ab", "node_group_a"], "unit_capacity", uc],
            ["unit__from_node", ["unit_ab", "node_group_a"], "minimum_operating_point", mop],
            ["unit__to_node", ["unit_ab", "node_group_bc"], "unit_capacity", uc],
            ["unit__to_node", ["unit_ab", "node_group_bc"], "minimum_operating_point", mop],
        ]
        SpineInterface.import_data(
            url_in;
            object_parameter_values=object_parameter_values,
            relationship_parameter_values=relationship_parameter_values,
        )
        m = run_spineopt(url_in; log_level=0, optimize=false)
        constraint = m.ext[:spineopt].constraints[:non_spinning_reserves_lower_bound]
        @test length(constraint) == 3
        var_unit_flow = m.ext[:spineopt].variables[:unit_flow]
        var_nonspin_units_started_up = m.ext[:spineopt].variables[:nonspin_units_started_up]
        var_nonspin_units_shut_down = m.ext[:spineopt].variables[:nonspin_units_shut_down]
        s_child = stochastic_scenario(:child)
        s_parent = stochastic_scenario(:parent)
        t1h1, t1h2 = time_slice(m; temporal_block=temporal_block(:hourly))
        t2h = first(time_slice(m; temporal_block=temporal_block(:two_hourly)))
        s_by_t = Dict(t1h1 => s_parent, t1h2 => s_child)
        @testset for con_key in keys(constraint)
            u, n, d, s_path, t = con_key
            @test u.name == :unit_ab
            @test (n.name, d.name) in ((:node_group_a, :from_node), (:node_group_bc, :to_node))
            @test (n.name, s_path, t) in (
                (:node_group_a, [s_parent], t1h1),
                (:node_group_a, [s_parent, s_child], t1h2),
                (:node_group_bc, [s_parent, s_child], t2h)
            )
            lhs = if n.name == :node_group_a
                var_nonspin_units_shut_down[u, node(:reserves_a), s_by_t[t], t]
            elseif n.name == :node_group_bc
                sum(var_nonspin_units_started_up[u, node(:reserves_bc), s_parent, t] for t in (t1h1, t1h2))
            end
            rhs = if n.name == :node_group_a
                var_unit_flow[u, node(:reserves_a), d, s_by_t[t], t]
            elseif n.name == :node_group_bc
                sum(var_unit_flow[u, node(:reserves_bc), d, s_parent, t] for t in (t1h1, t1h2))
            end
            expected_con = @build_constraint(mop * uc * lhs <= rhs)
            observed_con = constraint_object(constraint[con_key])
            @test _is_constraint_equal(observed_con, expected_con) 
        end
    end
end

function test_constraint_non_spinning_reserves_upper_bounds()
    @testset "constraint_non_spinning_reserves_upper_bounds" begin
        @testset for limit_name in ("start_up_limit", "shut_down_limit")
            constraint_name = Dict(
                "start_up_limit" => :non_spinning_reserves_start_up_upper_bound,
                "shut_down_limit" => :non_spinning_reserves_shut_down_upper_bound,
            )[limit_name]
            url_in = _test_constraint_unit_reserves_setup()
            uc = 100
            l = 0.5
            object_parameter_values = [
                ["node", "reserves_a", "is_non_spinning", true], ["node", "reserves_bc", "is_non_spinning", true]
            ]
            relationship_parameter_values = [
                ["unit__from_node", ["unit_ab", "node_group_a"], "unit_capacity", uc],
                ["unit__from_node", ["unit_ab", "node_group_a"], limit_name, l],
                ["unit__to_node", ["unit_ab", "node_group_bc"], "unit_capacity", uc],
                ["unit__to_node", ["unit_ab", "node_group_bc"], limit_name, l],
            ]
            SpineInterface.import_data(
                url_in;
                object_parameter_values=object_parameter_values,
                relationship_parameter_values=relationship_parameter_values,
            )
            m = run_spineopt(url_in; log_level=0, optimize=false)
            constraint = m.ext[:spineopt].constraints[constraint_name]
            @test length(constraint) == 3
            var_unit_flow = m.ext[:spineopt].variables[:unit_flow]
            var_nonspin_units_started_up = m.ext[:spineopt].variables[:nonspin_units_started_up]
            var_nonspin_units_shut_down = m.ext[:spineopt].variables[:nonspin_units_shut_down]
            s_child = stochastic_scenario(:child)
            s_parent = stochastic_scenario(:parent)
            t1h1, t1h2 = time_slice(m; temporal_block=temporal_block(:hourly))
            t2h = first(time_slice(m; temporal_block=temporal_block(:two_hourly)))
            s_by_t = Dict(t1h1 => s_parent, t1h2 => s_child)
            @testset for con_key in keys(constraint)
                u, n, d, s_path, t = con_key
                @test u.name == :unit_ab
                @test (n.name, d.name) in ((:node_group_a, :from_node), (:node_group_bc, :to_node))
                @test (n.name, s_path, t) in (
                    (:node_group_a, [s_parent], t1h1),
                    (:node_group_a, [s_parent, s_child], t1h2),
                    (:node_group_bc, [s_parent, s_child], t2h)
                )
                lhs = if n.name == :node_group_a
                    var_unit_flow[u, node(:reserves_a), d, s_by_t[t], t]
                elseif n.name == :node_group_bc
                    sum(var_unit_flow[u, node(:reserves_bc), d, s_parent, t] for t in (t1h1, t1h2))
                end
                rhs = if n.name == :node_group_a
                    var_nonspin_units_shut_down[u, node(:reserves_a), s_by_t[t], t]
                elseif n.name == :node_group_bc
                    sum(var_nonspin_units_started_up[u, node(:reserves_bc), s_parent, t] for t in (t1h1, t1h2))
                end
                expected_con = @build_constraint(lhs <= l * uc * rhs)
                observed_con = constraint_object(constraint[con_key])
                @test _is_constraint_equal(observed_con, expected_con) 
            end
        end
    end
end

function test_constraint_operating_point_bounds()
    @testset "constraint_operating_point_bounds" begin
        url_in = _test_constraint_unit_setup()
        unit_capacity = 100
        points = [0.1, 0.5, 1.0]
        deltas = [points[1]; [points[i] - points[i - 1] for i in 2:lastindex(points)]]
        operating_points = Dict("type" => "array", "value_type" => "float", "data" => points)
        relationships = [["unit__to_node", ["unit_ab", "node_a"]]]
        relationship_parameter_values = [
            ["unit__from_node", ["unit_ab", "node_a"], "unit_capacity", unit_capacity],
            ["unit__from_node", ["unit_ab", "node_a"], "operating_points", operating_points]
        ]
        SpineInterface.import_data(
            url_in; relationships=relationships, relationship_parameter_values=relationship_parameter_values 
        )
        # When the parameter ordered_unit_flow_op use its default false value,
        # SpineOpt does not generate this consraint.
        m = run_spineopt(url_in; log_level=0, optimize=false)
        constraint = m.ext[:spineopt].constraints[:operating_point_bounds]
        @test isempty(constraint)
<<<<<<< HEAD
        ordered_unit_flow_op = true
        relationship_parameter_values = [
            ["unit__from_node", ["unit_ab", "node_a"], "ordered_unit_flow_op", ordered_unit_flow_op],
        ]
=======
        relationship_parameter_values = [["unit__from_node", ["unit_ab", "node_a"], "ordered_unit_flow_op", true]]
>>>>>>> 34f2b9d4
        SpineInterface.import_data(url_in; relationship_parameter_values=relationship_parameter_values)
        m = run_spineopt(url_in; log_level=0, optimize=false)
        var_units_on = m.ext[:spineopt].variables[:units_on]
        var_unit_flow_op_active = m.ext[:spineopt].variables[:unit_flow_op_active]
        constraint = m.ext[:spineopt].constraints[:operating_point_bounds]
        @test length(constraint) == 6
        scenarios = (stochastic_scenario(:parent), stochastic_scenario(:child))
        time_slices = time_slice(m; temporal_block=temporal_block(:hourly))
        @testset for (s, t) in zip(scenarios, time_slices)
            @testset for (i, delta) in enumerate(deltas)
                var_units_on_key = (unit(:unit_ab), s, t)
                var_us_on = var_units_on[var_units_on_key...]
                var_u_flow_op_active_key = (unit(:unit_ab), node(:node_a), direction(:from_node), i, s, t)
                var_u_flow_op_active = var_unit_flow_op_active[var_u_flow_op_active_key...]
                expected_con = @build_constraint(var_u_flow_op_active - var_us_on <= 0)
                observed_con_key = (unit(:unit_ab), node(:node_a), direction(:from_node), i, [s], t)
                # [s] for a stochastic path from the given scenario s
                observed_con = constraint_object(constraint[observed_con_key...])
                @test _is_constraint_equal(observed_con, expected_con)
            end
        end
    end
end

function test_constraint_operating_point_rank()
    @testset "constraint_operating_point_rank" begin
        url_in = _test_constraint_unit_setup()
        unit_capacity = 100
        points = [0.1, 0.5, 1.0]
        deltas = [points[1]; [points[i] - points[i - 1] for i in 2:lastindex(points)]]
        operating_points = Dict("type" => "array", "value_type" => "float", "data" => points)
        relationships = [["unit__to_node", ["unit_ab", "node_a"]]]
        relationship_parameter_values = [
            ["unit__from_node", ["unit_ab", "node_a"], "unit_capacity", unit_capacity],
            ["unit__from_node", ["unit_ab", "node_a"], "operating_points", operating_points]
        ]
        SpineInterface.import_data(
            url_in; relationships=relationships, relationship_parameter_values=relationship_parameter_values 
        )
        # When the parameter ordered_unit_flow_op use its default false value,
        # SpineOpt does not generate this consraint.
        m = run_spineopt(url_in; log_level=0, optimize=false)
        constraint = m.ext[:spineopt].constraints[:operating_point_rank]
        @test isempty(constraint)
        relationship_parameter_values = [["unit__from_node", ["unit_ab", "node_a"], "ordered_unit_flow_op", true]]
        SpineInterface.import_data(url_in; relationship_parameter_values=relationship_parameter_values)
        m = run_spineopt(url_in; log_level=0, optimize=false)
        var_unit_flow_op_active = m.ext[:spineopt].variables[:unit_flow_op_active]
        constraint = m.ext[:spineopt].constraints[:operating_point_rank]
        @test length(constraint) == 4
        scenarios = (stochastic_scenario(:parent), stochastic_scenario(:child))
        time_slices = time_slice(m; temporal_block=temporal_block(:hourly))
        @testset for (s, t) in zip(scenarios, time_slices)
            @testset for (i, delta) in enumerate(deltas)
                var_u_flow_op_key = (unit(:unit_ab), node(:node_a), direction(:from_node), i, s, t)
                if i > 1
                    var_u_flow_op_active_key_1 = (unit(:unit_ab), node(:node_a), direction(:from_node), i, s, t)
                    var_u_flow_op_active_1 = var_unit_flow_op_active[var_u_flow_op_active_key_1...]
                    var_u_flow_op_active_key_2 = (unit(:unit_ab), node(:node_a), direction(:from_node), i-1, s, t)
                    var_u_flow_op_active_2 = var_unit_flow_op_active[var_u_flow_op_active_key_2...]
                    expected_con = @build_constraint(var_u_flow_op_active_1 - var_u_flow_op_active_2 <= 0)
                    observed_con = constraint_object(constraint[var_u_flow_op_active_key_1...])
                    @test _is_constraint_equal(observed_con, expected_con)
                else
                    var_u_flow_op_active_key = (unit(:unit_ab), node(:node_a), direction(:from_node), i, s, t)
                    @test get(constraint, var_u_flow_op_active_key, nothing) === nothing
                end
            end
        end
    end
end

function test_constraint_unit_flow_op_bounds()
    @testset "constraint_unit_flow_op_bounds" begin
        url_in = _test_constraint_unit_setup()
        unit_capacity = 100
        points = [0.1, 0.5, 1.0]
        deltas = [points[1]; [points[i] - points[i - 1] for i in 2:lastindex(points)]]
        operating_points = Dict("type" => "array", "value_type" => "float", "data" => points)
        relationships = [
            ["unit__to_node", ["unit_ab", "node_a"]],
        ]
        relationship_parameter_values = [
            ["unit__from_node", ["unit_ab", "node_a"], "unit_capacity", unit_capacity],
            ["unit__from_node", ["unit_ab", "node_a"], "operating_points", operating_points]
        ]
        SpineInterface.import_data(
            url_in; relationship_parameter_values=relationship_parameter_values, relationships=relationships
        )
        m = run_spineopt(url_in; log_level=0, optimize=false)
        var_unit_flow_op = m.ext[:spineopt].variables[:unit_flow_op]
        # When the parameter ordered_unit_flow_op use its default false value,
        # the constraint should use the variable units_on for flow bound.
        var_units_on = m.ext[:spineopt].variables[:units_on]
        constraint = m.ext[:spineopt].constraints[:unit_flow_op_bounds]
        @test length(constraint) == 6
        scenarios = (stochastic_scenario(:parent), stochastic_scenario(:child))
        time_slices = time_slice(m; temporal_block=temporal_block(:hourly))
        @testset for (s, t) in zip(scenarios, time_slices)
            @testset for (i, delta) in enumerate(deltas)
                var_u_flow_op_key = (unit(:unit_ab), node(:node_a), direction(:from_node), i, s, t)
                var_u_flow_op = var_unit_flow_op[var_u_flow_op_key...]
                var_units_on_key = (unit(:unit_ab), s, t)
                var_us_on = var_units_on[var_units_on_key...]
                expected_con = @build_constraint(var_u_flow_op - delta * var_us_on * unit_capacity <= 0)
                observed_con = constraint_object(constraint[var_u_flow_op_key...])
                @test _is_constraint_equal(observed_con, expected_con)
            end
        end

        # When the parameter ordered_unit_flow_op is set to true,
        # the constraint should use the variable unit_flow_op_active for flow limit.
        ordered_unit_flow_op = true
        relationship_parameter_values = [
            ["unit__from_node", ["unit_ab", "node_a"], "ordered_unit_flow_op", ordered_unit_flow_op],
        ]
        SpineInterface.import_data(
            url_in;  
            relationship_parameter_values=relationship_parameter_values
        )
        m = run_spineopt(url_in; log_level=0, optimize=false)
        var_unit_flow_op = m.ext[:spineopt].variables[:unit_flow_op]
        var_unit_flow_op_active = m.ext[:spineopt].variables[:unit_flow_op_active]
        constraint = m.ext[:spineopt].constraints[:unit_flow_op_bounds]
        @test length(constraint) == 6
        scenarios = (stochastic_scenario(:parent), stochastic_scenario(:child))
        time_slices = time_slice(m; temporal_block=temporal_block(:hourly))
        @testset for (s, t) in zip(scenarios, time_slices)
            @testset for (i, delta) in enumerate(deltas)
                var_u_flow_op_key = (unit(:unit_ab), node(:node_a), direction(:from_node), i, s, t)
                var_u_flow_op = var_unit_flow_op[var_u_flow_op_key...]
                var_u_flow_op_active_key = (unit(:unit_ab), node(:node_a), direction(:from_node), i, s, t)
                var_u_flow_op_active = var_unit_flow_op_active[var_u_flow_op_active_key...]
                expected_con = @build_constraint(var_u_flow_op - delta * var_u_flow_op_active * unit_capacity <= 0)
                observed_con = constraint_object(constraint[var_u_flow_op_key...])
                @test _is_constraint_equal(observed_con, expected_con)
            end
        end
    end
end

function test_constraint_unit_flow_op_rank()
    @testset "constraint_unit_flow_op_rank" begin
        url_in = _test_constraint_unit_setup()
        unit_capacity = 100
        points = [0.1, 0.5, 1.0]
        deltas = [points[1]; [points[i] - points[i - 1] for i in 2:lastindex(points)]]
        operating_points = Dict("type" => "array", "value_type" => "float", "data" => points)
        relationships = [
            ["unit__to_node", ["unit_ab", "node_a"]],
        ]
        relationship_parameter_values = [
            ["unit__from_node", ["unit_ab", "node_a"], "unit_capacity", unit_capacity],
            ["unit__from_node", ["unit_ab", "node_a"], "operating_points", operating_points]
        ]
        SpineInterface.import_data(
            url_in; 
            relationships=relationships, 
            relationship_parameter_values=relationship_parameter_values 
        )

        # When the parameter ordered_unit_flow_op use its default false value,
        # SpineOpt does not generate this consraint.
        m = run_spineopt(url_in; log_level=0, optimize=false)
        constraint = m.ext[:spineopt].constraints[:unit_flow_op_rank]
        @test isempty(constraint)

        ordered_unit_flow_op = true
        relationship_parameter_values = [
            ["unit__from_node", ["unit_ab", "node_a"], "ordered_unit_flow_op", ordered_unit_flow_op],
        ]
        SpineInterface.import_data(
            url_in;  
            relationship_parameter_values=relationship_parameter_values 
        )

        m = run_spineopt(url_in; log_level=0, optimize=false)
        var_unit_flow_op = m.ext[:spineopt].variables[:unit_flow_op]
        var_unit_flow_op_active = m.ext[:spineopt].variables[:unit_flow_op_active]
        constraint = m.ext[:spineopt].constraints[:unit_flow_op_rank]
        @test length(constraint) == 4
        scenarios = (stochastic_scenario(:parent), stochastic_scenario(:child))
        time_slices = time_slice(m; temporal_block=temporal_block(:hourly))
        @testset for (s, t) in zip(scenarios, time_slices)
            @testset for (i, delta) in enumerate(deltas)
                var_u_flow_op_key = (unit(:unit_ab), node(:node_a), direction(:from_node), i, s, t)
                var_u_flow_op = var_unit_flow_op[var_u_flow_op_key...]
                if i < lastindex(deltas)
                    var_u_flow_op_active_key = (unit(:unit_ab), node(:node_a), direction(:from_node), i+1, s, t)
                    var_u_flow_op_active = var_unit_flow_op_active[var_u_flow_op_active_key...]
                    expected_con = @build_constraint(var_u_flow_op - delta * var_u_flow_op_active * unit_capacity >= 0)
                    observed_con = constraint_object(constraint[var_u_flow_op_key...])
                    @test _is_constraint_equal(observed_con, expected_con)
                else
                    var_u_flow_op_active_key = (unit(:unit_ab), node(:node_a), direction(:from_node), i, s, t)
                    @test get(constraint, var_u_flow_op_active_key, nothing) === nothing
                end
            end
        end
    end
end

function test_constraint_unit_flow_op_sum()
    @testset "constraint_unit_flow_op_sum" begin
        url_in = _test_constraint_unit_setup()
        unit_capacity = 100
        points = [0.1, 0.5, 1.0]
        operating_points = Dict("type" => "array", "value_type" => "float", "data" => points)
        relationship_parameter_values = [
            ["unit__from_node", ["unit_ab", "node_a"], "operating_points", operating_points],
        ]
        SpineInterface.import_data(url_in; relationship_parameter_values=relationship_parameter_values)
        m = run_spineopt(url_in; log_level=0, optimize=false)
        var_unit_flow = m.ext[:spineopt].variables[:unit_flow]
        var_unit_flow_op = m.ext[:spineopt].variables[:unit_flow_op]
        constraint = m.ext[:spineopt].constraints[:unit_flow_op_sum]
        @test length(constraint) == 2
        scenarios = (stochastic_scenario(:parent), stochastic_scenario(:child))
        time_slices = time_slice(m; temporal_block=temporal_block(:hourly))
        @testset for (s, t) in zip(scenarios, time_slices)
            subkey = (unit(:unit_ab), node(:node_a), direction(:from_node))
            key = (subkey..., s, t)
            var_u_flow = var_unit_flow[key...]
            vars_u_flow_op = [var_unit_flow_op[(subkey..., i, s, t)...] for i in 1:length(points)]
            expected_con = @build_constraint(var_u_flow == sum(vars_u_flow_op))
            observed_con = constraint_object(constraint[key...])
            @test _is_constraint_equal(observed_con, expected_con)
        end
    end
end

function test_constraint_ratio_unit_flow()
    @testset "constraint_ratio_unit_flow" begin
        flow_ratio = 0.8
        units_on_coeff = 0.2
        class = "unit__node__node"
        relationship = ["unit_ab", "node_a", "node_b"]
        senses_by_prefix = Dict("min" => >=, "fix" => ==, "max" => <=)
        classes_by_prefix = Dict("in" => "unit__from_node", "out" => "unit__to_node")
        @testset for (p, a, b) in (
            ("min", "in", "in"),
            ("fix", "in", "in"),
            ("max", "in", "in"),
            ("min", "in", "out"),
            ("fix", "in", "out"),
            ("max", "in", "out"),
            ("min", "out", "in"),
            ("fix", "out", "in"),
            ("max", "out", "in"),
            ("min", "out", "out"),
            ("fix", "out", "out"),
            ("max", "out", "out"),
        )
            url_in = _test_constraint_unit_setup()
            ratio = join([p, "ratio", a, b, "unit_flow"], "_")
            coeff = join([p, "units_on_coefficient", a, b], "_")
            relationships = [
                [classes_by_prefix[a], ["unit_ab", "node_a"]],
                [classes_by_prefix[b], ["unit_ab", "node_b"]],
                [class, relationship],
            ]
            relationship_parameter_values =
                [[class, relationship, ratio, flow_ratio], [class, relationship, coeff, units_on_coeff]]
            sense = senses_by_prefix[p]
            SpineInterface.import_data(
                url_in; relationships=relationships, relationship_parameter_values=relationship_parameter_values
            )
            m = run_spineopt(url_in; log_level=0, optimize=false)
            var_unit_flow = m.ext[:spineopt].variables[:unit_flow]
            var_units_on = m.ext[:spineopt].variables[:units_on]
            constraint = m.ext[:spineopt].constraints[Symbol(ratio)]
            @test length(constraint) == 1
            path = [stochastic_scenario(:parent), stochastic_scenario(:child)]
            t_long = first(time_slice(m; temporal_block=temporal_block(:two_hourly)))
            t_short1, t_short2 = time_slice(m; temporal_block=temporal_block(:hourly))
            directions_by_prefix = Dict("in" => direction(:from_node), "out" => direction(:to_node))
            d_a = directions_by_prefix[a]
            d_b = directions_by_prefix[b]
            var_u_flow_b_key = (unit(:unit_ab), node(:node_b), d_b, stochastic_scenario(:parent), t_long)
            var_u_flow_a1_key = (unit(:unit_ab), node(:node_a), d_a, stochastic_scenario(:parent), t_short1)
            var_u_flow_a2_key = (unit(:unit_ab), node(:node_a), d_a, stochastic_scenario(:child), t_short2)
            var_u_on_a1_key = (unit(:unit_ab), stochastic_scenario(:parent), t_short1)
            var_u_on_a2_key = (unit(:unit_ab), stochastic_scenario(:child), t_short2)
            var_u_flow_b = var_unit_flow[var_u_flow_b_key...]
            var_u_flow_a1 = var_unit_flow[var_u_flow_a1_key...]
            var_u_flow_a2 = var_unit_flow[var_u_flow_a2_key...]
            var_u_on_a1 = var_units_on[var_u_on_a1_key...]
            var_u_on_a2 = var_units_on[var_u_on_a2_key...]
            con_key = (unit(:unit_ab), node(:node_a), node(:node_b), path, t_long)
            expected_con_ref = SpineOpt.sense_constraint(
                m,
                var_u_flow_a1 + var_u_flow_a2,
                sense,
                2 * flow_ratio * var_u_flow_b + units_on_coeff * (var_u_on_a1 + var_u_on_a2),
            )
            expected_con = constraint_object(expected_con_ref)
            observed_con = constraint_object(constraint[con_key...])
            @test _is_constraint_equal(observed_con, expected_con)
        end
    end
end

function test_constraint_total_cumulated_unit_flow()
    @testset "constraint_total_cumulated_unit_flow" begin
        total_cumulated_flow_bound = 100
        senses_by_prefix = Dict("min" => >=, "max" => <=)
        classes_by_prefix = Dict("from_node" => "unit__from_node", "to_node" => "unit__to_node")
        @testset for (p, a) in (
            ("min", "from_node"),
            ("min", "to_node"),
            ("max", "from_node"),
            ("max", "to_node"),
        )
            url_in = _test_constraint_unit_setup()
            cumulated = join([p,"total" , "cumulated", "unit_flow",a], "_")
            relationships = [
                [classes_by_prefix[a], ["unit_ab", "node_a"]],
            ]
            relationship_parameter_values =
                [[classes_by_prefix[a], ["unit_ab", "node_a"], cumulated, total_cumulated_flow_bound]]
            sense = senses_by_prefix[p]
            SpineInterface.import_data(
                url_in;
                relationships=relationships,
                relationship_parameter_values=relationship_parameter_values,
            )
            m = run_spineopt(url_in; log_level=0, optimize=false)
            var_unit_flow = m.ext[:spineopt].variables[:unit_flow]
            constraint = m.ext[:spineopt].constraints[Symbol(cumulated)]
            @test length(constraint) == 1
            path = [stochastic_scenario(:parent), stochastic_scenario(:child)]
            t_long = first(time_slice(m; temporal_block=temporal_block(:two_hourly)))
            t_short1, t_short2 = time_slice(m; temporal_block=temporal_block(:hourly))
            directions_by_prefix = Dict("from_node" => direction(:from_node), "to_node" => direction(:to_node))
            d_a = directions_by_prefix[a]
            var_u_flow_a1_key = (unit(:unit_ab), node(:node_a), d_a, stochastic_scenario(:parent), t_short1)
            var_u_flow_a2_key = (unit(:unit_ab), node(:node_a), d_a, stochastic_scenario(:child), t_short2)
            var_u_flow_a1 = var_unit_flow[var_u_flow_a1_key...]
            var_u_flow_a2 = var_unit_flow[var_u_flow_a2_key...]
            con_key = (unit(:unit_ab), node(:node_a), path)
            expected_con_ref = SpineOpt.sense_constraint(
                m,
                var_u_flow_a1 + var_u_flow_a2,
                sense,
                total_cumulated_flow_bound
            )
            expected_con = constraint_object(expected_con_ref)
            observed_con = constraint_object(constraint[con_key...])
            @test _is_constraint_equal(observed_con, expected_con)
        end
    end
end

function test_constraint_min_up_time()
    @testset "constraint_min_up_time" begin
        model_end = Dict("type" => "date_time", "data" => "2000-01-01T05:00:00")
        @testset for min_up_minutes in (60, 120, 210)
            url_in = _test_constraint_unit_setup()
            min_up_time = Dict("type" => "duration", "data" => string(min_up_minutes, "m"))
            object_parameter_values =
                [["unit", "unit_ab", "min_up_time", min_up_time], ["model", "instance", "model_end", model_end]]
            SpineInterface.import_data(url_in; object_parameter_values=object_parameter_values)
            m = run_spineopt(url_in; log_level=0, optimize=false)
            var_units_on = m.ext[:spineopt].variables[:units_on]
            var_units_started_up = m.ext[:spineopt].variables[:units_started_up]
            constraint = m.ext[:spineopt].constraints[:min_up_time]
            @test length(constraint) == 5
            parent_end = stochastic_scenario_end(
                stochastic_structure=stochastic_structure(:stochastic),
                stochastic_scenario=stochastic_scenario(:parent),
            )
            head_hours = -(
                length(time_slice(m; temporal_block=temporal_block(:hourly))), round(parent_end, Hour(1)).value
            )
            tail_hours = round(Minute(min_up_minutes), Hour(1)).value
            scenarios = [
                repeat([stochastic_scenario(:child)], head_hours)
                repeat([stochastic_scenario(:parent)], tail_hours)
            ]
            time_slices = [
                reverse(time_slice(m; temporal_block=temporal_block(:hourly)))
                reverse(history_time_slice(m; temporal_block=temporal_block(:hourly)))
            ][1:(head_hours + tail_hours)]
            @testset for h in 1:length(constraint)
                s_set, t_set = scenarios[h:(h + tail_hours - 1)], time_slices[h:(h + tail_hours - 1)]
                s, t = s_set[1], t_set[1]
                path = reverse(unique(s_set))
                var_u_on_key = (unit(:unit_ab), s, t)
                var_u_on = var_units_on[var_u_on_key...]
                vars_u_su = [var_units_started_up[unit(:unit_ab), s, t] for (s, t) in zip(s_set, t_set)]
                expected_con = @build_constraint(var_u_on >= sum(vars_u_su))
                con_key = (unit(:unit_ab), path, t)
                observed_con = constraint_object(constraint[con_key...])
                @test _is_constraint_equal(observed_con, expected_con)
            end
        end
    end
end

function test_constraint_min_up_time_with_non_spinning_reserves()
    @testset "constraint_min_up_time_with_non_spinning_reserves" begin
        model_end = Dict("type" => "date_time", "data" => "2000-01-01T05:00:00")
        @testset for min_up_minutes in (60, 120, 210)
            url_in = _test_constraint_unit_setup()
            min_up_time = Dict("type" => "duration", "data" => string(min_up_minutes, "m"))
            object_parameter_values = [
                ["unit", "unit_ab", "min_up_time", min_up_time],
                ["model", "instance", "model_end", model_end],
                ["node", "node_a", "is_reserve_node", true],
                ["node", "node_a", "is_non_spinning", true],
            ]
            relationship_parameter_values = [
                ["unit__from_node", ["unit_ab", "node_a"], "unit_capacity", 0],
            ]
            SpineInterface.import_data(
                url_in;
                object_parameter_values=object_parameter_values,
                relationship_parameter_values=relationship_parameter_values,
            )
            m = run_spineopt(url_in; log_level=0, optimize=false)
            var_units_on = m.ext[:spineopt].variables[:units_on]
            var_units_started_up = m.ext[:spineopt].variables[:units_started_up]
            var_nonspin_units_shut_down = m.ext[:spineopt].variables[:nonspin_units_shut_down]
            constraint = m.ext[:spineopt].constraints[:min_up_time]
            @test length(constraint) == 5
            parent_end = stochastic_scenario_end(
                stochastic_structure=stochastic_structure(:stochastic),
                stochastic_scenario=stochastic_scenario(:parent),
            )
            head_hours = -(
                length(time_slice(m; temporal_block=temporal_block(:hourly))), round(parent_end, Hour(1)).value
            )
            tail_hours = round(Minute(min_up_minutes), Hour(1)).value
            scenarios = [
                repeat([stochastic_scenario(:child)], head_hours)
                repeat([stochastic_scenario(:parent)], tail_hours)
            ]
            time_slices = [
                reverse(time_slice(m; temporal_block=temporal_block(:hourly)))
                reverse(history_time_slice(m; temporal_block=temporal_block(:hourly)))
            ][1:(head_hours + tail_hours)]
            @testset for h in 1:length(constraint)
                s_set, t_set = scenarios[h:(h + tail_hours - 1)], time_slices[h:(h + tail_hours - 1)]
                s, t = s_set[1], t_set[1]
                path = reverse(unique(s_set))
                var_u_on_key = (unit(:unit_ab), s, t)
                var_u_on = var_units_on[var_u_on_key...]
                vars_u_su = [var_units_started_up[unit(:unit_ab), s, t] for (s, t) in zip(s_set, t_set)]
                var_ns_sd_key = (unit(:unit_ab), node(:node_a), s, t)
                var_ns_sd = var_nonspin_units_shut_down[var_ns_sd_key...]
                expected_con = @build_constraint(var_u_on - var_ns_sd >= sum(vars_u_su))
                con_key = (unit(:unit_ab), path, t)
                observed_con = constraint_object(constraint[con_key...])
                @test _is_constraint_equal(observed_con, expected_con)
            end
        end
    end
end

function test_constraint_min_down_time()
    @testset "constraint_min_down_time" begin
        model_end = Dict("type" => "date_time", "data" => "2000-01-01T05:00:00")
        @testset for min_down_minutes in (45, 150, 300)
            url_in = _test_constraint_unit_setup()
            number_of_units = 4
            candidate_units = 3
            min_down_time = Dict("type" => "duration", "data" => string(min_down_minutes, "m"))
            object_parameter_values = [
                ["unit", "unit_ab", "candidate_units", candidate_units],
                ["unit", "unit_ab", "number_of_units", number_of_units],
                ["unit", "unit_ab", "min_down_time", min_down_time],
                ["model", "instance", "model_end", model_end]
            ]
            relationships = [
                ["unit__investment_temporal_block", ["unit_ab", "hourly"]],
                ["unit__investment_stochastic_structure", ["unit_ab", "stochastic"]],
            ]
            SpineInterface.import_data(
                url_in; relationships=relationships, object_parameter_values=object_parameter_values
            )
            m = run_spineopt(url_in; log_level=0, optimize=false)
            var_units_on = m.ext[:spineopt].variables[:units_on]
            var_units_invested_available = m.ext[:spineopt].variables[:units_invested_available]
            var_units_shut_down = m.ext[:spineopt].variables[:units_shut_down]
            constraint = m.ext[:spineopt].constraints[:min_down_time]
            @test length(constraint) == 5
            parent_end = stochastic_scenario_end(
                stochastic_structure=stochastic_structure(:stochastic),
                stochastic_scenario=stochastic_scenario(:parent),
            )
            head_hours = length(
                time_slice(m; temporal_block=temporal_block(:hourly))) - round(parent_end, Hour(1)
            ).value
            tail_hours = round(Minute(min_down_minutes), Hour(1)).value
            scenarios = [
                repeat([stochastic_scenario(:child)], head_hours)
                repeat([stochastic_scenario(:parent)], tail_hours)
            ]
            time_slices = [
                reverse(time_slice(m; temporal_block=temporal_block(:hourly)))
                reverse(history_time_slice(m; temporal_block=temporal_block(:hourly)))
            ][1:(head_hours + tail_hours)]
            @testset for h in 1:length(constraint)
                s_set, t_set = scenarios[h:(h + tail_hours - 1)], time_slices[h:(h + tail_hours - 1)]
                s, t = s_set[1], t_set[1]
                path = reverse(unique(s_set))
                var_u_inv_av_on_key = (unit(:unit_ab), s, t)
                var_u_inv_av = var_units_invested_available[var_u_inv_av_on_key...]
                var_u_on = var_units_on[var_u_inv_av_on_key...]
                vars_u_sd = [var_units_shut_down[unit(:unit_ab), s, t] for (s, t) in zip(s_set, t_set)]
                expected_con = @build_constraint(number_of_units + var_u_inv_av - var_u_on >= sum(vars_u_sd))
                con_key = (unit(:unit_ab), path, t)
                observed_con = constraint_object(constraint[con_key...])
                @test _is_constraint_equal(observed_con, expected_con)
            end
        end
    end
end

function test_constraint_min_down_time_with_non_spinning_reserves()
    @testset "constraint_min_down_time_with_non_spinning_reserves" begin
        model_end = Dict("type" => "date_time", "data" => "2000-01-01T05:00:00")
        @testset for min_down_minutes in (90, 150, 300)  # TODO: make it work for 45, 75
            url_in = _test_constraint_unit_setup()
            number_of_units = 4
            candidate_units = 3
            min_down_time = Dict("type" => "duration", "data" => string(min_down_minutes, "m"))
            object_parameter_values = [
                ["unit", "unit_ab", "candidate_units", candidate_units],
                ["unit", "unit_ab", "number_of_units", number_of_units],
                ["unit", "unit_ab", "min_down_time", min_down_time],
                ["model", "instance", "model_end", model_end],
                ["node", "node_a", "is_reserve_node", true],
                ["node", "node_a", "is_non_spinning", true],
            ]
            relationships = [
                ["unit__investment_temporal_block", ["unit_ab", "hourly"]],
                ["unit__investment_stochastic_structure", ["unit_ab", "stochastic"]],
            ]
            relationship_parameter_values = [
                ["unit__from_node", ["unit_ab", "node_a"], "unit_capacity", 0],
            ]
            SpineInterface.import_data(
                url_in;
                relationships=relationships,
                object_parameter_values=object_parameter_values,
                relationship_parameter_values=relationship_parameter_values,
            )
            m = run_spineopt(url_in; log_level=0, optimize=false)
            var_units_on = m.ext[:spineopt].variables[:units_on]
            var_units_invested_available = m.ext[:spineopt].variables[:units_invested_available]
            var_units_shut_down = m.ext[:spineopt].variables[:units_shut_down]
            var_nonspin_units_started_up = m.ext[:spineopt].variables[:nonspin_units_started_up]
            constraint = m.ext[:spineopt].constraints[:min_down_time]
            @test length(constraint) == 5
            parent_end = stochastic_scenario_end(
                stochastic_structure=stochastic_structure(:stochastic),
                stochastic_scenario=stochastic_scenario(:parent),
            )
            head_hours = length(
                time_slice(m; temporal_block=temporal_block(:hourly))) - round(parent_end, Hour(1)
            ).value
            tail_hours = round(Minute(min_down_minutes), Hour(1)).value
            scenarios = [
                repeat([stochastic_scenario(:child)], head_hours)
                repeat([stochastic_scenario(:parent)], tail_hours)
            ]
            time_slices = [
                reverse(time_slice(m; temporal_block=temporal_block(:hourly)))
                reverse(history_time_slice(m; temporal_block=temporal_block(:hourly)))
            ][1:(head_hours + tail_hours)]
            @testset for h in 1:length(constraint)
                s_set, t_set = scenarios[h:(h + tail_hours - 1)], time_slices[h:(h + tail_hours - 1)]
                s, t = s_set[1], t_set[1]
                path = reverse(unique(s_set))
                var_u_inv_av_on_key = (unit(:unit_ab), s, t)
                var_u_inv_av = var_units_invested_available[var_u_inv_av_on_key...]
                var_u_on = var_units_on[var_u_inv_av_on_key...]
                vars_u_sd = [var_units_shut_down[unit(:unit_ab), s, t] for (s, t) in zip(s_set, t_set)]
                var_ns_su_key = (unit(:unit_ab), node(:node_a), s, t)
                var_ns_su = var_nonspin_units_started_up[var_ns_su_key...]
                expected_con = @build_constraint(
                    number_of_units + var_u_inv_av - var_u_on >= sum(vars_u_sd) + var_ns_su
                )
                con_key = (unit(:unit_ab), path, t)
                observed_con = constraint_object(constraint[con_key...])
                @test _is_constraint_equal(observed_con, expected_con)
            end
        end
    end
end

function test_constraint_units_invested_available()
    @testset "constraint_units_invested_available" begin
        url_in = _test_constraint_unit_setup()
        candidate_units = 7
        object_parameter_values = [["unit", "unit_ab", "candidate_units", candidate_units]]
        relationships = [
            ["unit__investment_temporal_block", ["unit_ab", "hourly"]],
            ["unit__investment_stochastic_structure", ["unit_ab", "stochastic"]],
        ]
        SpineInterface.import_data(url_in; relationships=relationships, object_parameter_values=object_parameter_values)
        m = run_spineopt(url_in; log_level=0, optimize=false)
        var_units_invested_available = m.ext[:spineopt].variables[:units_invested_available]
        constraint = m.ext[:spineopt].constraints[:units_invested_available]
        @test length(constraint) == 2
        scenarios = (stochastic_scenario(:parent), stochastic_scenario(:child))
        time_slices = time_slice(m; temporal_block=temporal_block(:hourly))
        @testset for (s, t) in zip(scenarios, time_slices)
            key = (unit(:unit_ab), s, t)
            var = var_units_invested_available[key...]
            expected_con = @build_constraint(var <= candidate_units)
            con = constraint[key...]
            observed_con = constraint_object(con)
            @test _is_constraint_equal(observed_con, expected_con)
        end
    end
end

function test_constraint_units_invested_available_mp()
    @testset "constraint_units_invested_available_mp" begin
        url_in = _test_constraint_unit_setup()
        candidate_units = 7
        object_parameter_values = [
            ["unit", "unit_ab", "candidate_units", candidate_units],
            ["model", "instance", "model_type", "spineopt_benders"],
        ]
        relationships = [
            ["unit__investment_temporal_block", ["unit_ab", "investments_hourly"]],
            ["unit__investment_stochastic_structure", ["unit_ab", "investments_deterministic"]],
        ]
        SpineInterface.import_data(url_in; relationships=relationships, object_parameter_values=object_parameter_values)
        m = run_spineopt(url_in; log_level=0, optimize=false)
        m_mp = master_problem_model(m)
        var_units_invested_available = m_mp.ext[:spineopt].variables[:units_invested_available]
        constraint = m_mp.ext[:spineopt].constraints[:units_invested_available]
        @test length(constraint) == 2
        time_slices = time_slice(m_mp; temporal_block=temporal_block(:investments_hourly))
        @testset for t in time_slices
            key = (unit(:unit_ab), stochastic_scenario(:parent), t)
            var = var_units_invested_available[key...]
            expected_con = @build_constraint(var <= candidate_units)
            con = constraint[key...]
            observed_con = constraint_object(con)
            @test _is_constraint_equal(observed_con, expected_con)
        end
    end
end

function test_constraint_units_invested_transition()
    @testset "constraint_units_invested_transition" begin
        url_in = _test_constraint_unit_setup()
        candidate_units = 4
        object_parameter_values = [["unit", "unit_ab", "candidate_units", candidate_units]]
        relationships = [
            ["unit__investment_temporal_block", ["unit_ab", "hourly"]],
            ["unit__investment_stochastic_structure", ["unit_ab", "stochastic"]],
        ]
        SpineInterface.import_data(url_in; relationships=relationships, object_parameter_values=object_parameter_values)
        m = run_spineopt(url_in; log_level=0, optimize=false)
        var_units_invested_available = m.ext[:spineopt].variables[:units_invested_available]
        var_units_invested = m.ext[:spineopt].variables[:units_invested]
        var_units_mothballed = m.ext[:spineopt].variables[:units_mothballed]
        constraint = m.ext[:spineopt].constraints[:units_invested_transition]
        @test length(constraint) == 2
        scenarios = (stochastic_scenario(:parent), stochastic_scenario(:child))
        s0 = stochastic_scenario(:parent)
        time_slices = time_slice(m; temporal_block=temporal_block(:hourly))
        @testset for (s1, t1) in zip(scenarios, time_slices)
            path = unique([s0, s1])
            var_key1 = (unit(:unit_ab), s1, t1)
            var_u_inv_av1 = var_units_invested_available[var_key1...]
            var_u_inv_1 = var_units_invested[var_key1...]
            var_u_moth_1 = var_units_mothballed[var_key1...]
            @testset for (u, t0, t1) in unit_investment_dynamic_time_indices(m; unit=unit(:unit_ab), t_after=t1)
                var_key0 = (u, s0, t0)
                var_u_inv_av0 = get(var_units_invested_available, var_key0, 0)
                con_key = (u, path, t0, t1)
                expected_con = @build_constraint(var_u_inv_av1 - var_u_inv_1 + var_u_moth_1 == var_u_inv_av0)
                observed_con = constraint_object(constraint[con_key...])
                @test _is_constraint_equal(observed_con, expected_con)
            end
        end
    end
end

function test_constraint_units_invested_transition_mp()
    @testset "constraint_units_invested_transition_mp" begin
        url_in = _test_constraint_unit_setup()
        candidate_units = 4
        object_parameter_values = [
            ["unit", "unit_ab", "candidate_units", candidate_units],
            ["model", "instance", "model_type", "spineopt_benders"],
        ]
        relationships = [
            ["unit__investment_temporal_block", ["unit_ab", "investments_hourly"]],
            ["unit__investment_stochastic_structure", ["unit_ab", "investments_deterministic"]],
        ]
        SpineInterface.import_data(url_in; relationships=relationships, object_parameter_values=object_parameter_values)
        m = run_spineopt(url_in; log_level=0, optimize=false)
        m_mp = master_problem_model(m)
        var_units_invested_available = m_mp.ext[:spineopt].variables[:units_invested_available]
        var_units_invested = m_mp.ext[:spineopt].variables[:units_invested]
        var_units_mothballed = m_mp.ext[:spineopt].variables[:units_mothballed]
        constraint = m_mp.ext[:spineopt].constraints[:units_invested_transition]
        @test length(constraint) == 2
        s0 = stochastic_scenario(:parent)
        time_slices = time_slice(m_mp; temporal_block=temporal_block(:hourly))
        @testset for t1 in time_slices
            path = [s0]
            var_key1 = (unit(:unit_ab), s0, t1)
            var_u_inv_av1 = var_units_invested_available[var_key1...]
            var_u_inv_1 = var_units_invested[var_key1...]
            var_u_moth_1 = var_units_mothballed[var_key1...]
            @testset for (u, t0, t1) in unit_investment_dynamic_time_indices(m_mp; unit=unit(:unit_ab), t_after=t1)
                var_key0 = (u, s0, t0)
                var_u_inv_av0 = get(var_units_invested_available, var_key0, 0)
                con_key = (u, path, t0, t1)
                expected_con = @build_constraint(var_u_inv_av1 - var_u_inv_1 + var_u_moth_1 == var_u_inv_av0)
                observed_con = constraint_object(constraint[con_key...])
                @test _is_constraint_equal(observed_con, expected_con)
            end
        end
    end
end

function test_constraint_unit_lifetime()
    @testset "constraint_unit_lifetime" begin
        candidate_units = 3
        model_end = Dict("type" => "date_time", "data" => "2000-01-01T05:00:00")
        @testset for lifetime_minutes in (30, 180, 240)
            url_in = _test_constraint_unit_setup()
            unit_investment_lifetime = Dict("type" => "duration", "data" => string(lifetime_minutes, "m"))
            object_parameter_values = [
                ["unit", "unit_ab", "candidate_units", candidate_units],
                ["unit", "unit_ab", "unit_investment_lifetime", unit_investment_lifetime],
                ["model", "instance", "model_end", model_end],
            ]
            relationships = [
                ["unit__investment_temporal_block", ["unit_ab", "hourly"]],
                ["unit__investment_stochastic_structure", ["unit_ab", "stochastic"]],
            ]
            SpineInterface.import_data(
                url_in; relationships=relationships, object_parameter_values=object_parameter_values
            )
            m = run_spineopt(url_in; log_level=0, optimize=false)
            var_units_invested_available = m.ext[:spineopt].variables[:units_invested_available]
            var_units_invested = m.ext[:spineopt].variables[:units_invested]
            constraint = m.ext[:spineopt].constraints[:unit_lifetime]
            @test length(constraint) == 5
            parent_end = stochastic_scenario_end(
                stochastic_structure=stochastic_structure(:stochastic),
                stochastic_scenario=stochastic_scenario(:parent),
            )
            head_hours = length(
                time_slice(m; temporal_block=temporal_block(:hourly))) - round(parent_end, Hour(1)
            ).value
            tail_hours = round(Minute(lifetime_minutes), Hour(1)).value
            scenarios = [
                repeat([stochastic_scenario(:child)], head_hours)
                repeat([stochastic_scenario(:parent)], tail_hours)
            ]
            time_slices = [
                reverse(time_slice(m; temporal_block=temporal_block(:hourly)))
                reverse(history_time_slice(m; temporal_block=temporal_block(:hourly)))
            ][1:(head_hours + tail_hours)]
            @testset for h in 1:length(constraint)
                s_set, t_set = scenarios[h:(h + tail_hours - 1)], time_slices[h:(h + tail_hours - 1)]
                s, t = s_set[1], t_set[1]
                path = reverse(unique(s_set))
                key = (unit(:unit_ab), path, t)
                var_u_inv_av_key = (unit(:unit_ab), s, t)
                var_u_inv_av = var_units_invested_available[var_u_inv_av_key...]
                vars_u_inv = [var_units_invested[unit(:unit_ab), s, t] for (s, t) in zip(s_set, t_set)]
                expected_con = @build_constraint(var_u_inv_av >= sum(vars_u_inv))
                observed_con = constraint_object(constraint[key...])
                @test _is_constraint_equal(observed_con, expected_con)
            end
        end
    end
end

function test_constraint_unit_lifetime_mp()
    @testset "constraint_unit_lifetime_mp" begin
        candidate_units = 3
        model_end = Dict("type" => "date_time", "data" => "2000-01-01T05:00:00")
        @testset for lifetime_minutes in (30, 180, 240)
            url_in = _test_constraint_unit_setup()
            unit_investment_lifetime = Dict("type" => "duration", "data" => string(lifetime_minutes, "m"))
            object_parameter_values = [
                ["unit", "unit_ab", "candidate_units", candidate_units],
                ["unit", "unit_ab", "unit_investment_lifetime", unit_investment_lifetime],
                ["model", "instance", "model_end", model_end],
                ["model", "instance", "model_type", "spineopt_benders"],
            ]
            relationships = [
                ["unit__investment_temporal_block", ["unit_ab", "investments_hourly"]],
                ["unit__investment_stochastic_structure", ["unit_ab", "investments_deterministic"]],
            ]
            SpineInterface.import_data(
                url_in; relationships=relationships, object_parameter_values=object_parameter_values
            )
            m = run_spineopt(url_in; log_level=0, optimize=false)
            m_mp = master_problem_model(m)
            var_units_invested_available = m_mp.ext[:spineopt].variables[:units_invested_available]
            var_units_invested = m_mp.ext[:spineopt].variables[:units_invested]
            constraint = m_mp.ext[:spineopt].constraints[:unit_lifetime]
            @test length(constraint) == 5
            parent_end = stochastic_scenario_end(
                stochastic_structure=stochastic_structure(:stochastic),
                stochastic_scenario=stochastic_scenario(:parent),
            )
            head_hours = length(time_slice(m_mp; temporal_block=temporal_block(:investments_hourly))) - Hour(1).value
            tail_hours = round(Minute(lifetime_minutes), Hour(1)).value
            scenarios = [
                repeat([stochastic_scenario(:parent)], head_hours)
                repeat([stochastic_scenario(:parent)], tail_hours)
            ]
            time_slices = [
                reverse(time_slice(m_mp; temporal_block=temporal_block(:investments_hourly)))
                reverse(history_time_slice(m_mp; temporal_block=temporal_block(:investments_hourly)))
            ][1:(head_hours + tail_hours)]
            @testset for h in 1:length(constraint)
                s_set, t_set = scenarios[h:(h + tail_hours - 1)], time_slices[h:(h + tail_hours - 1)]
                s, t = s_set[1], t_set[1]
                path = reverse(unique(s_set))
                key = (unit(:unit_ab), path, t)
                var_u_inv_av_key = (unit(:unit_ab), s, t)
                var_u_inv_av = var_units_invested_available[var_u_inv_av_key...]
                vars_u_inv = [var_units_invested[unit(:unit_ab), s, t] for (s, t) in zip(s_set, t_set)]
                expected_con = @build_constraint(var_u_inv_av >= sum(vars_u_inv))
                observed_con = constraint_object(constraint[key...])
                @test _is_constraint_equal(observed_con, expected_con)
            end
        end
    end
end

function test_constraint_ramp_up()
    @testset "constraint_ramp_up" begin
        rul = 0.8
        sul = 0.5
        uc = 200
        mop = 0.2
        relationship_parameter_values = [
            ["unit__from_node", ["unit_ab", "node_group_a"], "ramp_up_limit", rul],
            ["unit__from_node", ["unit_ab", "node_group_a"], "start_up_limit", sul],
            ["unit__from_node", ["unit_ab", "node_group_a"], "unit_capacity", uc],
            ["unit__from_node", ["unit_ab", "node_group_a"], "minimum_operating_point", mop],
            ["unit__to_node", ["unit_ab", "node_group_bc"], "ramp_up_limit", rul],
            ["unit__to_node", ["unit_ab", "node_group_bc"], "start_up_limit", sul],
            ["unit__to_node", ["unit_ab", "node_group_bc"], "unit_capacity", uc],
            ["unit__to_node", ["unit_ab", "node_group_bc"], "minimum_operating_point", mop],
        ]
        @testset for (ur, dr) in ((false, false), (false, true), (true, false), (true, true))
            url_in = _test_constraint_unit_reserves_setup()
            object_parameter_values = [
                ["temporal_block", "hourly", "resolution", Dict("type" => "duration", "data" => "3h")],
                ["model", "instance", "model_end", Dict("type" => "date_time", "data" => "2000-01-01T06:00:00")],
                ["node", "reserves_a", "downward_reserve", dr],
                ["node", "reserves_bc", "upward_reserve", ur],
            ]
            SpineInterface.import_data(
                url_in;
                object_parameter_values=object_parameter_values,
                relationship_parameter_values=relationship_parameter_values,
            )
            m = run_spineopt(url_in; log_level=0, optimize=false)
            var_unit_flow = m.ext[:spineopt].variables[:unit_flow]
            var_units_on = m.ext[:spineopt].variables[:units_on]
            var_units_started_up = m.ext[:spineopt].variables[:units_started_up]
            constraint = m.ext[:spineopt].constraints[:ramp_up]
            @test length(constraint) == 4
            t3h0, t3h1, t3h2 = vcat(
                history_time_slice(m; temporal_block=temporal_block(:hourly)),
                time_slice(m; temporal_block=temporal_block(:hourly)),
            )
            t2h0, t2h1, t2h2, t2h3 = vcat(
                history_time_slice(m; temporal_block=temporal_block(:two_hourly)),
                time_slice(m; temporal_block=temporal_block(:two_hourly)),
            )
            s_parent, s_child = stochastic_scenario(:parent), stochastic_scenario(:child)
            s_by_t = Dict(
                t3h0 => s_parent,
                t3h1 => s_parent,
                t3h2 => s_child,
                t2h0 => s_parent,
                t2h1 => s_parent,
                t2h2 => s_child,
                t2h3 => s_child,
            )
            @testset for con_key in keys(constraint)
                u, n, d, s, t_before, t_after = con_key
                @test u.name == :unit_ab
                @test (n.name, d.name) in ((:node_group_a, :from_node), (:node_group_bc, :to_node))
                @test (s, t_before, t_after) in (([s_parent], t3h0, t3h1), ([s_parent, s_child], t3h1, t3h2))
                lhs = if n.name == :node_group_a
                    n_a, r_a = node(:node_a), node(:reserves_a)
                    3 * (
                        + var_unit_flow[u, n_a, d, s_by_t[t_after], t_after]
                        - var_unit_flow[u, n_a, d, s_by_t[t_before], t_before]
                        + (dr ? var_unit_flow[u, r_a, d, s_by_t[t_after], t_after] : 0)
                    )
                elseif n.name == :node_group_bc
                    n_b, n_c, r_bc = node(:node_b), node(:node_c), node(:reserves_bc)
                    var_u_flow_c_delta = 3 * (
                        + var_unit_flow[u, n_c, d, s_by_t[t_after], t_after]
                        - var_unit_flow[u, n_c, d, s_by_t[t_before], t_before]
                    )
                    var_u_flow_b_t_delta = if t_after == t3h1
                        (
                            + 2 * var_unit_flow[u, n_b, d, s_parent, t2h1]
                            + var_unit_flow[u, n_b, d, s_parent, t2h2]
                            - 2 * var_unit_flow[u, n_b, d, s_parent, t2h0]
                        )
                    elseif t_after == t3h2
                        (
                            # + var_unit_flow[u, n_b, d, s_parent, t2h2]
                            + 2 * var_unit_flow[u, n_b, d, s_parent, t2h3]
                            - 2 * var_unit_flow[u, n_b, d, s_parent, t2h1]
                            # - var_unit_flow[u, n_b, d, s_parent, t2h2]
                        )
                    end
                    (
                        + var_u_flow_c_delta + var_u_flow_b_t_delta
                        + (ur ? 3 * var_unit_flow[u, r_bc, d, s_parent, t_after] : 0)
                    )
                end
                var_u_on_t_after = 3 * var_units_on[u, s_by_t[t_after], t_after]
                var_u_on_t_before = 3 * var_units_on[u, s_by_t[t_before], t_before]
                var_u_su_t_after = 3 * var_units_started_up[u, s_by_t[t_after], t_after]
                expected_con = @build_constraint(
                    + lhs
                    <=
                    + 3 * uc
                    * ((sul - mop - rul) * var_u_su_t_after + (mop + rul) * var_u_on_t_after - mop * var_u_on_t_before)
                )
                observed_con = constraint_object(constraint[con_key])
                @test _is_constraint_equal(observed_con, expected_con)
            end
        end
    end
end

function test_constraint_ramp_down()
    @testset "constraint_ramp_down" begin
        rdl = 0.8
        sdl = 0.5
        uc = 200
        mop = 0.2
        relationship_parameter_values = [
            ["unit__from_node", ["unit_ab", "node_group_a"], "ramp_down_limit", rdl],
            ["unit__from_node", ["unit_ab", "node_group_a"], "shut_down_limit", sdl],
            ["unit__from_node", ["unit_ab", "node_group_a"], "unit_capacity", uc],
            ["unit__from_node", ["unit_ab", "node_group_a"], "minimum_operating_point", mop],
            ["unit__to_node", ["unit_ab", "node_group_bc"], "ramp_down_limit", rdl],
            ["unit__to_node", ["unit_ab", "node_group_bc"], "shut_down_limit", sdl],
            ["unit__to_node", ["unit_ab", "node_group_bc"], "unit_capacity", uc],
            ["unit__to_node", ["unit_ab", "node_group_bc"], "minimum_operating_point", mop],
        ]
        @testset for (ur, dr) in ((false, false), (false, true), (true, false), (true, true))
            url_in = _test_constraint_unit_reserves_setup()
            object_parameter_values = [
                ["temporal_block", "hourly", "resolution", Dict("type" => "duration", "data" => "3h")],
                ["model", "instance", "model_end", Dict("type" => "date_time", "data" => "2000-01-01T06:00:00")],
                ["node", "reserves_a", "upward_reserve", ur],
                ["node", "reserves_bc", "downward_reserve", dr],
            ]
            SpineInterface.import_data(
                url_in;
                object_parameter_values=object_parameter_values,
                relationship_parameter_values=relationship_parameter_values,
            )
            m = run_spineopt(url_in; log_level=0, optimize=false)
            var_unit_flow = m.ext[:spineopt].variables[:unit_flow]
            var_units_on = m.ext[:spineopt].variables[:units_on]
            var_units_shut_down = m.ext[:spineopt].variables[:units_shut_down]
            constraint = m.ext[:spineopt].constraints[:ramp_down]
            @test length(constraint) == 4
            t3h0, t3h1, t3h2 = vcat(
                history_time_slice(m; temporal_block=temporal_block(:hourly)),
                time_slice(m; temporal_block=temporal_block(:hourly)),
            )
            t2h0, t2h1, t2h2, t2h3 = vcat(
                history_time_slice(m; temporal_block=temporal_block(:two_hourly)),
                time_slice(m; temporal_block=temporal_block(:two_hourly)),
            )
            s_parent, s_child = stochastic_scenario(:parent), stochastic_scenario(:child)
            s_by_t = Dict(
                t3h0 => s_parent,
                t3h1 => s_parent,
                t3h2 => s_child,
                t2h0 => s_parent,
                t2h1 => s_parent,
                t2h2 => s_child,
                t2h3 => s_child,
            )
            @testset for con_key in keys(constraint)
                u, n, d, s, t_before, t_after = con_key
                @test u.name == :unit_ab
                @test (n.name, d.name) in ((:node_group_a, :from_node), (:node_group_bc, :to_node))
                @test (s, t_before, t_after) in (([s_parent], t3h0, t3h1), ([s_parent, s_child], t3h1, t3h2))
                lhs = if n.name == :node_group_a
                    n_a, r_a = node(:node_a), node(:reserves_a)
                    3 * (
                        + var_unit_flow[u, n_a, d, s_by_t[t_before], t_before]
                        - var_unit_flow[u, n_a, d, s_by_t[t_after], t_after]
                        + (ur ? var_unit_flow[u, r_a, d, s_by_t[t_after], t_after] : 0)
                    )
                elseif n.name == :node_group_bc
                    n_b, n_c, r_bc = node(:node_b), node(:node_c), node(:reserves_bc)
                    var_u_flow_c_delta = 3 * (
                        + var_unit_flow[u, n_c, d, s_by_t[t_before], t_before]
                        - var_unit_flow[u, n_c, d, s_by_t[t_after], t_after]
                    )
                    var_u_flow_b_t_delta = if t_after == t3h1
                        (
                            + 2 * var_unit_flow[u, n_b, d, s_parent, t2h0]
                            - 2 * var_unit_flow[u, n_b, d, s_parent, t2h1]
                            - var_unit_flow[u, n_b, d, s_parent, t2h2]
                        )
                    elseif t_after == t3h2
                        (
                            + 2 * var_unit_flow[u, n_b, d, s_parent, t2h1]
                            # + var_unit_flow[u, n_b, d, s_parent, t2h2]
                            # - var_unit_flow[u, n_b, d, s_parent, t2h2]
                            - 2 * var_unit_flow[u, n_b, d, s_parent, t2h3]
                        )
                    end
                    (
                        + var_u_flow_c_delta + var_u_flow_b_t_delta
                        + (dr ? 3 * var_unit_flow[u, r_bc, d, s_parent, t_after] : 0)
                    )
                end
                var_u_on_t_after = 3 * var_units_on[u, s_by_t[t_after], t_after]
                var_u_on_t_before = 3 * var_units_on[u, s_by_t[t_before], t_before]
                var_u_sd_t_after = 3 * var_units_shut_down[u, s_by_t[t_after], t_after]
                expected_con = @build_constraint(
                    + lhs
                    <=
                    + 3 * uc
                    * ((sdl - mop - rdl) * var_u_sd_t_after + (mop + rdl) * var_u_on_t_before - mop * var_u_on_t_after)
                )
                observed_con = constraint_object(constraint[con_key])
                @test _is_constraint_equal(observed_con, expected_con)
            end
        end
    end
end

function test_constraint_user_constraint()
    @testset "constraint_user_constraint(single unit)" begin
        @testset for sense in ("==", ">=", "<=")
            url_in = _test_constraint_unit_setup()
            rhs = 40
            unit_flow_coefficient_a = 25
            unit_flow_coefficient_b = 30
            units_on_coefficient = 20
            units_started_up_coefficient = 35
            objects = [["user_constraint", "constraint_x"]]
            relationships = [
                ["unit__from_node__user_constraint", ["unit_ab", "node_a", "constraint_x"]],
                ["unit__to_node__user_constraint", ["unit_ab", "node_b", "constraint_x"]],
                ["unit__user_constraint", ["unit_ab", "constraint_x"]],
            ]
            object_parameter_values = [
                ["user_constraint", "constraint_x", "constraint_sense", Symbol(sense)],
                ["user_constraint", "constraint_x", "right_hand_side", rhs],
            ]
            relationship_parameter_values = [
                [relationships[1]..., "unit_flow_coefficient", unit_flow_coefficient_a],
                [relationships[2]..., "unit_flow_coefficient", unit_flow_coefficient_b],
                [relationships[3]..., "units_on_coefficient", units_on_coefficient],
                [relationships[3]..., "units_started_up_coefficient", units_started_up_coefficient],
            ]
            SpineInterface.import_data(
                url_in;
                objects=objects,
                relationships=relationships,
                object_parameter_values=object_parameter_values,
                relationship_parameter_values=relationship_parameter_values,
            )
            m = run_spineopt(url_in; log_level=0, optimize=false)
            var_unit_flow = m.ext[:spineopt].variables[:unit_flow]
            var_units_on = m.ext[:spineopt].variables[:units_on]
            var_units_started_up = m.ext[:spineopt].variables[:units_started_up]
            constraint = m.ext[:spineopt].constraints[:user_constraint]
            @test length(constraint) == 1
            key_a = (unit(:unit_ab), node(:node_a), direction(:from_node))
            key_b = (unit(:unit_ab), node(:node_b), direction(:to_node))
            s_parent, s_child = stochastic_scenario(:parent), stochastic_scenario(:child)
            t1h1, t1h2 = time_slice(m; temporal_block=temporal_block(:hourly))
            t2h = time_slice(m; temporal_block=temporal_block(:two_hourly))[1]
            expected_con_ref = SpineOpt.sense_constraint(
                m,
                + unit_flow_coefficient_a
                * (var_unit_flow[key_a..., s_parent, t1h1] + var_unit_flow[key_a..., s_child, t1h2]) +
                2 * unit_flow_coefficient_b * var_unit_flow[key_b..., s_parent, t2h] +
                units_on_coefficient
                * (var_units_on[unit(:unit_ab), s_parent, t1h1] + var_units_on[unit(:unit_ab), s_child, t1h2]) +
                units_started_up_coefficient * (
                    var_units_started_up[unit(:unit_ab), s_parent, t1h1]
                    + var_units_started_up[unit(:unit_ab), s_child, t1h2]
                ),
                Symbol(sense),
                2 * rhs,
            )
            expected_con = constraint_object(expected_con_ref)
            con_key = (user_constraint(:constraint_x), [s_parent, s_child], t2h)
            observed_con = constraint_object(constraint[con_key...])
            @test _is_constraint_equal(observed_con, expected_con)
        end
    end
end

function test_constraint_user_constraint_with_unit_operating_segments()
    @testset "constraint_user_constraint_with_unit_operating_segments" begin
        @testset for sense in ("==", ">=", "<=")
            url_in = _test_constraint_unit_setup()
            rhs = 40
            unit_flow_coefficient_a = 25
            unit_flow_coefficient_b = 30
            units_on_coefficient = 20
            units_started_up_coefficient = 35
            points = [0.1, 0.5, 1.0]
            operating_points = Dict("type" => "array", "value_type" => "float", "data" => points)
            objects = [["user_constraint", "constraint_x"]]
            relationships = [
                ["unit__from_node__user_constraint", ["unit_ab", "node_a", "constraint_x"]],
                ["unit__to_node__user_constraint", ["unit_ab", "node_b", "constraint_x"]],
                ["unit__user_constraint", ["unit_ab", "constraint_x"]],
            ]
            object_parameter_values = [
                ["user_constraint", "constraint_x", "constraint_sense", Symbol(sense)],
                ["user_constraint", "constraint_x", "right_hand_side", rhs],
            ]
            relationship_parameter_values = [
                ["unit__from_node", ["unit_ab", "node_a"], "operating_points", operating_points],
                ["unit__to_node", ["unit_ab", "node_b"], "operating_points", operating_points],
                [relationships[1]..., "unit_flow_coefficient", unit_flow_coefficient_a],
                [relationships[2]..., "unit_flow_coefficient", unit_flow_coefficient_b],
                [relationships[3]..., "units_on_coefficient", units_on_coefficient],
                [relationships[3]..., "units_started_up_coefficient", units_started_up_coefficient],
            ]
            SpineInterface.import_data(
                url_in;
                objects=objects,
                relationships=relationships,
                object_parameter_values=object_parameter_values,
                relationship_parameter_values=relationship_parameter_values,
            )
            m = run_spineopt(url_in; log_level=0, optimize=false)
            var_unit_flow_op = m.ext[:spineopt].variables[:unit_flow_op]
            var_units_on = m.ext[:spineopt].variables[:units_on]
            var_units_started_up = m.ext[:spineopt].variables[:units_started_up]
            constraint = m.ext[:spineopt].constraints[:user_constraint]
            @test length(constraint) == 1
            key_a = (unit(:unit_ab), node(:node_a), direction(:from_node))
            key_b = (unit(:unit_ab), node(:node_b), direction(:to_node))
            s_parent, s_child = stochastic_scenario(:parent), stochastic_scenario(:child)
            t1h1, t1h2 = time_slice(m; temporal_block=temporal_block(:hourly))
            t2h = time_slice(m; temporal_block=temporal_block(:two_hourly))[1]
            expected_con_ref = SpineOpt.sense_constraint(
                m,
                + unit_flow_coefficient_a * sum(
                    var_unit_flow_op[key_a..., i, s_parent, t1h1] + var_unit_flow_op[key_a..., i, s_child, t1h2]
                    for i in 1:3
                )
                + 2 * sum(unit_flow_coefficient_b * var_unit_flow_op[key_b..., i, s_parent, t2h] for i in 1:3)
                + units_on_coefficient
                * (var_units_on[unit(:unit_ab), s_parent, t1h1] + var_units_on[unit(:unit_ab), s_child, t1h2])
                + units_started_up_coefficient * (
                    + var_units_started_up[unit(:unit_ab), s_parent, t1h1]
                    + var_units_started_up[unit(:unit_ab), s_child, t1h2]
                ),
                Symbol(sense),
                2 * rhs,
            )
            expected_con = constraint_object(expected_con_ref)
            con_key = (user_constraint(:constraint_x), [s_parent, s_child], t2h)
            observed_con = constraint_object(constraint[con_key...])
            @test _is_constraint_equal(observed_con, expected_con)
        end
    end
end

function test_constraint_pw_unit_heat_rate()
    @testset "constraint_pw_unit_heat_rate" begin
        url_in = _test_constraint_unit_setup()
        unit_idle_heat_rate = 200
        unit_start_flow = 100
        points = [0.1, 0.5, 1.0]
        inc_hrs = [10, 20, 30]
        operating_points = Dict("type" => "array", "value_type" => "float", "data" => points)
        unit_incremental_heat_rate = Dict("type" => "array", "value_type" => "float", "data" => inc_hrs)
        relationships = [["unit__node__node", ["unit_ab", "node_a", "node_b"]]]
        relationship_parameter_values = [
            ["unit__to_node", ["unit_ab", "node_b"], "operating_points", operating_points],
            [relationships[1]..., "unit_incremental_heat_rate", unit_incremental_heat_rate],
            [relationships[1]..., "unit_idle_heat_rate", unit_idle_heat_rate],
            [relationships[1]..., "unit_start_flow", unit_start_flow],
        ]
        SpineInterface.import_data(
            url_in;
            relationships=relationships,
            relationship_parameter_values=relationship_parameter_values,
        )
        m = run_spineopt(url_in; log_level=0, optimize=false)
        var_unit_flow = m.ext[:spineopt].variables[:unit_flow]
        var_unit_flow_op = m.ext[:spineopt].variables[:unit_flow_op]
        var_units_on = m.ext[:spineopt].variables[:units_on]
        var_units_started_up = m.ext[:spineopt].variables[:units_started_up]
        constraint = m.ext[:spineopt].constraints[:unit_pw_heat_rate]
        @test length(constraint) == 1
        key_a = (unit(:unit_ab), node(:node_a), direction(:from_node))
        key_b = (unit(:unit_ab), node(:node_b), direction(:to_node))
        key_u_a_b = (unit(:unit_ab), node(:node_a), node(:node_b))
        s_parent, s_child = stochastic_scenario(:parent), stochastic_scenario(:child)
        t1h1, t1h2 = time_slice(m; temporal_block=temporal_block(:hourly))
        t2h = time_slice(m; temporal_block=temporal_block(:two_hourly))[1]
        expected_con = @build_constraint(
            + var_unit_flow[key_a..., s_parent, t1h1] + var_unit_flow[key_a..., s_child, t1h2]
            ==
            + 2 * sum(inc_hrs[i] * var_unit_flow_op[key_b..., i, s_parent, t2h] for i in 1:3)
            + unit_idle_heat_rate
            * (var_units_on[unit(:unit_ab), s_parent, t1h1] + var_units_on[unit(:unit_ab), s_child, t1h2])
            + unit_start_flow * (
                + var_units_started_up[unit(:unit_ab), s_parent, t1h1]
                + var_units_started_up[unit(:unit_ab), s_child, t1h2]
            )
        )
        con_key = (key_u_a_b..., [s_parent, s_child], t2h)
        observed_con = constraint_object(constraint[con_key...])
        @test _is_constraint_equal(observed_con, expected_con)
    end
end

function test_constraint_pw_unit_heat_rate_simple()
    @testset "constraint_pw_unit_heat_rate_simple" begin
        url_in = _test_constraint_unit_setup()
        unit_idle_heat_rate = 200
        unit_start_flow = 100
        points = [0.1, 0.5, 1.0]
        inc_hrs = 10
        operating_points = Dict("type" => "array", "value_type" => "float", "data" => points)
        relationships = [["unit__node__node", ["unit_ab", "node_a", "node_b"]]]
        relationship_parameter_values = [
            ["unit__to_node", ["unit_ab", "node_b"], "operating_points", operating_points],
            [relationships[1]..., "unit_incremental_heat_rate", inc_hrs],
            [relationships[1]..., "unit_idle_heat_rate", unit_idle_heat_rate],
            [relationships[1]..., "unit_start_flow", unit_start_flow],
        ]
        SpineInterface.import_data(
            url_in;
            relationships=relationships,
            relationship_parameter_values=relationship_parameter_values,
        )
        m = run_spineopt(url_in; log_level=0, optimize=false)
        var_unit_flow = m.ext[:spineopt].variables[:unit_flow]
        var_unit_flow_op = m.ext[:spineopt].variables[:unit_flow_op]
        var_units_on = m.ext[:spineopt].variables[:units_on]
        var_units_started_up = m.ext[:spineopt].variables[:units_started_up]
        constraint = m.ext[:spineopt].constraints[:unit_pw_heat_rate]
        @test length(constraint) == 1
        key_a = (unit(:unit_ab), node(:node_a), direction(:from_node))
        key_b = (unit(:unit_ab), node(:node_b), direction(:to_node))
        key_u_a_b = (unit(:unit_ab), node(:node_a), node(:node_b))
        s_parent, s_child = stochastic_scenario(:parent), stochastic_scenario(:child)
        t1h1, t1h2 = time_slice(m; temporal_block=temporal_block(:hourly))
        t2h = time_slice(m; temporal_block=temporal_block(:two_hourly))[1]
        expected_con = @build_constraint(
            + var_unit_flow[key_a..., s_parent, t1h1] + var_unit_flow[key_a..., s_child, t1h2]
            ==
            + 2 * sum(inc_hrs * var_unit_flow_op[key_b..., i, s_parent, t2h] for i in 1:3)
            + unit_idle_heat_rate
            * (var_units_on[unit(:unit_ab), s_parent, t1h1] + var_units_on[unit(:unit_ab), s_child, t1h2])
            + unit_start_flow * (
                + var_units_started_up[unit(:unit_ab), s_parent, t1h1]
                + var_units_started_up[unit(:unit_ab), s_child, t1h2]
            )
        )
        con_key = (key_u_a_b..., [s_parent, s_child], t2h)
        observed_con = constraint_object(constraint[con_key...])
        @test _is_constraint_equal(observed_con, expected_con)
    end
end

function test_constraint_pw_unit_heat_rate_simple2()
    @testset "constraint_pw_unit_heat_rate_simple2" begin
        url_in = _test_constraint_unit_setup()
        unit_idle_heat_rate = 200
        unit_start_flow = 100
        inc_hrs = 10
        relationships = [["unit__node__node", ["unit_ab", "node_a", "node_b"]]]
        relationship_parameter_values = [
            [relationships[1]..., "unit_incremental_heat_rate", inc_hrs],
            [relationships[1]..., "unit_idle_heat_rate", unit_idle_heat_rate],
            [relationships[1]..., "unit_start_flow", unit_start_flow],
        ]
        SpineInterface.import_data(
            url_in;
            relationships=relationships,
            relationship_parameter_values=relationship_parameter_values,
        )
        m = run_spineopt(url_in; log_level=0, optimize=false)
        var_unit_flow = m.ext[:spineopt].variables[:unit_flow]
        var_unit_flow_op = m.ext[:spineopt].variables[:unit_flow_op]
        var_units_on = m.ext[:spineopt].variables[:units_on]
        var_units_started_up = m.ext[:spineopt].variables[:units_started_up]
        constraint = m.ext[:spineopt].constraints[:unit_pw_heat_rate]
        @test length(constraint) == 1
        key_a = (unit(:unit_ab), node(:node_a), direction(:from_node))
        key_b = (unit(:unit_ab), node(:node_b), direction(:to_node))
        key_u_a_b = (unit(:unit_ab), node(:node_a), node(:node_b))
        s_parent, s_child = stochastic_scenario(:parent), stochastic_scenario(:child)
        t1h1, t1h2 = time_slice(m; temporal_block=temporal_block(:hourly))
        t2h = time_slice(m; temporal_block=temporal_block(:two_hourly))[1]
        expected_con = @build_constraint(
            + var_unit_flow[key_a..., s_parent, t1h1] + var_unit_flow[key_a..., s_child, t1h2]
            == 2 * inc_hrs * var_unit_flow[key_b..., s_parent, t2h]
            + unit_idle_heat_rate
            * (var_units_on[unit(:unit_ab), s_parent, t1h1] + var_units_on[unit(:unit_ab), s_child, t1h2])
            + unit_start_flow * (
                + var_units_started_up[unit(:unit_ab), s_parent, t1h1]
                + var_units_started_up[unit(:unit_ab), s_child, t1h2]
            )
        )
        con_key = (key_u_a_b..., [s_parent, s_child], t2h)
        observed_con = constraint_object(constraint[con_key...])
        @test _is_constraint_equal(observed_con, expected_con)
    end
end

function test_unit_online_variable_type_none()
    @testset "unit_online_variable_type_none" begin
        url_in = _test_constraint_unit_setup()
        unit_availability_factor = 0.5
        object_parameter_values = [
            ["unit", "unit_ab", "unit_availability_factor", unit_availability_factor],
            ["unit", "unit_ab", "online_variable_type", "unit_online_variable_type_none"],
            ["model", "instance", "roll_forward", unparse_db_value(Hour(1))],
        ]
        SpineInterface.import_data(url_in; object_parameter_values=object_parameter_values)
        m = run_spineopt(url_in; log_level=0, optimize=true)
        var_units_on = m.ext[:spineopt].variables[:units_on]
        var_units_available = m.ext[:spineopt].variables[:units_available]
        constraint_u_on = m.ext[:spineopt].constraints[:units_on]
        constraint_u_avail = m.ext[:spineopt].constraints[:units_available]
        scenarios = (stochastic_scenario(:parent), stochastic_scenario(:child))
        time_slices = time_slice(m; temporal_block=temporal_block(:hourly))
        @testset for (s, t) in zip(scenarios, time_slices)
            key = (unit(:unit_ab), s, t)
            var_u_on = var_units_on[key...]
            var_u_avail = var_units_available[key...]
            con_u_on = constraint_u_on[key...]
            con_u_avail = constraint_u_avail[key...]
            @test var_u_on isa Call
            @test var_u_avail isa Call
            @test realize(var_u_on) == 1
            @test realize(var_u_avail) == 1
            @test con_u_on === nothing
            @test con_u_avail === nothing
        end
    end
end

@testset "unit-based constraints" begin
    test_initial_units_on()
    test_constraint_units_on()
    test_constraint_units_available()
    test_constraint_unit_state_transition()
    test_constraint_unit_flow_capacity()
    test_constraint_minimum_operating_point()
    test_constraint_operating_point_bounds()
    test_constraint_operating_point_rank()
    test_constraint_unit_flow_op_bounds()
    test_constraint_unit_flow_op_rank()
    test_constraint_unit_flow_op_sum()
    test_constraint_ratio_unit_flow()
    test_constraint_total_cumulated_unit_flow()
    test_constraint_min_up_time()
    test_constraint_min_up_time_with_non_spinning_reserves()
    test_constraint_min_down_time()
    test_constraint_min_down_time_with_non_spinning_reserves()
    test_constraint_units_invested_available()
    test_constraint_units_invested_available_mp()
    test_constraint_units_invested_transition()
    test_constraint_units_invested_transition_mp()
    test_constraint_unit_lifetime()
    test_constraint_unit_lifetime_mp()
    test_constraint_ramp_up()
    test_constraint_ramp_down()
    test_constraint_non_spinning_reserves_lower_bound()
    test_constraint_non_spinning_reserves_upper_bounds()
    test_constraint_user_constraint()
    test_constraint_user_constraint_with_unit_operating_segments()
    test_constraint_pw_unit_heat_rate()
    test_constraint_pw_unit_heat_rate_simple()
    test_constraint_pw_unit_heat_rate_simple2()
    test_unit_online_variable_type_none()
end<|MERGE_RESOLUTION|>--- conflicted
+++ resolved
@@ -544,14 +544,7 @@
         m = run_spineopt(url_in; log_level=0, optimize=false)
         constraint = m.ext[:spineopt].constraints[:operating_point_bounds]
         @test isempty(constraint)
-<<<<<<< HEAD
-        ordered_unit_flow_op = true
-        relationship_parameter_values = [
-            ["unit__from_node", ["unit_ab", "node_a"], "ordered_unit_flow_op", ordered_unit_flow_op],
-        ]
-=======
         relationship_parameter_values = [["unit__from_node", ["unit_ab", "node_a"], "ordered_unit_flow_op", true]]
->>>>>>> 34f2b9d4
         SpineInterface.import_data(url_in; relationship_parameter_values=relationship_parameter_values)
         m = run_spineopt(url_in; log_level=0, optimize=false)
         var_units_on = m.ext[:spineopt].variables[:units_on]
