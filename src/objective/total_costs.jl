#############################################################################
# Copyright (C) 2017 - 2018  Spine Project
#
# This file is part of Spine Model.
#
# Spine Model is free software: you can redistribute it and/or modify
# it under the terms of the GNU Lesser General Public License as published by
# the Free Software Foundation, either version 3 of the License, or
# (at your option) any later version.
#
# Spine Model is distributed in the hope that it will be useful,
# but WITHOUT ANY WARRANTY; without even the implied warranty of
# MERCHANTABILITY or FITNESS FOR A PARTICULAR PURPOSE. See the
# GNU Lesser General Public License for more details.
#
# You should have received a copy of the GNU Lesser General Public License
# along with this program.  If not, see <http://www.gnu.org/licenses/>.
#############################################################################

<<<<<<< HEAD
function objective_terms(m::Model)
    # if we have a decomposed structure, master problem costs (investments) should not be included 
    if model_type(model=m.ext[:instance]) == :spineopt_operations
        if m.ext[:is_subproblem]
            [
                :variable_om_costs,
                :fixed_om_costs,
                :taxes,
                :operating_costs,
                :fuel_costs,
            #    :investment_costs,
                :start_up_costs,
                :shut_down_costs,
                :objective_penalties,
                :connection_flow_costs,
                :renewable_curtailment_costs,
                :res_proc_costs,
                :ramp_costs,
                :res_start_up_costs
            ]
        else
            [
                :variable_om_costs,
                :fixed_om_costs,
                :taxes,
                :operating_costs,
                :fuel_costs,
                :investment_costs,
                :start_up_costs,
                :shut_down_costs,
                :objective_penalties,
                :connection_flow_costs,
                :renewable_curtailment_costs,
                :res_proc_costs,
                :ramp_costs,
                :res_start_up_costs
            ]
        end
    elseif model_type(model=m.ext[:instance]) == :spineopt_master
        [           
            :investment_costs         
        ]    
    end
=======
function objective_terms()
    [
        :variable_om_costs,
        :fixed_om_costs,
        :taxes,
        :operating_costs,
        :fuel_costs,
        :investment_costs,
        :start_up_costs,
        :shut_down_costs,
        :objective_penalties,
        :connection_flow_costs,
        :renewable_curtailment_costs,
        #:res_proc_costs,
        :ramp_costs,
        #:res_start_up_costs
    ]
>>>>>>> b0620ece
end

"""
    total_costs(m::Model, t::DateTime)

Expression corresponding to the sume of all cost terms for given model, and up until the given date time.
"""
total_costs(m, t) = sum(eval(term)(m, t) for term in objective_terms(m))
<|MERGE_RESOLUTION|>--- conflicted
+++ resolved
@@ -1,90 +1,70 @@
-#############################################################################
-# Copyright (C) 2017 - 2018  Spine Project
-#
-# This file is part of Spine Model.
-#
-# Spine Model is free software: you can redistribute it and/or modify
-# it under the terms of the GNU Lesser General Public License as published by
-# the Free Software Foundation, either version 3 of the License, or
-# (at your option) any later version.
-#
-# Spine Model is distributed in the hope that it will be useful,
-# but WITHOUT ANY WARRANTY; without even the implied warranty of
-# MERCHANTABILITY or FITNESS FOR A PARTICULAR PURPOSE. See the
-# GNU Lesser General Public License for more details.
-#
-# You should have received a copy of the GNU Lesser General Public License
-# along with this program.  If not, see <http://www.gnu.org/licenses/>.
-#############################################################################
-
-<<<<<<< HEAD
-function objective_terms(m::Model)
-    # if we have a decomposed structure, master problem costs (investments) should not be included 
-    if model_type(model=m.ext[:instance]) == :spineopt_operations
-        if m.ext[:is_subproblem]
-            [
-                :variable_om_costs,
-                :fixed_om_costs,
-                :taxes,
-                :operating_costs,
-                :fuel_costs,
-            #    :investment_costs,
-                :start_up_costs,
-                :shut_down_costs,
-                :objective_penalties,
-                :connection_flow_costs,
-                :renewable_curtailment_costs,
-                :res_proc_costs,
-                :ramp_costs,
-                :res_start_up_costs
-            ]
-        else
-            [
-                :variable_om_costs,
-                :fixed_om_costs,
-                :taxes,
-                :operating_costs,
-                :fuel_costs,
-                :investment_costs,
-                :start_up_costs,
-                :shut_down_costs,
-                :objective_penalties,
-                :connection_flow_costs,
-                :renewable_curtailment_costs,
-                :res_proc_costs,
-                :ramp_costs,
-                :res_start_up_costs
-            ]
-        end
-    elseif model_type(model=m.ext[:instance]) == :spineopt_master
-        [           
-            :investment_costs         
-        ]    
-    end
-=======
-function objective_terms()
-    [
-        :variable_om_costs,
-        :fixed_om_costs,
-        :taxes,
-        :operating_costs,
-        :fuel_costs,
-        :investment_costs,
-        :start_up_costs,
-        :shut_down_costs,
-        :objective_penalties,
-        :connection_flow_costs,
-        :renewable_curtailment_costs,
-        #:res_proc_costs,
-        :ramp_costs,
-        #:res_start_up_costs
-    ]
->>>>>>> b0620ece
-end
-
-"""
-    total_costs(m::Model, t::DateTime)
-
-Expression corresponding to the sume of all cost terms for given model, and up until the given date time.
-"""
-total_costs(m, t) = sum(eval(term)(m, t) for term in objective_terms(m))
+#############################################################################
+# Copyright (C) 2017 - 2018  Spine Project
+#
+# This file is part of Spine Model.
+#
+# Spine Model is free software: you can redistribute it and/or modify
+# it under the terms of the GNU Lesser General Public License as published by
+# the Free Software Foundation, either version 3 of the License, or
+# (at your option) any later version.
+#
+# Spine Model is distributed in the hope that it will be useful,
+# but WITHOUT ANY WARRANTY; without even the implied warranty of
+# MERCHANTABILITY or FITNESS FOR A PARTICULAR PURPOSE. See the
+# GNU Lesser General Public License for more details.
+#
+# You should have received a copy of the GNU Lesser General Public License
+# along with this program.  If not, see <http://www.gnu.org/licenses/>.
+#############################################################################
+
+function objective_terms(m::Model)
+    # if we have a decomposed structure, master problem costs (investments) should not be included 
+    if model_type(model=m.ext[:instance]) == :spineopt_operations
+        if m.ext[:is_subproblem]
+            [
+                :variable_om_costs,
+                :fixed_om_costs,
+                :taxes,
+                :operating_costs,
+                :fuel_costs,
+            #    :investment_costs,
+                :start_up_costs,
+                :shut_down_costs,
+                :objective_penalties,
+                :connection_flow_costs,
+                :renewable_curtailment_costs,
+                #:res_proc_costs,
+                :ramp_costs,
+                #:res_start_up_costs
+            ]
+        else
+            [
+                :variable_om_costs,
+                :fixed_om_costs,
+                :taxes,
+                :operating_costs,
+                :fuel_costs,
+                :investment_costs,
+                :start_up_costs,
+                :shut_down_costs,
+                :objective_penalties,
+                :connection_flow_costs,
+                :renewable_curtailment_costs,
+                #:res_proc_costs,
+                :ramp_costs,
+                #:res_start_up_costs
+            ]
+        end
+    elseif model_type(model=m.ext[:instance]) == :spineopt_master
+        [           
+            :investment_costs         
+        ]    
+    end
+end
+
+"""
+    total_costs(m::Model, t::DateTime)
+
+Expression corresponding to the sume of all cost terms for given model, and up until the given date time.
+"""
+total_costs(m, t) = sum(eval(term)(m, t) for term in objective_terms(m))