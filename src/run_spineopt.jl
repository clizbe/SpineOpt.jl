--- conflicted
+++ resolved
@@ -1,4 +1,3 @@
-<<<<<<< HEAD
 #############################################################################
 # Copyright (C) 2017 - 2018  Spine Project
 #
@@ -17,29 +16,6 @@
 # You should have received a copy of the GNU Lesser General Public License
 # along with this program.  If not, see <http://www.gnu.org/licenses/>.
 #############################################################################
-"""
-    run_spineopt(url; <keyword arguments>)
-
-Run the SpineOpt from `url` and write report to the same `url`.
-Keyword arguments have the same purpose as for [`run_spineopt`](@ref).
-"""
-function run_spineopt(
-        url::String;
-        with_optimizer=optimizer_with_attributes(Cbc.Optimizer, "logLevel" => 0),
-        cleanup=true,
-        add_constraints=m -> nothing,
-        update_constraints=m -> nothing,
-        log_level=3)
-    run_spineopt(
-        url,
-        url;
-        with_optimizer=with_optimizer,
-        cleanup=cleanup,
-        add_constraints=add_constraints,
-        update_constraints=update_constraints,
-        log_level=log_level
-    )
-end
 
 """
     run_spineopt(url_in, url_out; <keyword arguments>)
@@ -63,7 +39,8 @@
 """
 function run_spineopt(
         url_in::String,
-        url_out::String;
+        url_out::String=url_in;
+        upgrade=false,
         with_optimizer=optimizer_with_attributes(Cbc.Optimizer, "logLevel" => 0, "ratioGap" => 0.01),
         cleanup=true,
         add_constraints=m -> nothing,
@@ -73,7 +50,7 @@
     level2 = log_level >= 2
     @log true "Running SpineOpt for $(url_in)..."
     @logtime level2 "Initializing data structure from db..." begin
-        using_spinedb(url_in, @__MODULE__; upgrade=true)
+        using_spinedb(url_in, @__MODULE__; upgrade=upgrade)
         generate_missing_items()
     end
     @logtime level2 "Preprocessing data structure..." preprocess_data_structure()
@@ -123,7 +100,7 @@
         @logtime level3 "- [variable_units_invested]" add_variable_units_invested!(m)
         @logtime level3 "- [variable_units_invested_available]" add_variable_units_invested_available!(m)
         @logtime level3 "- [variable_units_mothballed]" add_variable_units_mothballed!(m)
-        #TODO: @logtime level3 "- [variable_ramp_costs]" add_variable_ramp_costs!(m)
+        # TODO: @logtime level3 "- [variable_ramp_costs]" add_variable_ramp_costs!(m)
         @logtime level3 "- [variable_ramp_up_unit_flow]" add_variable_ramp_up_unit_flow!(m)
         @logtime level3 "- [variable_start_up_unit_flow]" add_variable_start_up_unit_flow!(m)
         @logtime level3 "- [variable_nonspin_starting_up]"  add_variable_nonspin_starting_up!(m)
@@ -166,14 +143,14 @@
         @logtime level3 "- [constraint_min_down_time]" add_constraint_min_down_time!(m)
         @logtime level3 "- [constraint_min_up_time]" add_constraint_min_up_time!(m)
         @logtime level3 "- [constraint_unit_state_transition]" add_constraint_unit_state_transition!(m)
-        #TODO:@logtime level3 "- [constraint_ramp_cost]" add_constraint_ramp_cost!(m)
+        # TODO: @logtime level3 "- [constraint_ramp_cost]" add_constraint_ramp_cost!(m)
         @logtime level3 "- [constraint_split_ramps]" add_constraint_split_ramps!(m)
         @logtime level3 "- [constraint_ramp_up]" add_constraint_ramp_up!(m)
-        # @logtime level3 "- [constraint_max_start_up_ramp]" add_constraint_max_start_up_ramp!(m)
-        # @logtime level3 "- [constraint_min_start_up_ramp]" add_constraint_min_start_up_ramp!(m)
-        # #TODO: @logtime level3 "- [constraint_ramp_down]" add_constraint_ramp_down!(m)
-        # @logtime level3 "- [constraint_max_nonspin_ramp_up]" add_constraint_max_nonspin_ramp_up!(m)
-        # @logtime level3 "- [constraint_min_nonspin_ramp_up]" add_constraint_min_nonspin_ramp_up!(m)
+        # TODO: @logtime level3 "- [constraint_max_start_up_ramp]" add_constraint_max_start_up_ramp!(m)
+        # TODO: @logtime level3 "- [constraint_min_start_up_ramp]" add_constraint_min_start_up_ramp!(m)
+        # TODO: @logtime level3 "- [constraint_ramp_down]" add_constraint_ramp_down!(m)
+        # TODO: @logtime level3 "- [constraint_max_nonspin_ramp_up]" add_constraint_max_nonspin_ramp_up!(m)
+        # TODO: @logtime level3 "- [constraint_min_nonspin_ramp_up]" add_constraint_min_nonspin_ramp_up!(m)
         @logtime level3 "- [constraint_user]" add_constraints(m)
         @logtime level3 "- [setting constraint names]" name_constraints!(m)
     end
@@ -185,7 +162,7 @@
         @logtime level2 "Saving results..." begin
             postprocess_results!(m)
             save_variable_values!(m)
-            save_objective_values!(m)
+            # FIXME: save_objective_values!(m)
             save_results!(results, m)
         end
         roll_temporal_structure() || break
@@ -306,275 +283,4 @@
             write_parameters(output_params, url; report=string(rpt_name))
         end
     end
-=======
-#############################################################################
-# Copyright (C) 2017 - 2018  Spine Project
-#
-# This file is part of SpineOpt.
-#
-# SpineOpt is free software: you can redistribute it and/or modify
-# it under the terms of the GNU Lesser General Public License as published by
-# the Free Software Foundation, either version 3 of the License, or
-# (at your option) any later version.
-#
-# SpineOpt is distributed in the hope that it will be useful,
-# but WITHOUT ANY WARRANTY; without even the implied warranty of
-# MERCHANTABILITY or FITNESS FOR A PARTICULAR PURPOSE. See the
-# GNU Lesser General Public License for more details.
-#
-# You should have received a copy of the GNU Lesser General Public License
-# along with this program.  If not, see <http://www.gnu.org/licenses/>.
-#############################################################################
-
-"""
-    run_spineopt(url_in, [url_out=url_in]; <keyword arguments>)
-
-Run SpineOpt from `url_in` and write report to `url_out`.
-A new Spine database is created at `url_out` if it doesn't exist.
-
-# Keyword arguments
-
-**`with_optimizer=with_optimizer(Cbc.Optimizer, logLevel=0)`** is the optimizer factory for building the JuMP model.
-
-**`cleanup=true`** tells [`run_spineopt`](@ref) whether or not convenience functors should be
-set to `nothing` after completion.
-
-**`add_constraints=m -> nothing`** is called with the `Model` object in the first optimization window, and allows adding user contraints.
-
-**`update_constraints=m -> nothing`** is called in windows 2 to the last, and allows updating contraints added by `add_constraints`.
-
-**`log_level=3`** is the log level.
-"""
-function run_spineopt(
-        url_in::String,
-        url_out::String=url_in;
-        upgrade=false,
-        with_optimizer=optimizer_with_attributes(Cbc.Optimizer, "logLevel" => 0, "ratioGap" => 0.01),
-        cleanup=true,
-        add_constraints=m -> nothing,
-        update_constraints=m -> nothing,
-        log_level=3
-    )
-    level2 = log_level >= 2
-    @log true "Running SpineOpt for $(url_in)..."
-    @logtime level2 "Initializing data structure from db..." begin
-        using_spinedb(url_in, @__MODULE__; upgrade=upgrade)
-        generate_missing_items()
-    end
-    @logtime level2 "Preprocessing data structure..." preprocess_data_structure()
-    @logtime level2 "Checking data structure..." check_data_structure(log_level)
-    @logtime level2 "Creating temporal structure..." generate_temporal_structure()
-    @logtime level2 "Creating stochastic structure..." generate_stochastic_structure()
-    m = rerun_spineopt(
-        url_out;
-        with_optimizer=with_optimizer,
-        add_constraints=add_constraints,
-        update_constraints=update_constraints,
-        log_level=log_level
-    )
-    # TODO: cleanup && notusing_spinedb(url_in, @__MODULE__)
-    m
-end
-
-function rerun_spineopt(
-        url_out::String;
-        with_optimizer=optimizer_with_attributes(Cbc.Optimizer, "logLevel" => 0, "ratioGap" => 0.01),
-        add_constraints=m -> nothing,
-        update_constraints=m -> nothing,
-        log_level=3)
-    level0 = log_level >= 0
-    level1 = log_level >= 1
-    level2 = log_level >= 2
-    level3 = log_level >= 3
-    results = Dict()
-    m = Model(with_optimizer)
-    m.ext[:variables] = Dict{Symbol,Dict}()
-    m.ext[:variables_definition] = Dict{Symbol,Dict}()
-    m.ext[:values] = Dict{Symbol,Dict}()
-    m.ext[:constraints] = Dict{Symbol,Dict}()
-    @log level1 "Window 1: $current_window"
-    @logtime level2 "Adding variables...\n" begin
-        @logtime level3 "- [variable_units_available]" add_variable_units_available!(m)
-        @logtime level3 "- [variable_units_on]" add_variable_units_on!(m)
-        @logtime level3 "- [variable_units_started_up]" add_variable_units_started_up!(m)
-        @logtime level3 "- [variable_units_shut_down]" add_variable_units_shut_down!(m)
-        @logtime level3 "- [variable_unit_flow]" add_variable_unit_flow!(m)
-        @logtime level3 "- [variable_unit_flow_op]" add_variable_unit_flow_op!(m)
-        @logtime level3 "- [variable_connection_flow]" add_variable_connection_flow!(m)
-        @logtime level3 "- [variable_node_state]" add_variable_node_state!(m)
-        @logtime level3 "- [variable_node_slack_pos]" add_variable_node_slack_pos!(m)
-        @logtime level3 "- [variable_node_slack_neg]" add_variable_node_slack_neg!(m)
-        @logtime level3 "- [variable_node_injection]" add_variable_node_injection!(m)
-        @logtime level3 "- [variable_units_invested]" add_variable_units_invested!(m)
-        @logtime level3 "- [variable_units_invested_available]" add_variable_units_invested_available!(m)
-        @logtime level3 "- [variable_units_mothballed]" add_variable_units_mothballed!(m)
-    end
-    @logtime level2 "Fixing variable values..." fix_variables!(m)
-    @logtime level2 "Adding constraints...\n" begin
-        @logtime level3 "- [constraint_units_invested_transition]" add_constraint_units_invested_transition!(m)
-        @logtime level3 "- [constraint_unit_constraint]" add_constraint_unit_constraint!(m)
-        @logtime level3 "- [constraint_node_injection]" add_constraint_node_injection!(m)
-        @logtime level3 "- [constraint_nodal_balance]" add_constraint_nodal_balance!(m)
-        @logtime level3 "- [constraint_connection_flow_ptdf]" add_constraint_connection_flow_ptdf!(m)
-        @logtime level3 "- [constraint_connection_flow_lodf]" add_constraint_connection_flow_lodf!(m)
-        @logtime level3 "- [constraint_unit_flow_capacity]" add_constraint_unit_flow_capacity!(m)
-        @logtime level3 "- [constraint_operating_point_bounds]" add_constraint_operating_point_bounds!(m)
-        @logtime level3 "- [constraint_operating_point_sum]" add_constraint_operating_point_sum!(m)
-        @logtime level3 "- [constraint_fix_ratio_out_in_unit_flow]" add_constraint_fix_ratio_out_in_unit_flow!(m)
-        @logtime level3 "- [constraint_max_ratio_out_in_unit_flow]" add_constraint_max_ratio_out_in_unit_flow!(m)
-        @logtime level3 "- [constraint_min_ratio_out_in_unit_flow]" add_constraint_min_ratio_out_in_unit_flow!(m)
-        @logtime level3 "- [constraint_fix_ratio_out_out_unit_flow]" add_constraint_fix_ratio_out_out_unit_flow!(m)
-        @logtime level3 "- [constraint_max_ratio_out_out_unit_flow]" add_constraint_max_ratio_out_out_unit_flow!(m)
-        @logtime level3 "- [constraint_min_ratio_out_out_unit_flow]" add_constraint_min_ratio_out_out_unit_flow!(m)
-        @logtime level3 "- [constraint_fix_ratio_in_in_unit_flow]" add_constraint_fix_ratio_in_in_unit_flow!(m)
-        @logtime level3 "- [constraint_max_ratio_in_in_unit_flow]" add_constraint_max_ratio_in_in_unit_flow!(m)
-        @logtime level3 "- [constraint_min_ratio_in_in_unit_flow]" add_constraint_min_ratio_in_in_unit_flow!(m)
-        @logtime level3 "- [constraint_fix_ratio_in_out_unit_flow]" add_constraint_fix_ratio_in_out_unit_flow!(m)
-        @logtime level3 "- [constraint_max_ratio_in_out_unit_flow]" add_constraint_max_ratio_in_out_unit_flow!(m)
-        @logtime level3 "- [constraint_min_ratio_in_out_unit_flow]" add_constraint_min_ratio_in_out_unit_flow!(m)
-        @logtime level3 "- [constraint_fix_ratio_out_in_connection_flow]" add_constraint_fix_ratio_out_in_connection_flow!(m)
-        @logtime level3 "- [constraint_max_ratio_out_in_connection_flow]" add_constraint_max_ratio_out_in_connection_flow!(m)
-        @logtime level3 "- [constraint_min_ratio_out_in_connection_flow]" add_constraint_min_ratio_out_in_connection_flow!(m)
-        @logtime level3 "- [constraint_connection_flow_capacity]" add_constraint_connection_flow_capacity!(m)
-        @logtime level3 "- [constraint_node_state_capacity]" add_constraint_node_state_capacity!(m)
-        @logtime level3 "- [constraint_max_cum_in_unit_flow_bound]" add_constraint_max_cum_in_unit_flow_bound!(m)
-        @logtime level3 "- [constraint_units_on]" add_constraint_units_on!(m)
-        @logtime level3 "- [constraint_units_available]" add_constraint_units_available!(m)
-        @logtime level3 "- [constraint_units_invested_available]" add_constraint_units_invested_available!(m)        
-        @logtime level3 "- [constraint_unit_lifetime]" add_constraint_unit_lifetime!(m)
-        @logtime level3 "- [constraint_minimum_operating_point]" add_constraint_minimum_operating_point!(m)
-        @logtime level3 "- [constraint_min_down_time]" add_constraint_min_down_time!(m)
-        @logtime level3 "- [constraint_min_up_time]" add_constraint_min_up_time!(m)
-        @logtime level3 "- [constraint_unit_state_transition]" add_constraint_unit_state_transition!(m)
-        @logtime level3 "- [constraint_user]" add_constraints(m)
-        @logtime level3 "- [setting constraint names]" name_constraints!(m)
-    end
-    @logtime level2 "Setting objective..." set_objective!(m)
-    k = 2
-    while optimize_model!(m)
-        @log level1 "Optimal solution found, objective function value: $(objective_value(m))"
-        @logtime level2 "Saving results..." begin
-            postprocess_results!(m)
-            save_variable_values!(m)
-            save_results!(results, m)
-        end
-        roll_temporal_structure() || break
-        @log level1 "Window $k: $current_window"
-        @logtime level2 "Updating variables..." update_variables!(m)
-        @logtime level2 "Fixing variable values..." fix_variables!(m)
-        @logtime level2 "Updating constraints..." update_varying_constraints!(m)
-        @logtime level2 "Updating user constraints..." update_constraints(m)
-        @logtime level2 "Updating objective..." update_varying_objective!(m)
-        k += 1
-    end
-    @logtime level2 "Writing report..." write_report(results, url_out)
-    m
-end
-
-function name_constraints!(m::Model)
-    for (con_key, cons) in m.ext[:constraints]
-        for (inds, con) in cons
-            set_name(con, string(con_key,inds))
-        end
-    end
-end
-
-function optimize_model!(m::Model)
-    write_mps_file(model=first(model())) == :write_mps_always && write_to_file(m, "model_diagnostics.mps")
-    # NOTE: The above results in a lot of Warning: Variable connection_flow[...] is mentioned in BOUNDS,
-    # but is not mentioned in the COLUMNS section. We are ignoring it.
-    @logtime true "Optimizing model..." optimize!(m)
-    if termination_status(m) == MOI.OPTIMAL
-        true
-    else
-        @log true "Unable to find solution (reason: $(termination_status(m)))"
-        write_mps_file(model=first(model())) == :write_mps_on_no_solve && write_to_file(m, "model_diagnostics.mps")
-        false
-    end
-end
-
-_fix_variable!(m::Model, name::Symbol, indices::Function, fix_value::Nothing) = nothing
-
-function _fix_variable!(m::Model, name::Symbol, indices::Function, fix_value::Function)
-    var = m.ext[:variables][name]
-    for ind in indices()
-        fix_value_ = fix_value(ind)
-        fix_value_ != nothing && fix(var[ind], fix_value_; force=true)
-        end_(ind.t) <= end_(current_window) || continue
-        for history_ind in indices(; ind..., stochastic_scenario=anything, t=t_history_t[ind.t]) 
-            fix_value_ = fix_value(history_ind)
-            fix_value_ != nothing && fix(var[history_ind], fix_value_; force=true)
-        end
-    end
-end
-
-function fix_variables!(m::Model)
-    for (name, definition) in m.ext[:variables_definition]
-        _fix_variable!(m, name, definition[:indices], definition[:fix_value])
-    end
-end
-
-_variable_value(v::VariableRef) = (is_integer(v) || is_binary(v)) ? round(Int, JuMP.value(v)) : JuMP.value(v)
-
-function _save_variable_value!(m::Model, name::Symbol, indices::Function)
-    inds = indices()
-    var = m.ext[:variables][name]
-    m.ext[:values][name] = Dict(
-        ind => _variable_value(var[ind]) for ind in indices() if end_(ind.t) <= end_(current_window)
-    )
-end
-
-function save_variable_values!(m::Model)
-    for (name, definition) in m.ext[:variables_definition]
-        _save_variable_value!(m, name, definition[:indices])
-    end
-end
-
-function save_results!(results, m)
-    for out in output()
-        value = get(m.ext[:values], out.name, nothing)
-        if value === nothing
-            @warn "can't find results for '$(out.name)'"
-            continue
-        end
-        value_ = Dict{NamedTuple,Number}((; k..., t=start(k.t)) => v for (k, v) in value)
-        existing = get!(results, out.name, Dict{NamedTuple,Number}())
-        merge!(existing, value_)
-    end
-end
-
-"""
-    _pulldims(input, dims...)
-
-An equivalent dictionary where the given dimensions are pulled from the key to the value.
-"""
-function _pulldims(input::Dict{K,V}, dims::Symbol...) where {K<:NamedTuple,V}
-    result = Dict()
-    for (key, value) in sort!(OrderedDict(input))
-        new_key = (; (k => v for (k, v) in pairs(key) if !(k in dims))...)
-        new_value = ((key[dim] for dim in dims)..., value)
-        push!(get!(result, new_key, []), new_value)
-    end
-    result
-end
-
-function write_report(results, default_url)
-    reports = Dict()
-    for (rpt, out) in report__output()
-        value = get(results, out.name, nothing)
-        value === nothing && continue
-        url = output_db_url(report=rpt, _strict=false)
-        url === nothing && (url = default_url)
-        url_reports = get!(reports, url, Dict())
-        output_params = get!(url_reports, rpt.name, Dict{Symbol,Dict{NamedTuple,TimeSeries}}())
-        output_params[out.name] = Dict{NamedTuple,TimeSeries}(
-            k => TimeSeries(first.(v), last.(v), false, false) for (k, v) in _pulldims(value, :t)
-        )
-    end
-    for (url, url_reports) in reports
-        for (rpt_name, output_params) in url_reports
-            write_parameters(output_params, url; report=string(rpt_name))
-        end
-    end
->>>>>>> 64cce141
 end