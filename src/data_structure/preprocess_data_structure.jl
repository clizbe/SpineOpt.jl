--- conflicted
+++ resolved
@@ -122,28 +122,10 @@
     new_connection__from_node_parameter_values = Dict(
         (conn, n) => Dict(:connection_conv_cap_to_flow => value_one) for (conn, n) in new_connection__from_node_rels
     )    
-<<<<<<< HEAD
-    
-    for (conn, n) in new_connection__from_node_rels
-        if haskey(connection__to_node.parameter_values[(conn, n)], :connection_capacity)
-            new_connection__from_node_parameter_values[:connection_capacity] = connection__to_node.parameter_values[(conn, n)][:connection_capacity]
-        end
-    end
-=======
->>>>>>> cd78fe3f
 
     new_connection__to_node_parameter_values = Dict(
         (conn, n) => Dict(:connection_conv_cap_to_flow => value_one) for (conn, n) in new_connection__to_node_rels)
 
-<<<<<<< HEAD
-    for (conn, n) in new_connection__to_node_rels
-        if haskey(connection__from_node.parameter_values[(conn, n)], :connection_capacity)
-            new_connection__to_node_parameter_values[:connection_capacity] = connection__from_node.parameter_values[(conn, n)][:connection_capacity]
-        end
-    end
-
-=======
->>>>>>> cd78fe3f
     new_connection__node__node_parameter_values = Dict(
         (conn, n1, n2) => Dict(:fix_ratio_out_in_connection_flow => value_one)
         for (conn, n1, n2) in new_connection__node__node_rels
