#############################################################################
# Copyright (C) 2017 - 2018  Spine Project
#
# This file is part of Spine Model.
#
# Spine Model is free software: you can redistribute it and/or modify
# it under the terms of the GNU Lesser General Public License as published by
# the Free Software Foundation, either version 3 of the License, or
# (at your option) any later version.
#
# Spine Model is distributed in the hope that it will be useful,
# but WITHOUT ANY WARRANTY; without even the implied warranty of
# MERCHANTABILITY or FITNESS FOR A PARTICULAR PURPOSE. See the
# GNU Lesser General Public License for more details.
#
# You should have received a copy of the GNU Lesser General Public License
# along with this program.  If not, see <http://www.gnu.org/licenses/>.
#############################################################################

<<<<<<< HEAD

function time_pattern_getter(patterns_key_tuples)
    function f(t::DateTime)
        @show t == nothing
        found_key = nothing
        for (patterns, key) in patterns_key_tuples
            if any(matches(p, t) for p in patterns)
                found_key = key
                break
            end
        end
        found_key
    end
end

function arr_getter(json)
    function f(t)
        json[t]
    end
end

=======
>>>>>>> 6c9cf1e7
"""
    JuMP_object_parameter_out(db_map::PyObject)

Create convenience functions for accessing parameters of objects.
Return a dictionary of object subsets.

# Example using a convenience function created by calling JuMP_object_out(db_map::PyObject)
```julia
    julia> p_UnitCapacity()
    Dict{String,Int64} with 5 entries:
    "ImportGas"  => 10000
    "ImportCoal" => 1000
    "GasPlant"   => 400
    "CHPPlant"   => 200
    "CoalPlant"  => 800

    julia> p_UnitCapacity(unit="GasPlant")
    400
```
"""
function JuMP_object_parameter_out(db_map::PyObject)
    object_subset_dict = Dict{Symbol,Any}()
    value_list_dict = py"{x.id: x.value_list.split(',') for x in $db_map.wide_parameter_value_list_list()}"
    # Iterate through parameters as dictionaries
    for parameter in py"[x._asdict() for x in $db_map.object_parameter_list()]"
        parameter_name = parameter["parameter_name"]
        object_class_name = parameter["object_class_name"]
<<<<<<< HEAD
        default_value = parameter["default_value"]
        parameter_name_symbol = Symbol(parameter_name)
        object_parameter_value_list =
            py"[x._asdict() for x in $db_map.object_parameter_value_list(parameter_name=$parameter_name)]"
        object_parameter_value_dict = Dict{Symbol,Any}()
        # Loop through all object parameter values to create a Dict(object_name => func)
        # where func is obtained from the json field if possible, else from the value field
        for object_parameter_value in object_parameter_value_list
            object_name = Symbol(object_parameter_value["object_name"])
            json_str = object_parameter_value["json"]
            value = object_parameter_value["value"]
            if json_str != nothing
                json = JSON.parse(json_str)  # Let LoadError be raised
                if isa(json, Number)
                    object_parameter_value_dict[object_name] = t -> json
                elseif isa(json, Array)
                    object_parameter_value_dict[object_name] = arr_getter(json)
                elseif isa(json, Dict)
                    # Here is where the fun begins
                    type_ = json["type"]
                    if type_ == "time_patterned_data"
                        !haskey(json, "time_pattern_spec") && error(
                            """Time pattern specification not found in
                            JSON of '$parameter_name' for '$object_name'."""
                        )
                        time_pattern_spec = json["time_pattern_spec"]
                        # TODO: Check if dictionary
                        if haskey(time_pattern_spec, "from")
                            # TODO
                        else
                            patterns_key_tuples = []
                            for (key, value) in time_pattern_spec
                                pattern_exprs = split(value, UNION_OP)
                                patterns = [parse_time_pattern_expr(expr) for expr in pattern_exprs]
                                push!(patterns_key_tuples, (patterns, key))
                            end
                            object_parameter_value_dict[object_name] = time_pattern_getter(patterns_key_tuples)
                        end
                    else
                        error("Unknown JSON type $type_.")
                    end
                end
            elseif value != nothing
                object_parameter_value_dict[object_name] = t -> as_number(value)
            else
                object_parameter_value_dict[object_name] = t -> as_number(default_value)
=======
        default_value = as_number(parameter["default_value"])
        tag_list_str = parameter["parameter_tag_list"]
        tag_list = if tag_list_str isa String
            split(tag_list_str, ",")
        else
            []
        end
        object_parameter_value_list =
            py"[x._asdict() for x in $db_map.object_parameter_value_list(parameter_name=$parameter_name)]"
        object_parameter_value_dict = Dict{Symbol,Any}()
        time_patterns = Array{String,1}()
        # Loop through all object parameter values to create a Dict(object_name => func, ... )
        # where func is a function of the form t -> return_value, for getting the parameter value
        for object_parameter_value in object_parameter_value_list
            object_name = object_parameter_value["object_name"]
            json = object_parameter_value["json"]
            value = object_parameter_value["value"]
            object_parameter_value_dict[Symbol(object_name)] = if json != nothing
                parsed_json = JSON.parse(json)  # Let LoadError be thrown
                if parsed_json isa Dict
                    # Do some validation
                    haskey(parsed_json, "type") || error(
                        """unable to parse '$parameter_name' JSON specification for '$object_name':
                        'type' missing.
                        """
                    )
                    type_ = parsed_json["type"]
                    if type_ == "time_pattern"
                        haskey(parsed_json, "data") || error(
                            """unable to parse '$parameter_name' JSON specification for '$object_name':
                            'data' missing.
                            """
                        )
                        parsed_json["data"] isa Dict || error(
                            """unable to parse '$parameter_name' JSON specification for '$object_name':
                            'data' should be a dictionary (time_pattern object: value).
                            """
                        )
                    else
                        error(
                            """unable to parse '$parameter_name' JSON specification for '$object_name':
                            unknown type '$type_'.
                            """
                        )
                    end
                end
                parsed_json
            elseif value != nothing
                # TODO: Check is_time_pattern_spec from rulebook later
                try
                    parse_time_pattern_spec(value)
                catch e
                    as_number(value)
                end
            else
                default_value
>>>>>>> 6c9cf1e7
            end
        end
        @suppress_err begin
            # Create and export convenience functions
            @eval begin
<<<<<<< HEAD
                function $parameter_name_symbol(;t::Union{Int64,DateTime,Nothing}=nothing, kwargs...)
=======
                function $(Symbol(parameter_name))(;t::Union{Int64,String,Nothing}=nothing, kwargs...)
>>>>>>> 6c9cf1e7
                    object_parameter_value_dict = $(object_parameter_value_dict)
                    if length(kwargs) == 0
                        # Return dict if kwargs is empty
                        return object_parameter_value_dict
                    elseif length(kwargs) == 1
                        key, value = iterate(kwargs)[1]
                        given_object_class_name = key
                        object_class_name = Symbol($object_class_name)
                        given_object_class_name != object_class_name && error(
                            """invalid object class in call to '$($parameter_name)':
                            expected '$object_class_name', got '$given_object_class_name'."""
                        )
                        given_object_name = value
                        object_names = eval(object_class_name)()
<<<<<<< HEAD
                        if !(given_object_name in object_names)
                            error("'$given_object_name' is not a valid object of class '$object_class_name'")
                        end
                        func = object_parameter_value_dict[given_object_name]
                        return func(t)
=======
                        !(given_object_name in object_names) && error(
                            """unable to retrieve value of '$($parameter_name)' for '$given_object_name':
                            not a valid object of class '$object_class_name'."""
                        )
                        !haskey(object_parameter_value_dict, given_object_name) && return $default_value
                        value = object_parameter_value_dict[given_object_name]
                        if value isa Array
                            # TODO: handle t === nothing here
                            return value[t]
                        elseif value isa Dict
                            # Fun begins
                            type_ = value["type"]
                            if type_ == "time_pattern"
                                spec = get(value, "specification", "time_pattern_spec")
                                cls = get(value, "class", "time_pattern")
                                data = value["data"]
                                for (k, v) in data
                                    kwargs = Dict(Symbol(cls) => Symbol(k))
                                    time_pattern = try
                                        eval(Symbol(spec))(;kwargs...)
                                    catch e
                                        e isa UndefVarError && error(
                                            """unable to retrieve value of '$($parameter_name)' for '$given_object_name':
                                            unknown time pattern '$k'.
                                            """
                                        )
                                        rethrow()
                                    end
                                    matches(time_pattern, t) && return v
                                end
                                error(
                                    """unable to retrieve value of '$($parameter_name)' for '$given_object_name'
                                    at time step '$t': '$t' does not match any time pattern.
                                    """
                                )
                            end
                        else
                            return value
                        end
>>>>>>> 6c9cf1e7
                    else # length of kwargs is > 1
                        error(
                            """too many arguments in call to '$($parameter_name)':
                            expected 1, got $(length(kwargs))"""
                        )
                    end
                end
                export $(Symbol(parameter_name))
            end
        end
        value_list_id = parameter["value_list_id"]
        value_list_id == nothing && continue
        object_class_name_symbol = Symbol(parameter["object_class_name"])
        value_list = value_list_dict[value_list_id]
        # Loop through all object parameter values again to populate object_subset_dict
        for object_parameter_value in object_parameter_value_list
            value = object_parameter_value["value"]
            object_name = object_parameter_value["object_name"]
            !(value in value_list) && continue
            dict1 = get!(object_subset_dict, object_class_name_symbol, Dict{Symbol,Any}())
            dict2 = get!(dict1, Symbol(parameter_name), Dict{Symbol,Any}())
            arr = get!(dict2, Symbol(value), Array{Symbol,1}())
            push!(arr, Symbol(object_name))
        end
    end
    object_subset_dict
end


"""
    JuMP_object_out(db_map::PyObject)

Create convenience functions for accessing database
objects e.g. units, nodes or connections

# Example using a convenience function created by calling JuMP_object_out(db_map::PyObject)
```julia
julia> unit()
3-element Array{String,1}:
 "GasPlant"
 "CoalPlant"
 "CHPPlant"
```
"""
function JuMP_object_out(db_map::PyObject, object_subset_dict::Dict{Symbol,Any})
    # Get all object classes
    object_class_list = py"$db_map.object_class_list()"
    for object_class in py"[x._asdict() for x in $object_class_list]"
        object_class_id = object_class["id"]
        object_class_name = object_class["name"]
        # Get all objects of object_class
        object_list = py"$db_map.object_list(class_id=$object_class_id)"
        object_names = py"[x.name for x in $object_list]"
        object_names = Symbol.(object_names)
        object_subset_dict1 = get(object_subset_dict, Symbol(object_class_name), Dict())
        @suppress_err begin
            @eval begin
                # Create convenience function named after the object class
                function $(Symbol(object_class_name))(;kwargs...)
                    if length(kwargs) == 0
                        # Return all object names if kwargs is empty
                        return $(object_names)
                    else
                        object_class_name = $(object_class_name)
                        # Return the object subset at the intersection of all (parameter, value) pairs
                        # received as arguments
                        kwargs_arr = [par => val for (par, val) in kwargs]
                        par, val = kwargs_arr[1]
                        dict1 = $(object_subset_dict1)
                        !haskey(dict1, par) && error(
                            """unable to retrieve object subset of class '$object_class_name':
                            '$par' is not a list-parameter for '$object_class_name'
                            """
                        )
                        dict2 = dict1[par]
                        !haskey(dict2, val) && error(
                            """unable to retrieve object subset of class '$object_class_name':
                            '$val' is not a listed value for '$par'"""
                        )
                        object_subset = dict2[val]
                        for (par, val) in kwargs_arr[2:end]
                            !haskey(dict1, par) && error(
                                """unable to retrieve object subset of class '$object_class_name':
                                '$par' is not a list-parameter for '$object_class_name'
                                """
                            )
                            dict2 = dict1[par]
                            !haskey(dict2, val) && error(
                                """unable to retrieve object subset of class '$object_class_name':
                                '$val' is not a listed value for '$par'"""
                            )
                            object_subset_ = dict2[val]
                            object_subset = [x for x in object_subset if x in object_subset_]
                        end
                        return object_subset
                    end
                end
                export $(Symbol(object_class_name))
            end
        end
    end
end


"""
    JuMP_relationship_parameter_out(db_map::PyObject)

Create convenience functions for accessing parameters attached to relationships.
Parameter values are accessed using the object names as inputs:

# Example using a convenience function created by calling JuMP_object_out(db_map::PyObject)
```julia
julia> p_TransLoss(connection="EL1", node1="LeuvenElectricity", node2="AntwerpElectricity")
0.9
julia> p_TransLoss(connection="EL1", node1="AntwerpElectricity", node2="LeuvenElectricity")
0.88
```
"""
function JuMP_relationship_parameter_out(db_map::PyObject)
    # Iterate through parameters as dictionaries
    for parameter in py"[x._asdict() for x in $db_map.relationship_parameter_list()]"
        parameter_name = parameter["parameter_name"]
        relationship_class_name = parameter["relationship_class_name"]
        default_value = as_number(parameter["default_value"])
        orig_object_class_name_list = [Symbol(x) for x in split(parameter["object_class_name_list"], ",")]
        # Rename entries of this list by appending increasing integer values if entry occurs more than one time
        object_class_name_list = fix_name_ambiguity(orig_object_class_name_list)
        relationship_parameter_value_list =
            py"$db_map.relationship_parameter_value_list(parameter_name=$parameter_name)"
        relationship_parameter_value_dict = Dict{Tuple{Symbol,Symbol,Vararg{Symbol}},Any}() # At least two Symbols
        # Loop through all relationship parameter values to create a Dict("obj1,obj2,.." => value, ... )
        # where value is obtained from the json field if possible, else from the value field
        for relationship_parameter_value in py"[x._asdict() for x in $relationship_parameter_value_list]"
            object_name_list = Tuple(Symbol.(split(relationship_parameter_value["object_name_list"], ","))) #"obj1,obj2,..." e.g. "CoalPlant,Electricity,Coal"
            value = try
                JSON.parse(relationship_parameter_value["json"])
            catch LoadError
                as_number(relationship_parameter_value["value"])
            end
            relationship_parameter_value_dict[object_name_list] = value
        end
        @suppress_err begin
            # Create and export convenience function named as the parameter
            @eval begin
                function $(Symbol(parameter_name))(;t::Union{Int64,Nothing}=nothing, kwargs...)
                    relationship_parameter_value_dict = $(relationship_parameter_value_dict)
                    object_class_name_list = $(object_class_name_list)
                    # If no kwargs are provided a dict of all parameter values is returned
                    kwargs_length = length(kwargs)
                    kwargs_length == 0 && return relationship_parameter_value_dict
                    # Call the relationship access function to check validity
                    relationship_class_name = Symbol($relationship_class_name)
                    header = eval(relationship_class_name)(;header_only=true, kwargs...)
                    # Check that header is empty
                    !isempty(header) && error(
                        """arguments missing in call to $($parameter_name): '$(join(header, "', '"))'"""
                    )
                    given_object_class_name_list = keys(kwargs)
                    given_object_name_list = values(values(kwargs))
                    indexes = indexin(given_object_class_name_list, object_class_name_list)
                    ordered_object_name_list = given_object_name_list[indexes]
                    !haskey(relationship_parameter_value_dict, ordered_object_name_list) && return $default_value
                    value = relationship_parameter_value_dict[ordered_object_name_list]
                    if isa(value, Array)
                        t == nothing && return value
                        return value[t]
                    elseif isa(value, Dict)
                        !haskey(value, "return_expression") && error("Field 'return_expression' not found")
                        return_expression = value["return_expression"]
                        preparation_expressions = get(value, "preparation_expressions", [])
                        for expr in preparation_expressions
                            eval(Meta.parse(replace(expr, "\$t" => "$t")))
                        end
                        return eval(Meta.parse(replace(return_expression, "\$t" => "$t")))
                    else
                        return value
                    end
                end
                export $(Symbol(parameter_name))
            end
        end
    end
end


"""
    JuMP_relationship_out(db_map::PyObject)

Create convenience functions for accessing relationships
e.g. relationships between units and commodities (unit__commodity) or units and
nodes (unit__node)

# Example using a convenience function created by calling JuMP_object_out(db_map::PyObject)
```julia
julia> unit_node()
9-element Array{Array{String,1},1}:
String["CoalPlant", "BelgiumCoal"]
String["CoalPlant", "LeuvenElectricity"]
String["GasPlant", "BelgiumGas"]
...

julia> unit_node(node="LeuvenElectricity")
1-element Array{String,1}:
 "CoalPlant"
```
"""
function JuMP_relationship_out(db_map::PyObject)
    # Get all relationship classes
    relationship_class_list = py"$db_map.wide_relationship_class_list()"
    # Iterate through relationship classes as dictionaries
    for relationship_class in py"[x._asdict() for x in $relationship_class_list]"
        relationship_class_id = relationship_class["id"]
        relationship_class_name = relationship_class["name"]
        # Generate Array of Strings of object class names in this relationship class
        orig_object_class_name_list = [Symbol(x) for x in split(relationship_class["object_class_name_list"], ",")]
        object_class_name_list = fix_name_ambiguity(orig_object_class_name_list)
        relationship_list = py"$db_map.wide_relationship_list(class_id=$relationship_class_id)"
        object_name_lists = Array{Array{Symbol,1},1}()
        for relationship in py"[x._asdict() for x in $relationship_list]"
            object_name_list = [Symbol(x) for x in split(relationship["object_name_list"], ",")]
            push!(object_name_lists, object_name_list)
        end
        @suppress_err begin
            @eval begin
                function $(Symbol(relationship_class_name))(;header_only=false, kwargs...)
                    object_name_lists = $(object_name_lists)
                    object_class_name_list = $(object_class_name_list)
                    orig_object_class_name_list = $(orig_object_class_name_list)
                    indexes = Array{Int64, 1}()
                    object_name_list = Array{Symbol, 1}()
                    for (object_class_name, object_name) in kwargs
                        index = findfirst(x -> x == object_class_name, object_class_name_list)
                        index == nothing && error(
                            """invalid keyword '$object_class_name' in call to '$($relationship_class_name)':
                            valid keywords are '$(join(object_class_name_list, "', '"))'.
                            """
                        )
                        orig_object_class_name = orig_object_class_name_list[index]
                        object_names = eval(orig_object_class_name)()
                        !(object_name in object_names) && error(
                            """unable to retrieve '$($relationship_class_name)' tuples for '$object_name':
                            not a valid object of class '$orig_object_class_name'"""
                        )
                        push!(indexes, index)
                        push!(object_name_list, object_name)
                    end
                    slice = filter(i -> !(i in indexes), collect(1:length(object_class_name_list)))
                    header_only && return object_class_name_list[slice]
                    result = filter(x -> x[indexes] == object_name_list, object_name_lists)
                    length(slice) == 1 && (slice = slice[1])
                    [x[slice] for x in result]
                end
                export $(Symbol(relationship_class_name))
            end
        end
    end
end


"""
    JuMP_all_out(db_url)

Generate and export convenience functions
for each object class, relationship class, and parameter, in the database
given by `db_url`. `db_url` is a database url composed according to
[sqlalchemy rules](http://docs.sqlalchemy.org/en/latest/core/engines.html#database-urls).
See [`JuMP_all_out(db_map::PyObject)`](@ref) for more details.
"""
function JuMP_all_out(db_url; upgrade=false)
    # Create DatabaseMapping object using Python spinedatabase_api
    try
        db_map = db_api.DatabaseMapping(db_url, upgrade=upgrade)
        JuMP_all_out(db_map)
    catch e
        if isa(e, PyCall.PyError) && pyisinstance(e.val, db_api.exception.SpineDBVersionError)
            error(
"""
The database at '$db_url' is from an older version of Spine
and needs to be upgraded in order to be used with the current version.

You can upgrade it by running `JuMP_all_out(db_url; upgrade=true)`.

WARNING: After the upgrade, the database may no longer be used
with previous versions of Spine.
"""
            )
        else
            rethrow()
        end
    end
end


"""
    JuMP_all_out(db_map::PyObject)

Generate and export convenience functions
for each object class, relationship class, and parameter, in the
database given by `db_map` (see usage below). `db_map` is an instance of `DiffDatabaseMapping`
provided by [`spinedatabase_api`](https://github.com/Spine-project/Spine-Database-API).

Usage:

  - **object class**: call `object_class()` to get the set of objects of class `object_class`.
  - **relationship class**: call `relationship_class()` to get the set of object-tuples related
    under `relationship_class`;
    alternatively, call `relationship_class(object_class=:object)` to get the
    set of object-tuples related to `object`.
  - **parameter**: call `parameter(object_class=:object)` to get the value of
    `parameter` for `object`, which is of class `object_class`.
    If value is an `Array`, then call `parameter(object_class=:object, t=t)` to get
    position `t`.

# Example
```julia
julia> JuMP_all_out("sqlite:///examples/data/testsystem2_v2_multiD_out.sqlite")
julia> commodity()
3-element Array{String,1}:
 "coal"
 "gas"
...
julia> unit_node()
9-element Array{Array{String,1},1}:
String["CoalPlant", "BelgiumCoal"]
String["CoalPlant", "LeuvenElectricity"]
...
julia> conversion_cost(unit="gas_import")
12
julia> demand(node="Leuven", t=17)
700
julia> trans_loss(connection="EL1", node1="LeuvenElectricity", node2="AntwerpElectricity")
0.9
```
"""
function JuMP_all_out(db_map::PyObject)
    object_subset_dict = JuMP_object_parameter_out(db_map)
    JuMP_object_out(db_map, object_subset_dict)
    JuMP_relationship_parameter_out(db_map)
    JuMP_relationship_out(db_map)
end<|MERGE_RESOLUTION|>--- conflicted
+++ resolved
@@ -17,30 +17,6 @@
 # along with this program.  If not, see <http://www.gnu.org/licenses/>.
 #############################################################################
 
-<<<<<<< HEAD
-
-function time_pattern_getter(patterns_key_tuples)
-    function f(t::DateTime)
-        @show t == nothing
-        found_key = nothing
-        for (patterns, key) in patterns_key_tuples
-            if any(matches(p, t) for p in patterns)
-                found_key = key
-                break
-            end
-        end
-        found_key
-    end
-end
-
-function arr_getter(json)
-    function f(t)
-        json[t]
-    end
-end
-
-=======
->>>>>>> 6c9cf1e7
 """
     JuMP_object_parameter_out(db_map::PyObject)
 
@@ -68,54 +44,6 @@
     for parameter in py"[x._asdict() for x in $db_map.object_parameter_list()]"
         parameter_name = parameter["parameter_name"]
         object_class_name = parameter["object_class_name"]
-<<<<<<< HEAD
-        default_value = parameter["default_value"]
-        parameter_name_symbol = Symbol(parameter_name)
-        object_parameter_value_list =
-            py"[x._asdict() for x in $db_map.object_parameter_value_list(parameter_name=$parameter_name)]"
-        object_parameter_value_dict = Dict{Symbol,Any}()
-        # Loop through all object parameter values to create a Dict(object_name => func)
-        # where func is obtained from the json field if possible, else from the value field
-        for object_parameter_value in object_parameter_value_list
-            object_name = Symbol(object_parameter_value["object_name"])
-            json_str = object_parameter_value["json"]
-            value = object_parameter_value["value"]
-            if json_str != nothing
-                json = JSON.parse(json_str)  # Let LoadError be raised
-                if isa(json, Number)
-                    object_parameter_value_dict[object_name] = t -> json
-                elseif isa(json, Array)
-                    object_parameter_value_dict[object_name] = arr_getter(json)
-                elseif isa(json, Dict)
-                    # Here is where the fun begins
-                    type_ = json["type"]
-                    if type_ == "time_patterned_data"
-                        !haskey(json, "time_pattern_spec") && error(
-                            """Time pattern specification not found in
-                            JSON of '$parameter_name' for '$object_name'."""
-                        )
-                        time_pattern_spec = json["time_pattern_spec"]
-                        # TODO: Check if dictionary
-                        if haskey(time_pattern_spec, "from")
-                            # TODO
-                        else
-                            patterns_key_tuples = []
-                            for (key, value) in time_pattern_spec
-                                pattern_exprs = split(value, UNION_OP)
-                                patterns = [parse_time_pattern_expr(expr) for expr in pattern_exprs]
-                                push!(patterns_key_tuples, (patterns, key))
-                            end
-                            object_parameter_value_dict[object_name] = time_pattern_getter(patterns_key_tuples)
-                        end
-                    else
-                        error("Unknown JSON type $type_.")
-                    end
-                end
-            elseif value != nothing
-                object_parameter_value_dict[object_name] = t -> as_number(value)
-            else
-                object_parameter_value_dict[object_name] = t -> as_number(default_value)
-=======
         default_value = as_number(parameter["default_value"])
         tag_list_str = parameter["parameter_tag_list"]
         tag_list = if tag_list_str isa String
@@ -172,17 +100,12 @@
                 end
             else
                 default_value
->>>>>>> 6c9cf1e7
             end
         end
         @suppress_err begin
             # Create and export convenience functions
             @eval begin
-<<<<<<< HEAD
-                function $parameter_name_symbol(;t::Union{Int64,DateTime,Nothing}=nothing, kwargs...)
-=======
                 function $(Symbol(parameter_name))(;t::Union{Int64,String,Nothing}=nothing, kwargs...)
->>>>>>> 6c9cf1e7
                     object_parameter_value_dict = $(object_parameter_value_dict)
                     if length(kwargs) == 0
                         # Return dict if kwargs is empty
@@ -197,13 +120,6 @@
                         )
                         given_object_name = value
                         object_names = eval(object_class_name)()
-<<<<<<< HEAD
-                        if !(given_object_name in object_names)
-                            error("'$given_object_name' is not a valid object of class '$object_class_name'")
-                        end
-                        func = object_parameter_value_dict[given_object_name]
-                        return func(t)
-=======
                         !(given_object_name in object_names) && error(
                             """unable to retrieve value of '$($parameter_name)' for '$given_object_name':
                             not a valid object of class '$object_class_name'."""
@@ -243,7 +159,6 @@
                         else
                             return value
                         end
->>>>>>> 6c9cf1e7
                     else # length of kwargs is > 1
                         error(
                             """too many arguments in call to '$($parameter_name)':
