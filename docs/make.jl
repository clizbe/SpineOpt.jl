using Documenter
using SpineOpt

## Automatically write the `Concept Reference` files using the `spineopt_template.json` as a basis.
# Actual descriptions are fetched separately from `src/concept_reference/concepts/`
path = @__DIR__
default_translation = Dict(
    #["tool_features"] => "Tool Features",
    ["relationship_classes"] => "Relationship Classes",
    ["parameter_value_lists"] => "Parameter Value Lists",
    #["features"] => "Features",
    #["tools"] => "Tools",
    ["object_parameters", "relationship_parameters"] => "Parameters",
    ["object_classes"] => "Object Classes",
)
concept_dictionary = SpineOpt.add_cross_references!(
    SpineOpt.initialize_concept_dictionary(SpineOpt.template(); translation=default_translation),
)
SpineOpt.write_concept_reference_files(concept_dictionary, path)

## Create and deploy the documentation
makedocs(
    sitename="SpineOpt.jl",
    #format=Documenter.HTML(prettyurls=get(ENV, "CI", nothing) == "true"),
    pages=[
        "Introduction" => "index.md",
        "Getting Started" => Any[
            "Installation" => joinpath("getting_started", "installation.md"),
            "Running an Optimization" => joinpath("getting_started", "running_an_optimization.md"),
            "Creating Your Own Model" => joinpath("getting_started", "creating_your_own_model.md"),
        ],
        "Concept Reference" => Any[
            "Basics of the model structure" => joinpath("concept_reference", "the_basics.md"),
            "Object Classes" => joinpath("concept_reference", "Object Classes.md"),
            "Relationship Classes" => joinpath("concept_reference", "Relationship Classes.md"),
            "Parameters" => joinpath("concept_reference", "Parameters.md"),
            "Parameter Value Lists" => joinpath("concept_reference", "Parameter Value Lists.md"),
        ],
        "Mathematical Formulation" => Any[
            "Sets" => joinpath("mathematical_formulation", "sets.md"),
            "Variables" => joinpath("mathematical_formulation", "variables.md"),
            "Constraints" => joinpath("mathematical_formulation", "constraints.md"),
            "Objective" => joinpath("mathematical_formulation", "objective_function.md"),
        ],
        "Advanced Concepts" => Any[
            "Temporal Framework" => joinpath("advanced_concepts", "temporal_framework.md"),
            "Stochastic Framework" => joinpath("advanced_concepts", "stochastic_framework.md"),
            "Investment Optimization" => joinpath("advanced_concepts", "investment_optimization.md"),
            "Unit Commitment" => joinpath("advanced_concepts", "unit_commitment.md"),
            "Ramping and reserves" => joinpath("advanced_concepts", "ramping_and_reserves.md"),
<<<<<<< HEAD
            "Decomposition" => joinpath("advanced_concepts", "decomposition.md"),
            "PTDF-Based Powerflow" => joinpath("advanced_concepts", "powerflow.md"),
            "Unit Constraints" => joinpath("advanced_concepts", "unit_constraints.md"),
=======
            "Pressure driven gas transfer" => joinpath("advanced_concepts", "pressure_driven_gas_transfer.md"),
            "Nodal loss-less DC powerflow" => joinpath("advanced_concepts", "Lossless_DC_power_flow.md"),
>>>>>>> cc0a437b
        ],
        "Library" => "library.md",
    ],
)

deploydocs(repo="github.com/Spine-project/SpineOpt.jl.git", versions=["stable" => "v^", "v#.#"])<|MERGE_RESOLUTION|>--- conflicted
+++ resolved
@@ -48,14 +48,12 @@
             "Investment Optimization" => joinpath("advanced_concepts", "investment_optimization.md"),
             "Unit Commitment" => joinpath("advanced_concepts", "unit_commitment.md"),
             "Ramping and reserves" => joinpath("advanced_concepts", "ramping_and_reserves.md"),
-<<<<<<< HEAD
             "Decomposition" => joinpath("advanced_concepts", "decomposition.md"),
             "PTDF-Based Powerflow" => joinpath("advanced_concepts", "powerflow.md"),
             "Unit Constraints" => joinpath("advanced_concepts", "unit_constraints.md"),
-=======
             "Pressure driven gas transfer" => joinpath("advanced_concepts", "pressure_driven_gas_transfer.md"),
             "Nodal loss-less DC powerflow" => joinpath("advanced_concepts", "Lossless_DC_power_flow.md"),
->>>>>>> cc0a437b
+
         ],
         "Library" => "library.md",
     ],
