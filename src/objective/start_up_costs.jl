--- conflicted
+++ resolved
@@ -1,44 +1,37 @@
-#############################################################################
-# Copyright (C) 2017 - 2018  Spine Project
-#
-# This file is part of Spine Model.
-#
-# Spine Model is free software: you can redistribute it and/or modify
-# it under the terms of the GNU Lesser General Public License as published by
-# the Free Software Foundation, either version 3 of the License, or
-# (at your option) any later version.
-#
-# Spine Model is distributed in the hope that it will be useful,
-# but WITHOUT ANY WARRANTY; without even the implied warranty of
-# MERCHANTABILITY or FITNESS FOR A PARTICULAR PURPOSE. See the
-# GNU Lesser General Public License for more details.
-#
-# You should have received a copy of the GNU Lesser General Public License
-# along with this program.  If not, see <http://www.gnu.org/licenses/>.
-#############################################################################
-
-"""
-    start_up_costs(m::Model)
-
-Startup cost term for units.
-"""
-function start_up_costs(m::Model)
-    @fetch units_started_up = m.ext[:variables]
-    @expression(
-        m,
-<<<<<<< HEAD
-        reduce(
-            +,
-            units_started_up[u, s, t]
-            * start_up_cost[(unit=u, stochastic_scenario=s, t=t)]
-            * unit_stochastic_scenario_weight(unit=u, stochastic_scenario=s)
-            for (u, s, t) in units_on_indices(unit=indices(start_up_cost));
-=======
-        expr_sum(
-            start_up_cost[(unit=u, t=t)] * units_started_up[u, t]
-            for (u, t) in units_on_indices(unit=indices(start_up_cost));
->>>>>>> 2bb25b60
-            init=0
-        )
-    )
-end
+#############################################################################
+# Copyright (C) 2017 - 2018  Spine Project
+#
+# This file is part of Spine Model.
+#
+# Spine Model is free software: you can redistribute it and/or modify
+# it under the terms of the GNU Lesser General Public License as published by
+# the Free Software Foundation, either version 3 of the License, or
+# (at your option) any later version.
+#
+# Spine Model is distributed in the hope that it will be useful,
+# but WITHOUT ANY WARRANTY; without even the implied warranty of
+# MERCHANTABILITY or FITNESS FOR A PARTICULAR PURPOSE. See the
+# GNU Lesser General Public License for more details.
+#
+# You should have received a copy of the GNU Lesser General Public License
+# along with this program.  If not, see <http://www.gnu.org/licenses/>.
+#############################################################################
+
+"""
+    start_up_costs(m::Model)
+
+Startup cost term for units.
+"""
+function start_up_costs(m::Model)
+    @fetch units_started_up = m.ext[:variables]
+    @expression(
+        m,
+        expr_sum(
+            + units_started_up[u, s, t]
+            * start_up_cost[(unit=u, stochastic_scenario=s, t=t)]
+            * unit_stochastic_scenario_weight(unit=u, stochastic_scenario=s)
+            for (u, s, t) in units_on_indices(unit=indices(start_up_cost));
+            init=0
+        )
+    )
+end