#############################################################################
# Copyright (C) 2017 - 2018  Spine Project
#
# This file is part of SpineOpt.
#
# SpineOpt is free software: you can redistribute it and/or modify
# it under the terms of the GNU Lesser General Public License as published by
# the Free Software Foundation, either version 3 of the License, or
# (at your option) any later version.
#
# SpineOpt is distributed in the hope that it will be useful,
# but WITHOUT ANY WARRANTY; without even the implied warranty of
# MERCHANTABILITY or FITNESS FOR A PARTICULAR PURPOSE. See the
# GNU Lesser General Public License for more details.
#
# You should have received a copy of the GNU Lesser General Public License
# along with this program.  If not, see <http://www.gnu.org/licenses/>.
#############################################################################

function rerun_spineopt_sp(
    url_out::String;
    mip_solver=nothing,
    lp_solver=nothing,
    add_user_variables=m -> nothing,
    add_constraints=m -> nothing,
    update_constraints=m -> nothing,
    log_level=3,
    optimize=true,
    use_direct_model=false,
)
    mip_solver = _default_mip_solver(mip_solver)
    lp_solver = _default_lp_solver(lp_solver)

    outputs = Dict()

    m = create_model(mip_solver, use_direct_model, :spineopt_operations)

    @timelog log_level 2 "Preprocessing data structure..." preprocess_data_structure(; log_level=log_level)
    @timelog log_level 2 "Checking data structure..." check_data_structure(; log_level=log_level)
    @timelog log_level 2 "Creating temporal structure..." generate_temporal_structure!(m)
    @timelog log_level 2 "Creating stochastic structure..." generate_stochastic_structure!(m)
    init_model!(m; add_user_variables=add_user_variables, add_constraints=add_constraints, log_level=log_level)
    init_outputs!(m)
    k = 1
    calculate_duals = duals_calculation_needed(m)
    while optimize
        @log log_level 1 "Window $k: $(current_window(m))"
        optimize_model!(
            m;
            log_level=log_level,
            calculate_duals=calculate_duals,
            mip_solver=mip_solver,
            lp_solver=lp_solver,
            use_direct_model=use_direct_model
        ) || break
        @log log_level 1 "Optimal solution found, objective function value: $(objective_value(m))"
        @timelog log_level 2 "Saving results..." save_model_results!(outputs, m)
        @timelog log_level 2 "Fixing non-anticipativity values..." fix_non_anticipativity_values!(m)
        if @timelog log_level 2 "Rolling temporal structure...\n" !roll_temporal_structure!(m)
            @timelog log_level 2 " ... Rolling complete\n" break
        end
        update_model!(m; update_constraints=update_constraints, log_level=log_level)
        k += 1
    end
    @timelog log_level 2 "Writing report..." write_report(m, url_out)
    m
end

"""
A JuMP `Model` for SpineOpt.
"""
function create_model(mip_solver, use_direct_model=false, model_type=:spineopt_operations)
    m = use_direct_model ? direct_model(mip_solver()) : Model(mip_solver)
    isempty(model(model_type=model_type)) && error("No model of type $model_type defined")
    m.ext[:instance] = first(model(model_type=model_type))
    m.ext[:variables] = Dict{Symbol,Dict}()
    m.ext[:variables_definition] = Dict{Symbol,Dict}()
    m.ext[:values] = Dict{Symbol,Dict}()
    m.ext[:constraints] = Dict{Symbol,Dict}()
    m.ext[:marginals] = Dict{Symbol,Dict}()
    m.ext[:outputs] = Dict()
    m.ext[:integer_variables] = []
    m.ext[:is_subproblem] = false
    m.ext[:objective_lower_bound] = 0.0
    m.ext[:objective_upper_bound] = 0.0
    m.ext[:benders_gap] = 0.0
    m
end

"""
Add SpineOpt variables to the given model.
"""
function add_variables!(m; add_user_variables=m -> nothing, log_level=3)
    @timelog log_level 3 "- [variable_units_available]" add_variable_units_available!(m)
    @timelog log_level 3 "- [variable_units_on]" add_variable_units_on!(m)
    @timelog log_level 3 "- [variable_units_started_up]" add_variable_units_started_up!(m)
    @timelog log_level 3 "- [variable_units_shut_down]" add_variable_units_shut_down!(m)
    @timelog log_level 3 "- [variable_unit_flow]" add_variable_unit_flow!(m)
    @timelog log_level 3 "- [variable_unit_flow_op]" add_variable_unit_flow_op!(m)
    @timelog log_level 3 "- [variable_connection_flow]" add_variable_connection_flow!(m)
    @timelog log_level 3 "- [variable_connection_intact_flow]" add_variable_connection_intact_flow!(m)
    @timelog log_level 3 "- [variable_connections_invested]" add_variable_connections_invested!(m)
    @timelog log_level 3 "- [variable_connections_invested_available]" add_variable_connections_invested_available!(m)
    @timelog log_level 3 "- [variable_connections_decommissioned]" add_variable_connections_decommissioned!(m)
    @timelog log_level 3 "- [variable_storages_invested]" add_variable_storages_invested!(m)
    @timelog log_level 3 "- [variable_storages_invested_available]" add_variable_storages_invested_available!(m)
    @timelog log_level 3 "- [variable_storages_decommissioned]" add_variable_storages_decommissioned!(m)
    @timelog log_level 3 "- [variable_node_state]" add_variable_node_state!(m)
    @timelog log_level 3 "- [variable_node_slack_pos]" add_variable_node_slack_pos!(m)
    @timelog log_level 3 "- [variable_node_slack_neg]" add_variable_node_slack_neg!(m)
    @timelog log_level 3 "- [variable_node_injection]" add_variable_node_injection!(m)
    @timelog log_level 3 "- [variable_units_invested]" add_variable_units_invested!(m)
    @timelog log_level 3 "- [variable_units_invested_available]" add_variable_units_invested_available!(m)
    @timelog log_level 3 "- [variable_units_mothballed]" add_variable_units_mothballed!(m)
    @timelog log_level 3 "- [variable_ramp_up_unit_flow]" add_variable_ramp_up_unit_flow!(m)
    @timelog log_level 3 "- [variable_start_up_unit_flow]" add_variable_start_up_unit_flow!(m)
    @timelog log_level 3 "- [variable_nonspin_units_started_up]" add_variable_nonspin_units_started_up!(m)
    @timelog log_level 3 "- [variable_nonspin_ramp_up_unit_flow]" add_variable_nonspin_ramp_up_unit_flow!(m)
    @timelog log_level 3 "- [variable_ramp_down_unit_flow]" add_variable_ramp_down_unit_flow!(m)
    @timelog log_level 3 "- [variable_shut_down_unit_flow]" add_variable_shut_down_unit_flow!(m)
    @timelog log_level 3 "- [variable_nonspin_units_shut_down]" add_variable_nonspin_units_shut_down!(m)
    @timelog log_level 3 "- [variable_nonspin_ramp_down_unit_flow]" add_variable_nonspin_ramp_down_unit_flow!(m)
    @timelog log_level 3 "- [variable_node_pressure]" add_variable_node_pressure!(m)
    @timelog log_level 3 "- [variable_node_voltage_angle]" add_variable_node_voltage_angle!(m)
    @timelog log_level 3 "- [variable_binary_gas_connection_flow]" add_variable_binary_gas_connection_flow!(m)
    @timelog log_level 3 "- [user_defined_variables]" add_user_variables(m)
end

"""
Fix a variable to the values specified by the `fix_value` parameter function, if any.
"""
_fix_variable!(m::Model, name::Symbol, indices::Function, fix_value::Nothing) = nothing
function _fix_variable!(m::Model, name::Symbol, indices::Function, fix_value::Function)
    var = m.ext[:variables][name]
    bin = m.ext[:variables_definition][name][:bin]
    int = m.ext[:variables_definition][name][:int]
    for ind in indices(m; t=vcat(history_time_slice(m), time_slice(m)))
        fix_value_ = _apply_function_or_nothing(fix_value, ind)
        fix_value_ != nothing && !isnan(fix_value_) && fix(var[ind], fix_value_; force=true)
    end
end

"""
Fix all variables in the given model to the values computed by the corresponding `fix_value` parameter function, if any.
"""
function fix_variables!(m::Model)
    for (name, definition) in m.ext[:variables_definition]
        _fix_variable!(m, name, definition[:indices], definition[:fix_value])
    end
end

function _update_variable!(m::Model, name::Symbol, definition::Dict)
    var = m.ext[:variables][name]
    val = m.ext[:values][name]
    indices = definition[:indices]
    lb = definition[:lb]
    ub = definition[:ub]
    for ind in indices(m; t=vcat(history_time_slice(m), time_slice(m)))
        if is_fixed(var[ind])
            unfix(var[ind])
            lb != nothing && set_lower_bound(var[ind], lb(ind))
            ub != nothing && set_upper_bound(var[ind], ub(ind))
        end
        history_t = t_history_t(m; t=ind.t)
        history_t === nothing && continue
        for history_ind in indices(m; ind..., t=history_t)
            fix(var[history_ind], val[ind]; force=true)
        end
    end
end

function update_variables!(m::Model)
    for (name, definition) in m.ext[:variables_definition]
        _update_variable!(m, name, definition)
    end
end

function _fix_non_anticipativity_value!(m, name::Symbol, definition::Dict)
    var = m.ext[:variables][name]
    val = m.ext[:values][name]
    indices = definition[:indices]
    non_anticipativity_time = definition[:non_anticipativity_time]
    window_start = start(current_window(m))
    for ind in indices(m; t=time_slice(m))
        non_anticipativity_time_ = _apply_function_or_nothing(non_anticipativity_time, ind)
        if non_anticipativity_time_ != nothing && start(ind.t) < window_start +  non_anticipativity_time_
            fix(var[ind], val[ind]; force=true)
        end
    end
end

function fix_non_anticipativity_values!(m::Model)
    for (name, definition) in m.ext[:variables_definition]
        _fix_non_anticipativity_value!(m, name, definition)
    end
end

"""
Add SpineOpt constraints to the given model.
"""
function add_constraints!(m; add_constraints=m -> nothing, log_level=3)
    @timelog log_level 3 "- [constraint_unit_pw_heat_rate]" add_constraint_unit_pw_heat_rate!(m)
    @timelog log_level 3 "- [constraint_user_constraint]" add_constraint_user_constraint!(m)
    @timelog log_level 3 "- [constraint_node_injection]" add_constraint_node_injection!(m)
    @timelog log_level 3 "- [constraint_nodal_balance]" add_constraint_nodal_balance!(m)
    @timelog log_level 3 "- [constraint_candidate_connection_flow_ub]" add_constraint_candidate_connection_flow_ub!(m)
    @timelog log_level 3 "- [constraint_candidate_connection_flow_lb]" add_constraint_candidate_connection_flow_lb!(m)
    @timelog log_level 3 "- [constraint_connection_intact_flow_ptdf]" add_constraint_connection_intact_flow_ptdf!(m)
    #@timelog log_level 3 "- [constraint_connection_intact_flow_ptdf_in_out]" add_constraint_connection_intact_flow_ptdf_in_out!(m)
    @timelog log_level 3 "- [constraint_connection_flow_intact_flow]" add_constraint_connection_flow_intact_flow!(m)
    @timelog log_level 3 "- [constraint_connection_flow_lodf]" add_constraint_connection_flow_lodf!(m)
    @timelog log_level 3 "- [constraint_connection_flow_capacity]" add_constraint_connection_flow_capacity!(m)
    @timelog log_level 3 "- [constraint_connection_intact_flow_capacity]" add_constraint_connection_intact_flow_capacity!(
        m,
    )
    @timelog log_level 3 "- [constraint_unit_flow_capacity]" add_constraint_unit_flow_capacity!(m)
    @timelog log_level 3 "- [constraint_connections_invested_available]" add_constraint_connections_invested_available!(
        m,
    )
    @timelog log_level 3 "- [constraint_connection_lifetime]" add_constraint_connection_lifetime!(m)
    @timelog log_level 3 "- [constraint_connections_invested_transition]" add_constraint_connections_invested_transition!(
        m,
    )
    @timelog log_level 3 "- [constraint_storages_invested_available]" add_constraint_storages_invested_available!(m)
    @timelog log_level 3 "- [constraint_storage_lifetime]" add_constraint_storage_lifetime!(m)
    @timelog log_level 3 "- [constraint_storages_invested_transition]" add_constraint_storages_invested_transition!(m)
    @timelog log_level 3 "- [constraint_operating_point_bounds]" add_constraint_operating_point_bounds!(m)
    @timelog log_level 3 "- [constraint_operating_point_sum]" add_constraint_operating_point_sum!(m)
    @timelog log_level 3 "- [constraint_fix_ratio_out_in_unit_flow]" add_constraint_fix_ratio_out_in_unit_flow!(m)
    @timelog log_level 3 "- [constraint_max_ratio_out_in_unit_flow]" add_constraint_max_ratio_out_in_unit_flow!(m)
    @timelog log_level 3 "- [constraint_min_ratio_out_in_unit_flow]" add_constraint_min_ratio_out_in_unit_flow!(m)
    @timelog log_level 3 "- [constraint_fix_ratio_out_out_unit_flow]" add_constraint_fix_ratio_out_out_unit_flow!(m)
    @timelog log_level 3 "- [constraint_max_ratio_out_out_unit_flow]" add_constraint_max_ratio_out_out_unit_flow!(m)
    @timelog log_level 3 "- [constraint_min_ratio_out_out_unit_flow]" add_constraint_min_ratio_out_out_unit_flow!(m)
    @timelog log_level 3 "- [constraint_fix_ratio_in_in_unit_flow]" add_constraint_fix_ratio_in_in_unit_flow!(m)
    @timelog log_level 3 "- [constraint_max_ratio_in_in_unit_flow]" add_constraint_max_ratio_in_in_unit_flow!(m)
    @timelog log_level 3 "- [constraint_min_ratio_in_in_unit_flow]" add_constraint_min_ratio_in_in_unit_flow!(m)
    @timelog log_level 3 "- [constraint_fix_ratio_in_out_unit_flow]" add_constraint_fix_ratio_in_out_unit_flow!(m)
    @timelog log_level 3 "- [constraint_max_ratio_in_out_unit_flow]" add_constraint_max_ratio_in_out_unit_flow!(m)
    @timelog log_level 3 "- [constraint_min_ratio_in_out_unit_flow]" add_constraint_min_ratio_in_out_unit_flow!(m)
    @timelog log_level 3 "- [constraint_ratio_out_in_connection_intact_flow]" add_constraint_ratio_out_in_connection_intact_flow!(
        m,
    )
    @timelog log_level 3 "- [constraint_fix_ratio_out_in_connection_flow]" add_constraint_fix_ratio_out_in_connection_flow!(
        m,
    )
    @timelog log_level 3 "- [constraint_max_ratio_out_in_connection_flow]" add_constraint_max_ratio_out_in_connection_flow!(
        m,
    )
    @timelog log_level 3 "- [constraint_min_ratio_out_in_connection_flow]" add_constraint_min_ratio_out_in_connection_flow!(
        m,
    )
    @timelog log_level 3 "- [constraint_node_state_capacity]" add_constraint_node_state_capacity!(m)
    @timelog log_level 3 "- [constraint_cyclic_node_state]" add_constraint_cyclic_node_state!(m)
    @timelog log_level 3 "- [constraint_max_total_cumulated_unit_flow_from_node]" add_constraint_max_total_cumulated_unit_flow_from_node!(m)
    @timelog log_level 3 "- [constraint_min_total_cumulated_unit_flow_from_node]" add_constraint_min_total_cumulated_unit_flow_from_node!(m)
    @timelog log_level 3 "- [constraint_max_total_cumulated_unit_flow_to_node]" add_constraint_max_total_cumulated_unit_flow_to_node!(m)
    @timelog log_level 3 "- [constraint_min_total_cumulated_unit_flow_to_node]" add_constraint_min_total_cumulated_unit_flow_to_node!(m)
    @timelog log_level 3 "- [constraint_units_on]" add_constraint_units_on!(m)
    @timelog log_level 3 "- [constraint_units_available]" add_constraint_units_available!(m)
    @timelog log_level 3 "- [constraint_units_invested_available]" add_constraint_units_invested_available!(m)
    @timelog log_level 3 "- [constraint_unit_lifetime]" add_constraint_unit_lifetime!(m)
    @timelog log_level 3 "- [constraint_units_invested_transition]" add_constraint_units_invested_transition!(m)
    @timelog log_level 3 "- [constraint_minimum_operating_point]" add_constraint_minimum_operating_point!(m)
    @timelog log_level 3 "- [constraint_min_down_time]" add_constraint_min_down_time!(m)
    @timelog log_level 3 "- [constraint_min_up_time]" add_constraint_min_up_time!(m)
    @timelog log_level 3 "- [constraint_unit_state_transition]" add_constraint_unit_state_transition!(m)

    @timelog log_level 3 "- [constraint_unit_flow_capacity_w_ramp]" add_constraint_unit_flow_capacity_w_ramp!(m)
    @timelog log_level 3 "- [constraint_split_ramps]" add_constraint_split_ramps!(m)
    @timelog log_level 3 "- [constraint_ramp_up]" add_constraint_ramp_up!(m)
    @timelog log_level 3 "- [constraint_max_start_up_ramp]" add_constraint_max_start_up_ramp!(m)
    @timelog log_level 3 "- [constraint_min_start_up_ramp]" add_constraint_min_start_up_ramp!(m)
    @timelog log_level 3 "- [constraint_max_nonspin_ramp_up]" add_constraint_max_nonspin_ramp_up!(m)
    @timelog log_level 3 "- [constraint_min_nonspin_ramp_up]" add_constraint_min_nonspin_ramp_up!(m)
    @timelog log_level 3 "- [constraint_ramp_down]" add_constraint_ramp_down!(m)
    @timelog log_level 3 "- [constraint_max_shut_down_ramp]" add_constraint_max_shut_down_ramp!(m)
    @timelog log_level 3 "- [constraint_min_shut_down_ramp]" add_constraint_min_shut_down_ramp!(m)
    @timelog log_level 3 "- [constraint_max_nonspin_ramp_down]" add_constraint_max_nonspin_ramp_down!(m)
    @timelog log_level 3 "- [constraint_min_nonspin_ramp_down]" add_constraint_min_nonspin_ramp_down!(m)
    @timelog log_level 3 "- [constraint_res_minimum_node_state]" add_constraint_res_minimum_node_state!(m)

    @timelog log_level 3 "- [constraint_fix_node_pressure_point]" add_constraint_fix_node_pressure_point!(m)
    @timelog log_level 3 "- [constraint_connection_unitary_gas_flow]" add_constraint_connection_unitary_gas_flow!(m)
    @timelog log_level 3 "- [constraint_compression_ratio]" add_constraint_compression_ratio!(m)
    @timelog log_level 3 "- [constraint_storage_line_pack]" add_constraint_storage_line_pack!(m)
    @timelog log_level 3 "- [constraint_connection_flow_gas_capacity]" add_constraint_connection_flow_gas_capacity!(m)
    @timelog log_level 3 "- [constraint_max_node_pressure]" add_constraint_max_node_pressure!(m)
    @timelog log_level 3 "- [constraint_min_node_pressure]" add_constraint_min_node_pressure!(m)
    @timelog log_level 3 "- [constraint_node_voltage_angle]" add_constraint_node_voltage_angle!(m)
    @timelog log_level 3 "- [constraint_max_node_voltage_angle]" add_constraint_max_node_voltage_angle!(m)
    @timelog log_level 3 "- [constraint_min_node_voltage_angle]" add_constraint_min_node_voltage_angle!(m)

    @timelog log_level 3 "- [constraint_user]" add_constraints(m)

    # Name constraints
    for (con_key, cons) in m.ext[:constraints]
        for (inds, con) in cons
            set_name(con, string(con_key, inds))
        end
    end
end

function init_outputs!(m::Model)
    for r in model__report(model=m.ext[:instance])
        for o in report__output(report=r)
            get!(m.ext[:outputs], o.name, Dict{NamedTuple,Dict}())
        end
    end
end

function duals_calculation_needed(m::Model)
    any(startswith(lowercase(name), r"bound_|constraint_") for name in String.(keys(m.ext[:outputs])))
end

"""
Initialize the given model for SpineOpt: add variables, fix the necessary variables, add constraints and set objective.
"""
function init_model!(m; add_user_variables=m -> nothing, add_constraints=m -> nothing, log_level=3)
    @timelog log_level 2 "Adding variables...\n" add_variables!(
        m;
        add_user_variables=add_user_variables,
        log_level=log_level,
    )
    @timelog log_level 2 "Fixing variable values..." fix_variables!(m)
    @timelog log_level 2 "Adding constraints...\n" add_constraints!(
        m;
        add_constraints=add_constraints,
        log_level=log_level,
    )
    @timelog log_level 2 "Setting objective..." set_objective!(m)
end

"""
Optimize the given model. If an optimal solution is found, return `true`, otherwise return `false`.
"""
function optimize_model!(m::Model; log_level=3, calculate_duals=false, use_direct_model=false, mip_solver, lp_solver)
    write_mps_file(model=m.ext[:instance]) == :write_mps_always && write_to_file(m, "model_diagnostics.mps")
    # NOTE: The above results in a lot of Warning: Variable connection_flow[...] is mentioned in BOUNDS,
    # but is not mentioned in the COLUMNS section. We are ignoring it.
    @timelog log_level 0 "Optimizing model $(m.ext[:instance])..." optimize!(m)
    if termination_status(m) == MOI.OPTIMAL || termination_status(m) == MOI.TIME_LIMIT
        if calculate_duals
            @timelog log_level 0 "Fixing integer values for final LP to obtain duals..." relax_integer_vars(m)
            if lp_solver != mip_solver
                @timelog log_level 0 "Switching to LP solver $(lp_solver)..." set_optimizer(m, lp_solver)
            end
            @timelog log_level 0 "Optimizing final LP of $(m.ext[:instance]) to obtain duals..." optimize!(m)
        end
        true
    else
        @log log_level 0 "Unable to find solution (reason: $(termination_status(m)))"
        write_mps_file(model=m.ext[:instance]) == :write_mps_on_no_solve && write_to_file(m, "model_diagnostics.mps")
        false
    end
end

"""
The value of a JuMP variable, rounded if necessary.
"""
_variable_value(v::VariableRef) = (is_integer(v) || is_binary(v)) ? round(Int, JuMP.value(v)) : JuMP.value(v)

"""
Save the value of a variable in a model.
"""
function _save_variable_value!(m::Model, name::Symbol, indices::Function)
    var = m.ext[:variables][name]
    m.ext[:values][name] = Dict(
        ind => _variable_value(var[ind])
        for ind in indices(m; t=vcat(history_time_slice(m), time_slice(m))) # if end_(ind.t) <= end_(current_window(m))
    )
end

"""
Save the value of all variables in a model.
"""
function save_variable_values!(m::Model)
    for (name, definition) in m.ext[:variables_definition]
        _save_variable_value!(m, name, definition[:indices])
    end
end

_value(v::GenericAffExpr) = JuMP.value(v)
_value(v) = v

"""
Save the value of the objective terms in a model.
"""
function save_objective_values!(m::Model)
    ind = (model=m.ext[:instance], t=current_window(m))
    for name in [objective_terms(m); :total_costs]
        func = eval(name)
        m.ext[:values][name] = Dict(ind => _value(realize(func(m, end_(ind.t)))))
    end
end

function _save_output!(m, by_entity, value)
    for (k, v) in value
        end_(k.t) <= model_start(model=m.ext[:instance]) && continue
        entity = _drop_key(k, :t)
        by_analysis_time = get!(by_entity, entity, Dict{DateTime,Any}())
        by_time_stamp = get!(by_analysis_time, start(current_window(m)), Dict{DateTime,Any}())
        push!(by_time_stamp, start(k.t) => v)
    end
end

function _save_input!(m, by_entity, param)
    for entity in indices_as_tuples(param)
        for (scen, t) in stochastic_time_indices(m)
            entity = (; entity..., stochastic_scenario=scen)
            by_analysis_time = get!(by_entity, entity, Dict{DateTime,Any}())
            by_time_stamp = get!(by_analysis_time, start(current_window(m)), Dict{DateTime,Any}())
            val = param(; entity..., t=t, _strict=false)
            val === nothing && continue
            push!(by_time_stamp, start(t) => val)
        end
    end
end

"""
Save the outputs of a model into a dictionary.
"""
function save_outputs!(m)
    for r in model__report(model=m.ext[:instance]), o in report__output(report=r)
        name = o.name
        by_entity = get!(m.ext[:outputs], name, Dict{NamedTuple,Dict}())
        value = get(m.ext[:values], name, nothing)
        if value !== nothing
            _save_output!(m, by_entity, value)
            continue
        end
        param = parameter(name, @__MODULE__)
        if param !== nothing
            _save_input!(m, by_entity, param)
            continue
        end
        @warn "can't find any values for '$(name)'"
    end
end

"""
Save a model results: first postprocess results, then save variables and objective values, and finally save outputs
"""
function save_model_results!(outputs, m)
    postprocess_results!(m)
    save_variable_values!(m)
    save_objective_values!(m)
    save_marginal_values!(m)
    save_bound_marginal_values!(m)
    save_outputs!(m)
end

"""
Update the given model for the next window in the rolling horizon: update variables, fix the necessary variables,
update constraints and update objective.
"""
function update_model!(m; update_constraints=m -> nothing, log_level=3)
    @timelog log_level 2 "Updating variables..." update_variables!(m)
    @timelog log_level 2 "Setting integers and binaries..." unrelax_integer_vars(m)
    @timelog log_level 2 "Fixing variable values..." fix_variables!(m)
    @timelog log_level 2 "Updating constraints..." update_varying_constraints!(m)
    @timelog log_level 2 "Updating user constraints..." update_constraints(m)
    @timelog log_level 2 "Updating objective..." update_varying_objective!(m)
end

function _output_parameter_value(by_entity, overwrite_results_on_rolling)
    if overwrite_results_on_rolling
        Dict(
            entity => TimeSeries(
                [ts for by_time_stamp in values(by_analysis_time) for ts in keys(by_time_stamp)],
                [val for by_time_stamp in values(by_analysis_time) for val in values(by_time_stamp)],
                false,
                false
            )
            for (entity, by_analysis_time) in by_entity
        )
    else
        Dict(
            entity => Map(
                collect(keys(by_analysis_time)),
                [
                    TimeSeries(collect(keys(by_time_stamp)), collect(values(by_time_stamp)), false, false)
                    for by_time_stamp in values(by_analysis_time)
                ]
            )
            for (entity, by_analysis_time) in by_entity
        )
    end
end

"""
Write report from given outputs into the db.
"""
function write_report(model, default_url)
    reports = Dict()
    outputs = Dict()
    for rpt in model__report(model=model.ext[:instance])
        for out in report__output(report=rpt)
            by_entity = get!(model.ext[:outputs], out.name, nothing)
            by_entity === nothing && continue
            output_url = output_db_url(report=rpt, _strict=false)
            url = output_url !== nothing ? output_url : default_url
            url_reports = get!(reports, url, Dict())
            output_params = get!(url_reports, rpt.name, Dict{Symbol,Dict{NamedTuple,Any}}())
            parameter_name = out.name in objective_terms(model) ? Symbol("objective_", out.name) : out.name
            overwrite = overwrite_results_on_rolling(report=rpt, output=out)
            output_params[parameter_name] = _output_parameter_value(by_entity, overwrite)
        end
    end
    for (url, url_reports) in reports
        for (rpt_name, output_params) in url_reports
            write_parameters(output_params, url; report=string(rpt_name))
        end
    end
end

function relax_integer_vars(m::Model)
    save_integer_values!(m)
    for name in m.ext[:integer_variables]
        def = m.ext[:variables_definition][name]
        bin = def[:bin]
        int = def[:int]
        indices = def[:indices]
        var = m.ext[:variables][name]
        for ind in indices(m; t=vcat(history_time_slice(m), time_slice(m)))
<<<<<<< HEAD
            #if end_(ind.t) <= end_(current_window(m))
                fix(var[ind], m.ext[:values][name][ind]; force=true)
                (bin != nothing && bin(ind)) && unset_binary(var[ind])
                (int != nothing && int(ind)) && unset_integer(var[ind])
            #end
=======
            fix(var[ind], m.ext[:values][name][ind]; force=true)
            (bin != nothing && bin(ind)) && unset_binary(var[ind])
            (int != nothing && int(ind)) && unset_integer(var[ind])
>>>>>>> d7d50c33
        end
    end
end

function unrelax_integer_vars(m::Model)
    for name in m.ext[:integer_variables]
        def = m.ext[:variables_definition][name]
        lb = def[:lb]
        ub = def[:ub]
        bin = def[:bin]
        int = def[:int]
        indices = def[:indices]
        var = m.ext[:variables][name]
        for ind in indices(m; t=vcat(history_time_slice(m), time_slice(m)))
            is_fixed(var[ind]) && unfix(var[ind])
            # `unfix` frees the variable entirely, also bounds
            lb != nothing && set_lower_bound(var[ind], lb(ind))
            ub != nothing && set_upper_bound(var[ind], ub(ind))
            (bin != nothing && bin(ind)) && set_binary(var[ind])
            (int != nothing && int(ind)) && set_integer(var[ind])
        end
    end
end

"""
Save the value of all binary and integer variables so they can be fixed to obtain a dual solution
"""
function save_integer_values!(m::Model)
    for name in m.ext[:integer_variables]
        _save_variable_value!(m, name, m.ext[:variables_definition][name][:indices])
    end
end

function save_marginal_values!(m::Model)
    for (constraint_name, con) in m.ext[:constraints]
        output_name = Symbol(string("constraint_", constraint_name))
        if haskey(m.ext[:outputs], output_name)
            _save_marginal_value!(m, constraint_name, output_name)
        end
    end
end

function _save_marginal_value!(m::Model, constraint_name::Symbol, output_name::Symbol)
    con = m.ext[:constraints][constraint_name]
    inds = keys(con)
    m.ext[:values][output_name] = Dict(
        ind => JuMP.dual(con[ind]) for ind in inds if end_(ind.t) <= end_(current_window(m))
    )
end

function save_bound_marginal_values!(m::Model)
    for (variable_name, con) in m.ext[:variables]
        output_name = Symbol(string("bound_", variable_name))
        if haskey(m.ext[:outputs], output_name)
            _save_bound_marginal_value!(m, variable_name, output_name)
        end
    end
end

function _save_bound_marginal_value!(m::Model, variable_name::Symbol, output_name::Symbol)
    var = m.ext[:variables][variable_name]
    indices = m.ext[:variables_definition][variable_name][:indices]
    m.ext[:values][output_name] = Dict(
        ind => JuMP.reduced_cost(var[ind])
        for ind in indices(m; t=vcat(history_time_slice(m), time_slice(m))) if end_(ind.t) <= end_(current_window(m))
    )
end<|MERGE_RESOLUTION|>--- conflicted
+++ resolved
@@ -523,17 +523,9 @@
         indices = def[:indices]
         var = m.ext[:variables][name]
         for ind in indices(m; t=vcat(history_time_slice(m), time_slice(m)))
-<<<<<<< HEAD
-            #if end_(ind.t) <= end_(current_window(m))
-                fix(var[ind], m.ext[:values][name][ind]; force=true)
-                (bin != nothing && bin(ind)) && unset_binary(var[ind])
-                (int != nothing && int(ind)) && unset_integer(var[ind])
-            #end
-=======
             fix(var[ind], m.ext[:values][name][ind]; force=true)
             (bin != nothing && bin(ind)) && unset_binary(var[ind])
             (int != nothing && int(ind)) && unset_integer(var[ind])
->>>>>>> d7d50c33
         end
     end
 end
