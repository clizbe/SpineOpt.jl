#############################################################################
# Copyright (C) 2017 - 2018  Spine Project
#
# This file is part of Spine Model.
#
# Spine Model is free software: you can redistribute it and/or modify
# it under the terms of the GNU Lesser General Public License as published by
# the Free Software Foundation, either version 3 of the License, or
# (at your option) any later version.
#
# Spine Model is distributed in the hope that it will be useful,
# but WITHOUT ANY WARRANTY; without even the implied warranty of
# MERCHANTABILITY or FITNESS FOR A PARTICULAR PURPOSE. See the
# GNU Lesser General Public License for more details.
#
# You should have received a copy of the GNU Lesser General Public License
# along with this program.  If not, see <http://www.gnu.org/licenses/>.
#############################################################################
"""
    unit_flow_op_indices(
        unit=anything,
        node=anything,
        direction=anything,
        operating_point=anything,
        s=anything
        t=anything
    )

A list of `NamedTuple`s corresponding to indices of the `unit_flow` variable.
The keyword arguments act as filters for each dimension.
"""
function unit_flow_op_indices(;
    unit=anything,
    node=anything,
    direction=anything,
    operating_point=anything,
    stochastic_scenario=anything,
    t=anything
)
    unit = expand_unit_group(unit)
    node = expand_node_group(node)
    [
        (unit=u, node=n, direction=d, i=i_, stochastic_scenario=s, t=t)
        for (u_, n_) in indices(operating_points, unit=unit, node=node)
<<<<<<< HEAD
        for (u, n, d, s, t) in unit_flow_indices(
                unit=u_, node=n_, direction=direction, stochastic_scenario=stochastic_scenario, t=t
        )
=======
        for (u, n, d, tb) in unit_flow_indices_rc(unit=u_, node=n_, direction=direction, _compact=false)
        for t1 in time_slice(temporal_block=tb, t=t)
>>>>>>> 0046e3b2
        for i_ in intersect(operating_point, 1:length(operating_points(unit=u_, node=n_, direction=d)))
    ]
end

fix_unit_flow_op_(x) = fix_unit_flow_op(unit=x.unit, node=x.node, direction=x.direction, i=x.i, t=x.t, _strict=false)

create_variable_unit_flow_op!(m::Model) = create_variable!(m, :unit_flow_op, unit_flow_op_indices; lb=x -> 0)
fix_variable_unit_flow_op!(m::Model) = fix_variable!(m, :unit_flow_op, unit_flow_op_indices, fix_unit_flow_op_)<|MERGE_RESOLUTION|>--- conflicted
+++ resolved
@@ -42,14 +42,8 @@
     [
         (unit=u, node=n, direction=d, i=i_, stochastic_scenario=s, t=t)
         for (u_, n_) in indices(operating_points, unit=unit, node=node)
-<<<<<<< HEAD
-        for (u, n, d, s, t) in unit_flow_indices(
-                unit=u_, node=n_, direction=direction, stochastic_scenario=stochastic_scenario, t=t
-        )
-=======
         for (u, n, d, tb) in unit_flow_indices_rc(unit=u_, node=n_, direction=direction, _compact=false)
         for t1 in time_slice(temporal_block=tb, t=t)
->>>>>>> 0046e3b2
         for i_ in intersect(operating_point, 1:length(operating_points(unit=u_, node=n_, direction=d)))
     ]
 end
