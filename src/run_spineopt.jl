#############################################################################
# Copyright (C) 2017 - 2018  Spine Project
#
# This file is part of SpineOpt.
#
# SpineOpt is free software: you can redistribute it and/or modify
# it under the terms of the GNU Lesser General Public License as published by
# the Free Software Foundation, either version 3 of the License, or
# (at your option) any later version.
#
# SpineOpt is distributed in the hope that it will be useful,
# but WITHOUT ANY WARRANTY; without even the implied warranty of
# MERCHANTABILITY or FITNESS FOR A PARTICULAR PURPOSE. See the
# GNU Lesser General Public License for more details.
#
# You should have received a copy of the GNU Lesser General Public License
# along with this program.  If not, see <http://www.gnu.org/licenses/>.
#############################################################################

"""
    run_spineopt(url_in, url_out; <keyword arguments>)

Run the SpineOpt from `url_in` and write report to `url_out`.
At least `url_in` must point to valid Spine database.
A new Spine database is created at `url_out` if it doesn't exist.

# Keyword arguments

**`with_optimizer=with_optimizer(Cbc.Optimizer, logLevel=0)`** is the optimizer factory for building the JuMP model.

**`cleanup=true`** tells [`run_spineopt`](@ref) whether or not convenience functors should be
set to `nothing` after completion.

**`add_constraints=m -> nothing`** is called with the `Model` object in the first optimization window,
and allows adding user contraints.

**`update_constraints=m -> nothing`** is called in windows 2 to the last, and allows updating contraints
added by `add_constraints`.

**`log_level=3`** is the log level.
"""
function run_spineopt(
    url_in::String,
    url_out::String=url_in;
    upgrade=false,
    mip_solver=optimizer_with_attributes(Cbc.Optimizer, "logLevel" => 0, "ratioGap" => 0.01),
    lp_solver=optimizer_with_attributes(Clp.Optimizer, "LogLevel" => 0),
    cleanup=true,
    add_user_variables=m -> nothing,
    add_constraints=m -> nothing,
    update_constraints=m -> nothing,
    log_level=3,
    optimize=true,
    use_direct_model=false,
)
    @log log_level 0 "Running SpineOpt for $(url_in)..."
    @timelog log_level 2 "Initializing data structure from db..." begin
        using_spinedb(url_in, @__MODULE__; upgrade=upgrade)
        generate_missing_items()
    end

    # High-level algorithm selection. For now, selecting based on defined model types,
    # but may want more robust system in future

    if !isempty(model(model_type=:spineopt_master))
        rerun_spineopt_mp(
            url_out;
            mip_solver=mip_solver,
            lp_solver=lp_solver,
            add_user_variables=add_user_variables,
            add_constraints=add_constraints,
            update_constraints=update_constraints,
            log_level=log_level,
            optimize=optimize,
            use_direct_model=use_direct_model,
        )
    else
        rerun_spineopt(
            url_out;
            mip_solver=mip_solver,
            lp_solver=lp_solver,
            add_user_variables=add_user_variables,
            add_constraints=add_constraints,
            update_constraints=update_constraints,
            log_level=log_level,
            optimize=optimize,
            use_direct_model=use_direct_model,
        )
    end
end

function rerun_spineopt(
    url_out::String;
    mip_solver=optimizer_with_attributes(Cbc.Optimizer, "logLevel" => 0, "ratioGap" => 0.01),
    lp_solver=optimizer_with_attributes(Clp.Optimizer, "LogLevel" => 0),
    add_user_variables=m -> nothing,
    add_constraints=m -> nothing,
    update_constraints=m -> nothing,
    log_level=3,
    optimize=true,
    use_direct_model=false,
)
    outputs = Dict()

    m = create_model(mip_solver, use_direct_model, :spineopt_operations)

    @timelog log_level 2 "Preprocessing operations model specific data structure...\n" preprocess_model_data_structure(
        m,
    )
    @timelog log_level 2 "Preprocessing data structure..." preprocess_data_structure(; log_level=log_level)
    @timelog log_level 2 "Checking data structure..." check_data_structure(; log_level=log_level)
    @timelog log_level 2 "Creating temporal structure..." generate_temporal_structure!(m)
    @timelog log_level 2 "Creating stochastic structure..." generate_stochastic_structure(m)
<<<<<<< HEAD
    @log log_level 1 "Window 1: $(current_window(m))"
    init_model!(m; add_user_variables=add_user_variables, add_constraints=add_constraints, log_level=log_level)
    calculate_duals = duals_calculation_needed(m)
    k = 2


    while optimize && optimize_model!(
        m;
        log_level=log_level,
        mip_solver=mip_solver,
        use_direct_model=use_direct_model,
        lp_solver=lp_solver,
        calculate_duals=calculate_duals,
    )
=======
    init_model!(m; add_constraints=add_constraints, log_level=log_level)
    init_outputs!(m)
    calculate_duals = duals_calculation_needed(m)
    k = 1

    while optimize
        @log log_level 1 "Window $k: $(current_window(m))"
        optimize_model!(
            m;
            log_level=log_level,
            mip_solver=mip_solver,
            lp_solver=lp_solver,
            calculate_duals=calculate_duals,
        )
>>>>>>> 2b3c8e63
        @log log_level 1 "Optimal solution found, objective function value: $(objective_value(m))"
        @timelog log_level 2 "Saving results..." save_model_results!(outputs, m)
        if @timelog log_level 2 "Rolling temporal structure...\n" !roll_temporal_structure!(m)
            @timelog log_level 2 " ... Rolling complete\n" break
        end
        update_model!(m; update_constraints=update_constraints, log_level=log_level)
        k += 1
    end
    @timelog log_level 2 "Writing report..." write_report(m, url_out)
    m
end

"""
A JuMP `Model` for SpineOpt.
"""
function create_model(mip_solver, use_direct_model=false, model_type=:spineopt_operations)
    m = use_direct_model ? direct_model(mip_solver) : Model(mip_solver)
    length(model(model_type=model_type)) == 0 && error("No model of type $model_type defined")
    m.ext[:instance] = first(model(model_type=model_type))
    m.ext[:variables] = Dict{Symbol,Dict}()
    m.ext[:variables_definition] = Dict{Symbol,Dict}()
    m.ext[:values] = Dict{Symbol,Dict}()
    m.ext[:constraints] = Dict{Symbol,Dict}()
    m.ext[:marginals] = Dict{Symbol,Dict}()
    m.ext[:outputs] = Dict()
    m.ext[:integer_variables] = []
    m.ext[:is_subproblem] = false
    m.ext[:objective_lower_bound] = 0.0
    m.ext[:objective_upper_bound] = 0.0
    m.ext[:benders_gap] = 0.0
    m
end

"""
Add SpineOpt variables to the given model.
"""
function add_variables!(m; add_user_variables=m -> nothing, log_level=3)
    @timelog log_level 3 "- [variable_units_available]" add_variable_units_available!(m)
    @timelog log_level 3 "- [variable_units_on]" add_variable_units_on!(m)
    @timelog log_level 3 "- [variable_units_started_up]" add_variable_units_started_up!(m)
    @timelog log_level 3 "- [variable_units_shut_down]" add_variable_units_shut_down!(m)
    @timelog log_level 3 "- [variable_unit_flow]" add_variable_unit_flow!(m)
    @timelog log_level 3 "- [variable_unit_flow_op]" add_variable_unit_flow_op!(m)
    @timelog log_level 3 "- [variable_connection_flow]" add_variable_connection_flow!(m)
    @timelog log_level 3 "- [variable_connection_intact_flow]" add_variable_connection_intact_flow!(m)
    @timelog log_level 3 "- [variable_connections_invested]" add_variable_connections_invested!(m)
    @timelog log_level 3 "- [variable_connections_invested_available]" add_variable_connections_invested_available!(m)
    @timelog log_level 3 "- [variable_connections_decommissioned]" add_variable_connections_decommissioned!(m)
    @timelog log_level 3 "- [variable_storages_invested]" add_variable_storages_invested!(m)
    @timelog log_level 3 "- [variable_storages_invested_available]" add_variable_storages_invested_available!(m)
    @timelog log_level 3 "- [variable_storages_decommissioned]" add_variable_storages_decommissioned!(m)
    @timelog log_level 3 "- [variable_node_state]" add_variable_node_state!(m)
    @timelog log_level 3 "- [variable_node_slack_pos]" add_variable_node_slack_pos!(m)
    @timelog log_level 3 "- [variable_node_slack_neg]" add_variable_node_slack_neg!(m)
    @timelog log_level 3 "- [variable_node_injection]" add_variable_node_injection!(m)
    @timelog log_level 3 "- [variable_units_invested]" add_variable_units_invested!(m)
    @timelog log_level 3 "- [variable_units_invested_available]" add_variable_units_invested_available!(m)
    @timelog log_level 3 "- [variable_units_mothballed]" add_variable_units_mothballed!(m)
    @timelog log_level 3 "- [variable_ramp_up_unit_flow]" add_variable_ramp_up_unit_flow!(m)
    @timelog log_level 3 "- [variable_start_up_unit_flow]" add_variable_start_up_unit_flow!(m)
    @timelog log_level 3 "- [variable_nonspin_units_started_up]" add_variable_nonspin_units_started_up!(m)
    @timelog log_level 3 "- [variable_nonspin_ramp_up_unit_flow]" add_variable_nonspin_ramp_up_unit_flow!(m)
    @timelog log_level 3 "- [variable_ramp_down_unit_flow]" add_variable_ramp_down_unit_flow!(m)
    @timelog log_level 3 "- [variable_shut_down_unit_flow]" add_variable_shut_down_unit_flow!(m)
    @timelog log_level 3 "- [variable_nonspin_units_shut_down]" add_variable_nonspin_units_shut_down!(m)
    @timelog log_level 3 "- [variable_nonspin_ramp_down_unit_flow]" add_variable_nonspin_ramp_down_unit_flow!(m)
    @timelog log_level 3 "- [variable_node_pressure]" add_variable_node_pressure!(m)
    @timelog log_level 3 "- [variable_node_voltage_angle]" add_variable_node_voltage_angle!(m)
    @timelog log_level 3 "- [variable_binary_connection_flow]" add_variable_binary_connection_flow!(m)
    @timelog log_level 3 "- [user_defined_variables]" add_user_variables(m)
end

"""
Fix a variable to the values specified by the `fix_value` parameter function, if any.
"""
_fix_variable!(m::Model, name::Symbol, indices::Function, fix_value::Nothing) = nothing
function _fix_variable!(m::Model, name::Symbol, indices::Function, fix_value::Function)
    var = m.ext[:variables][name]
    bin = m.ext[:variables_definition][name][:bin]
    int = m.ext[:variables_definition][name][:int]
    for ind in indices(m; t=vcat(history_time_slice(m), time_slice(m)))
        fix_value_ = fix_value(ind)
        fix_value_ != nothing && !isnan(fix_value_) && fix(var[ind], fix_value_; force=true)
    end
end

"""
Fix all variables in the given model to the values computed by the corresponding `fix_value` parameter function, if any.
"""
function fix_variables!(m::Model)
    for (name, definition) in m.ext[:variables_definition]
        _fix_variable!(m, name, definition[:indices], definition[:fix_value])
    end
end

"""
Add SpineOpt constraints to the given model.
"""
function add_constraints!(m; add_constraints=m -> nothing, log_level=3)
    @timelog log_level 3 "- [constraint_unit_pw_heat_rate]" add_constraint_unit_pw_heat_rate!(m)
    @timelog log_level 3 "- [constraint_unit_constraint]" add_constraint_unit_constraint!(m)
    @timelog log_level 3 "- [constraint_node_injection]" add_constraint_node_injection!(m)
    @timelog log_level 3 "- [constraint_nodal_balance]" add_constraint_nodal_balance!(m)
    @timelog log_level 3 "- [constraint_candidate_connection_flow_ub]" add_constraint_candidate_connection_flow_ub!(m)
    @timelog log_level 3 "- [constraint_candidate_connection_flow_lb]" add_constraint_candidate_connection_flow_lb!(m)
    @timelog log_level 3 "- [constraint_connection_intact_flow_ptdf]" add_constraint_connection_intact_flow_ptdf!(m)
    #@timelog log_level 3 "- [constraint_connection_intact_flow_ptdf_in_out]" add_constraint_connection_intact_flow_ptdf_in_out!(m)
    @timelog log_level 3 "- [constraint_connection_flow_intact_flow]" add_constraint_connection_flow_intact_flow!(m)
    @timelog log_level 3 "- [constraint_connection_flow_lodf]" add_constraint_connection_flow_lodf!(m)
    @timelog log_level 3 "- [constraint_connection_flow_capacity]" add_constraint_connection_flow_capacity!(m)
<<<<<<< HEAD
    @timelog log_level 3 "- [constraint_connection_intact_flow_capacity]" add_constraint_connection_intact_flow_capacity!(m)
    @timelog log_level 3 "- [constraint_unit_flow_capacity]" add_constraint_unit_flow_capacity!(m)
    @timelog log_level 3 "- [constraint_connections_invested_available]" add_constraint_connections_invested_available!(m)
=======
    @timelog log_level 3 "- [constraint_connection_intact_flow_capacity]" add_constraint_connection_intact_flow_capacity!(
        m,
    )
    @timelog log_level 3 "- [constraint_unit_flow_capacity]" add_constraint_unit_flow_capacity!(m)
    @timelog log_level 3 "- [constraint_connections_invested_available]" add_constraint_connections_invested_available!(
        m,
    )
>>>>>>> 2b3c8e63
    @timelog log_level 3 "- [constraint_connection_lifetime]" add_constraint_connection_lifetime!(m)
    @timelog log_level 3 "- [constraint_connections_invested_transition]" add_constraint_connections_invested_transition!(
        m,
    )
    @timelog log_level 3 "- [constraint_storages_invested_available]" add_constraint_storages_invested_available!(m)
    @timelog log_level 3 "- [constraint_storage_lifetime]" add_constraint_storage_lifetime!(m)
    @timelog log_level 3 "- [constraint_storages_invested_transition]" add_constraint_storages_invested_transition!(m)
    @timelog log_level 3 "- [constraint_operating_point_bounds]" add_constraint_operating_point_bounds!(m)
    @timelog log_level 3 "- [constraint_operating_point_sum]" add_constraint_operating_point_sum!(m)
    @timelog log_level 3 "- [constraint_fix_ratio_out_in_unit_flow]" add_constraint_fix_ratio_out_in_unit_flow!(m)
    @timelog log_level 3 "- [constraint_max_ratio_out_in_unit_flow]" add_constraint_max_ratio_out_in_unit_flow!(m)
    @timelog log_level 3 "- [constraint_min_ratio_out_in_unit_flow]" add_constraint_min_ratio_out_in_unit_flow!(m)
    @timelog log_level 3 "- [constraint_fix_ratio_out_out_unit_flow]" add_constraint_fix_ratio_out_out_unit_flow!(m)
    @timelog log_level 3 "- [constraint_max_ratio_out_out_unit_flow]" add_constraint_max_ratio_out_out_unit_flow!(m)
    @timelog log_level 3 "- [constraint_min_ratio_out_out_unit_flow]" add_constraint_min_ratio_out_out_unit_flow!(m)
    @timelog log_level 3 "- [constraint_fix_ratio_in_in_unit_flow]" add_constraint_fix_ratio_in_in_unit_flow!(m)
    @timelog log_level 3 "- [constraint_max_ratio_in_in_unit_flow]" add_constraint_max_ratio_in_in_unit_flow!(m)
    @timelog log_level 3 "- [constraint_min_ratio_in_in_unit_flow]" add_constraint_min_ratio_in_in_unit_flow!(m)
    @timelog log_level 3 "- [constraint_fix_ratio_in_out_unit_flow]" add_constraint_fix_ratio_in_out_unit_flow!(m)
    @timelog log_level 3 "- [constraint_max_ratio_in_out_unit_flow]" add_constraint_max_ratio_in_out_unit_flow!(m)
    @timelog log_level 3 "- [constraint_min_ratio_in_out_unit_flow]" add_constraint_min_ratio_in_out_unit_flow!(m)
<<<<<<< HEAD
    @timelog log_level 3 "- [constraint_ratio_out_in_connection_intact_flow]" add_constraint_ratio_out_in_connection_intact_flow!(m)
=======
    @timelog log_level 3 "- [constraint_ratio_out_in_connection_intact_flow]" add_constraint_ratio_out_in_connection_intact_flow!(
        m,
    )
>>>>>>> 2b3c8e63
    @timelog log_level 3 "- [constraint_fix_ratio_out_in_connection_flow]" add_constraint_fix_ratio_out_in_connection_flow!(
        m,
    )
    @timelog log_level 3 "- [constraint_max_ratio_out_in_connection_flow]" add_constraint_max_ratio_out_in_connection_flow!(
        m,
    )
    @timelog log_level 3 "- [constraint_min_ratio_out_in_connection_flow]" add_constraint_min_ratio_out_in_connection_flow!(
        m,
    )
    @timelog log_level 3 "- [constraint_node_state_capacity]" add_constraint_node_state_capacity!(m)
    @timelog log_level 3 "- [constraint_max_cum_in_unit_flow_bound]" add_constraint_max_cum_in_unit_flow_bound!(m)
    @timelog log_level 3 "- [constraint_units_on]" add_constraint_units_on!(m)
    @timelog log_level 3 "- [constraint_units_available]" add_constraint_units_available!(m)
    @timelog log_level 3 "- [constraint_units_invested_available]" add_constraint_units_invested_available!(m)
    @timelog log_level 3 "- [constraint_unit_lifetime]" add_constraint_unit_lifetime!(m)
    @timelog log_level 3 "- [constraint_units_invested_transition]" add_constraint_units_invested_transition!(m)
    @timelog log_level 3 "- [constraint_minimum_operating_point]" add_constraint_minimum_operating_point!(m)
    @timelog log_level 3 "- [constraint_min_down_time]" add_constraint_min_down_time!(m)
    @timelog log_level 3 "- [constraint_min_up_time]" add_constraint_min_up_time!(m)
    @timelog log_level 3 "- [constraint_unit_state_transition]" add_constraint_unit_state_transition!(m)

    @timelog log_level 3 "- [constraint_unit_flow_capacity_w_ramp]" add_constraint_unit_flow_capacity_w_ramp!(m)
    @timelog log_level 3 "- [constraint_split_ramps]" add_constraint_split_ramps!(m)
    @timelog log_level 3 "- [constraint_ramp_up]" add_constraint_ramp_up!(m)
    @timelog log_level 3 "- [constraint_max_start_up_ramp]" add_constraint_max_start_up_ramp!(m)
    @timelog log_level 3 "- [constraint_min_start_up_ramp]" add_constraint_min_start_up_ramp!(m)
    @timelog log_level 3 "- [constraint_max_nonspin_ramp_up]" add_constraint_max_nonspin_ramp_up!(m)
    @timelog log_level 3 "- [constraint_min_nonspin_ramp_up]" add_constraint_min_nonspin_ramp_up!(m)
    @timelog log_level 3 "- [constraint_ramp_down]" add_constraint_ramp_down!(m)
    @timelog log_level 3 "- [constraint_max_shut_down_ramp]" add_constraint_max_shut_down_ramp!(m)
    @timelog log_level 3 "- [constraint_min_shut_down_ramp]" add_constraint_min_shut_down_ramp!(m)
    @timelog log_level 3 "- [constraint_max_nonspin_ramp_down]" add_constraint_max_nonspin_ramp_down!(m)
    @timelog log_level 3 "- [constraint_min_nonspin_ramp_down]" add_constraint_min_nonspin_ramp_down!(m)
    @timelog log_level 3 "- [constraint_res_minimum_node_state]" add_constraint_res_minimum_node_state!(m)

    @timelog log_level 3 "- [constraint_fix_node_pressure_point]" add_constraint_fix_node_pressure_point!(m)
    @timelog log_level 3 "- [constraint_enforce_unitary_flow]" add_constraint_enforce_unitary_connection_flow!(m)
    @timelog log_level 3 "- [constraint_compression_ratio]" add_constraint_compression_ratio!(m)
    @timelog log_level 3 "- [constraint_storage_line_pack]" add_constraint_storage_line_pack!(m)
    @timelog log_level 3 "- [constraint_init_node_state]" add_constraint_init_node_state!(m)
    @timelog log_level 3 "- [constraint_connection_flow_gas_capacity]" add_constraint_connection_flow_gas_capacity!(m)
    @timelog log_level 3 "- [add_constraint_node_voltage_angle]" add_constraint_node_voltage_angle!(m)

    @timelog log_level 3 "- [constraint_user]" add_constraints(m)

    # Name constraints
    for (con_key, cons) in m.ext[:constraints]
        for (inds, con) in cons
            set_name(con, string(con_key, inds))
        end
    end
end

<<<<<<< HEAD
function duals_calculation_needed(m::Model)
    calculate_duals = false
    for r in model__report(model=m.ext[:instance])
        for o in report__output(report=r)
            get!(m.ext[:outputs], o.name, Dict{NamedTuple,Dict}())
            output_name = lowercase(String(o.name))
            startswith(output_name, r"bound_|constraint_") && (calculate_duals = true)
=======
function init_outputs!(m::Model)
    for r in model__report(model=m.ext[:instance])
        for o in report__output(report=r)
            get!(m.ext[:outputs], o.name, Dict{NamedTuple,Dict}())
>>>>>>> 2b3c8e63
        end
    end
end

function duals_calculation_needed(m::Model)
    any(startswith(lowercase(name), r"bound_|constraint_") for name in String.(keys(m.ext[:outputs])))
end

"""
Initialize the given model for SpineOpt: add variables, fix the necessary variables, add constraints and set objective.
"""
function init_model!(m; add_user_variables=m -> nothing, add_constraints=m -> nothing, log_level=3)
    @timelog log_level 2 "Adding variables...\n" add_variables!(m; add_user_variables=add_user_variables,log_level=log_level)
    @timelog log_level 2 "Fixing variable values..." fix_variables!(m)
    @timelog log_level 2 "Adding constraints...\n" add_constraints!(
        m;
        add_constraints=add_constraints,
        log_level=log_level,
    )
    @timelog log_level 2 "Setting objective..." set_objective!(m)
end

"""
Optimize the given model. If an optimal solution is found, return `true`, otherwise return `false`.
"""
function optimize_model!(m::Model; log_level=3, calculate_duals=false, use_direct_model=false, mip_solver, lp_solver)
    write_mps_file(model=m.ext[:instance]) == :write_mps_always && write_to_file(m, "model_diagnostics.mps")
    # NOTE: The above results in a lot of Warning: Variable connection_flow[...] is mentioned in BOUNDS,
    # but is not mentioned in the COLUMNS section. We are ignoring it.
    @timelog log_level 0 "Optimizing model $(m.ext[:instance])..." optimize!(m)
<<<<<<< HEAD
    if termination_status(m) == MOI.INFEASIBLE && use_direct_model==true
        compute_conflict!(m)
        cons=[]
        for (a,b) in list_of_constraint_types(m)
            push!(cons,all_constraints(m,a,b)...)
        end
        conflicts=[]
        for c in cons
            try
                conf = MOI.get(m, MOI.ConstraintConflictStatus(), c)
                if conf==MOI.ConflictParticipationStatusCode(1)
                    @show c
                    push!(conflicts, c)
                end
            catch
                @info("something went wrong with $c")
            end
        end

        @info "conflicts are: "
        for c in conflicts
            @info "$(c)"
        end
        write_conflicts_to_file(conflicts, file_name="conflicts_$(m.ext[:instance])_$(startref(current_window(m))).txt")
    end
    if termination_status(m) == MOI.OPTIMAL || termination_status(m) == MOI.TIME_LIMIT
=======
    if termination_status(m) in (MOI.OPTIMAL, MOI.TIME_LIMIT)
>>>>>>> 2b3c8e63
        if calculate_duals
            @timelog log_level 0 "Fixing integer values for final LP to obtain duals..." relax_integer_vars(m)
            if lp_solver != mip_solver
                @timelog log_level 0 "Switching to LP solver..." set_optimizer(m, lp_solver)
            end
            @timelog log_level 0 "Optimizing final LP of $(m.ext[:instance]) to obtain duals..." optimize!(m)
        end
        true
    else
        @log log_level 0 "Unable to find solution (reason: $(termination_status(m)))"
        write_mps_file(model=m.ext[:instance]) == :write_mps_on_no_solve && write_to_file(m, "model_diagnostics.mps")
        false
    end
end

"""
The value of a JuMP variable, rounded if necessary.
"""
_variable_value(v::VariableRef) = (is_integer(v) || is_binary(v)) ? round(Int, JuMP.value(v)) : JuMP.value(v)

"""
Save the value of a variable in a model.
"""
function _save_variable_value!(m::Model, name::Symbol, indices::Function)
    var = m.ext[:variables][name]
    m.ext[:values][name] = Dict(
        ind => _variable_value(var[ind]) for ind in indices(m; t=vcat(history_time_slice(m), time_slice(m))) if
            end_(ind.t) <= end_(current_window(m))
    )
end

"""
Save the value of all variables in a model.
"""
function save_variable_values!(m::Model)
    for (name, definition) in m.ext[:variables_definition]
        _save_variable_value!(m, name, definition[:indices])
    end
end

_value(v::GenericAffExpr) = JuMP.value(v)
_value(v) = v

"""
Save the value of the objective terms in a model.
"""
function save_objective_values!(m::Model)
    ind = (model=m.ext[:instance], t=current_window(m))
    for name in [objective_terms(m); :total_costs]
        func = eval(name)
        m.ext[:values][name] = Dict(ind => _value(realize(func(m, end_(ind.t)))))
    end
end

"""
Drop keys from a `NamedTuple`.
"""
_drop_key(x::NamedTuple, key::Symbol...) = (; (k => v for (k, v) in pairs(x) if !(k in key))...)

"""
Save the outputs of a model into a dictionary.
"""
function save_outputs!(m)
    for r in model__report(model=m.ext[:instance]), o in report__output(report=r)
        name = o.name
        value = get(m.ext[:values], name, nothing)
        if value === nothing
            @warn "can't find a value for '$(name)'"
            continue
        end
        existing = get!(m.ext[:outputs], name, Dict{NamedTuple,Dict}())
        for (k, v) in value
            end_(k.t) <= model_start(model=m.ext[:instance]) && continue
            new_k = _drop_key(k, :t)
            push!(get!(existing, new_k, Dict{DateTime,Any}()), start(k.t) => v)
        end
    end
end

"""
Save a model results: first postprocess results, then save variables and objective values, and finally save outputs
"""
function save_model_results!(outputs, m)
    postprocess_results!(m)
    save_variable_values!(m)
    save_objective_values!(m)
    save_marginal_values!(m)
    save_bound_marginal_values!(m)
    save_outputs!(m)
end

"""
Update the given model for the next window in the rolling horizon: update variables, fix the necessary variables,
update constraints and update objective.
"""
function update_model!(m; update_constraints=m -> nothing, log_level=3)
<<<<<<< HEAD
    # The below is needed here because we remove the integer constraints to get a dual solution
    # and then need to re-add them for the next write_mps_on_no_solve
    # we can only do this once we have saved the solution
    @timelog log_level 2 "Setting integers and binaries..." unrelax_integer_vars(m)
=======
>>>>>>> 2b3c8e63
    @timelog log_level 2 "Updating variables..." update_variables!(m)
    @timelog log_level 2 "Fixing variable values..." fix_variables!(m)
    @timelog log_level 2 "Updating constraints..." update_varying_constraints!(m)
    @timelog log_level 2 "Updating user constraints..." update_constraints(m)
    @timelog log_level 2 "Updating objective..." update_varying_objective!(m)
end

"""
Write report from given outputs into the db.
"""
function write_report(model, default_url)
    reports = Dict()
    outputs = Dict()

    for rpt in model__report(model=model.ext[:instance])
        for out in report__output(report=rpt)
            d = get!(model.ext[:outputs], out.name, nothing)
            d === nothing && continue
            output_url = output_db_url(report=rpt, _strict=false)
            url = output_url !== nothing ? output_url : default_url
            url_reports = get!(reports, url, Dict())
            output_params = get!(url_reports, rpt.name, Dict{Symbol,Dict{NamedTuple,TimeSeries}}())
            parameter_name = out.name in objective_terms(model) ? Symbol("objective_", out.name) : out.name
            output_params[parameter_name] =
                Dict(k => TimeSeries(collect(keys(v)), collect(values(v)), false, false) for (k, v) in d)
        end
    end
    for (url, url_reports) in reports
        for (rpt_name, output_params) in url_reports
            write_parameters(output_params, url; report=string(rpt_name))
        end
    end
end

function relax_integer_vars(m::Model)
    save_integer_values!(m)
    for name in m.ext[:integer_variables]
        def = m.ext[:variables_definition][name]
        bin = def[:bin]
        int = def[:int]
        indices = def[:indices]
        var = m.ext[:variables][name]
<<<<<<< HEAD
        for ind in def[:indices](m; t=vcat(history_time_slice(m), time_slice(m)))

=======
        for ind in indices(m; t=vcat(history_time_slice(m), time_slice(m)))
>>>>>>> 2b3c8e63
            if end_(ind.t) <= end_(current_window(m))
                fix(var[ind], m.ext[:values][name][ind]; force=true)
                bin != nothing && bin(ind) && unset_binary(var[ind])
                int != nothing && int(ind) && unset_integer(var[ind])
            end
<<<<<<< HEAD

            bin != nothing && bin(ind) && unset_binary(var[ind])
            int != nothing && int(ind) && unset_integer(var[ind])
=======
>>>>>>> 2b3c8e63
        end
    end
end

function unrelax_integer_vars(m::Model)
    for name in m.ext[:integer_variables]
        def = m.ext[:variables_definition][name]
        lb = def[:lb]
        ub = def[:ub]
        bin = def[:bin]
        int = def[:int]
        indices = def[:indices]
        var = m.ext[:variables][name]
        for ind in indices(m; t=vcat(history_time_slice(m), time_slice(m)))
            if end_(ind.t) <= end_(current_window(m))
                unfix(var[ind])
                # `unfix` frees the variable entirely, also bounds
                lb != nothing && set_lower_bound(var[ind], lb(ind))
                ub != nothing && set_upper_bound(var[ind], ub(ind))
                bin != nothing && bin(ind) && set_binary(var[ind])
                int != nothing && int(ind) && set_integer(var[ind])
            end
        end
    end
end

"""
Save the value of all binary and integer variables so they can be fixed to obtain a dual solution
"""
function save_integer_values!(m::Model)
    for name in m.ext[:integer_variables]
        _save_variable_value!(m, name, m.ext[:variables_definition][name][:indices])
    end
end

function save_marginal_values!(m::Model)
    for (constraint_name, con) in m.ext[:constraints]
        output_name = Symbol(string("constraint_", constraint_name))
        if haskey(m.ext[:outputs], output_name)
            _save_marginal_value!(m, constraint_name, output_name)
        end
    end
end

function _save_marginal_value!(m::Model, constraint_name::Symbol, output_name::Symbol)
    con = m.ext[:constraints][constraint_name]
    inds = keys(con)
    m.ext[:values][output_name] =
        Dict(ind => JuMP.dual(con[ind]) for ind in inds if end_(ind.t) <= end_(current_window(m)))
end

function save_bound_marginal_values!(m::Model)
    for (variable_name, con) in m.ext[:variables]
        output_name = Symbol(string("bound_", variable_name))
        if haskey(m.ext[:outputs], output_name)
            _save_bound_marginal_value!(m, variable_name, output_name)
        end
    end
end

function _save_bound_marginal_value!(m::Model, variable_name::Symbol, output_name::Symbol)
    var = m.ext[:variables][variable_name]
    indices = m.ext[:variables_definition][variable_name][:indices]
    m.ext[:values][output_name] = Dict(
        ind => JuMP.reduced_cost(var[ind]) for ind in indices(m; t=vcat(history_time_slice(m), time_slice(m))) if
            end_(ind.t) <= end_(current_window(m))
    )
end<|MERGE_RESOLUTION|>--- conflicted
+++ resolved
@@ -111,23 +111,7 @@
     @timelog log_level 2 "Checking data structure..." check_data_structure(; log_level=log_level)
     @timelog log_level 2 "Creating temporal structure..." generate_temporal_structure!(m)
     @timelog log_level 2 "Creating stochastic structure..." generate_stochastic_structure(m)
-<<<<<<< HEAD
-    @log log_level 1 "Window 1: $(current_window(m))"
     init_model!(m; add_user_variables=add_user_variables, add_constraints=add_constraints, log_level=log_level)
-    calculate_duals = duals_calculation_needed(m)
-    k = 2
-
-
-    while optimize && optimize_model!(
-        m;
-        log_level=log_level,
-        mip_solver=mip_solver,
-        use_direct_model=use_direct_model,
-        lp_solver=lp_solver,
-        calculate_duals=calculate_duals,
-    )
-=======
-    init_model!(m; add_constraints=add_constraints, log_level=log_level)
     init_outputs!(m)
     calculate_duals = duals_calculation_needed(m)
     k = 1
@@ -138,10 +122,10 @@
             m;
             log_level=log_level,
             mip_solver=mip_solver,
+            use_direct_model=use_direct_model,
             lp_solver=lp_solver,
             calculate_duals=calculate_duals,
         )
->>>>>>> 2b3c8e63
         @log log_level 1 "Optimal solution found, objective function value: $(objective_value(m))"
         @timelog log_level 2 "Saving results..." save_model_results!(outputs, m)
         if @timelog log_level 2 "Rolling temporal structure...\n" !roll_temporal_structure!(m)
@@ -252,11 +236,6 @@
     @timelog log_level 3 "- [constraint_connection_flow_intact_flow]" add_constraint_connection_flow_intact_flow!(m)
     @timelog log_level 3 "- [constraint_connection_flow_lodf]" add_constraint_connection_flow_lodf!(m)
     @timelog log_level 3 "- [constraint_connection_flow_capacity]" add_constraint_connection_flow_capacity!(m)
-<<<<<<< HEAD
-    @timelog log_level 3 "- [constraint_connection_intact_flow_capacity]" add_constraint_connection_intact_flow_capacity!(m)
-    @timelog log_level 3 "- [constraint_unit_flow_capacity]" add_constraint_unit_flow_capacity!(m)
-    @timelog log_level 3 "- [constraint_connections_invested_available]" add_constraint_connections_invested_available!(m)
-=======
     @timelog log_level 3 "- [constraint_connection_intact_flow_capacity]" add_constraint_connection_intact_flow_capacity!(
         m,
     )
@@ -264,7 +243,6 @@
     @timelog log_level 3 "- [constraint_connections_invested_available]" add_constraint_connections_invested_available!(
         m,
     )
->>>>>>> 2b3c8e63
     @timelog log_level 3 "- [constraint_connection_lifetime]" add_constraint_connection_lifetime!(m)
     @timelog log_level 3 "- [constraint_connections_invested_transition]" add_constraint_connections_invested_transition!(
         m,
@@ -286,13 +264,9 @@
     @timelog log_level 3 "- [constraint_fix_ratio_in_out_unit_flow]" add_constraint_fix_ratio_in_out_unit_flow!(m)
     @timelog log_level 3 "- [constraint_max_ratio_in_out_unit_flow]" add_constraint_max_ratio_in_out_unit_flow!(m)
     @timelog log_level 3 "- [constraint_min_ratio_in_out_unit_flow]" add_constraint_min_ratio_in_out_unit_flow!(m)
-<<<<<<< HEAD
-    @timelog log_level 3 "- [constraint_ratio_out_in_connection_intact_flow]" add_constraint_ratio_out_in_connection_intact_flow!(m)
-=======
     @timelog log_level 3 "- [constraint_ratio_out_in_connection_intact_flow]" add_constraint_ratio_out_in_connection_intact_flow!(
         m,
     )
->>>>>>> 2b3c8e63
     @timelog log_level 3 "- [constraint_fix_ratio_out_in_connection_flow]" add_constraint_fix_ratio_out_in_connection_flow!(
         m,
     )
@@ -346,20 +320,10 @@
     end
 end
 
-<<<<<<< HEAD
-function duals_calculation_needed(m::Model)
-    calculate_duals = false
-    for r in model__report(model=m.ext[:instance])
-        for o in report__output(report=r)
-            get!(m.ext[:outputs], o.name, Dict{NamedTuple,Dict}())
-            output_name = lowercase(String(o.name))
-            startswith(output_name, r"bound_|constraint_") && (calculate_duals = true)
-=======
 function init_outputs!(m::Model)
     for r in model__report(model=m.ext[:instance])
         for o in report__output(report=r)
             get!(m.ext[:outputs], o.name, Dict{NamedTuple,Dict}())
->>>>>>> 2b3c8e63
         end
     end
 end
@@ -390,36 +354,7 @@
     # NOTE: The above results in a lot of Warning: Variable connection_flow[...] is mentioned in BOUNDS,
     # but is not mentioned in the COLUMNS section. We are ignoring it.
     @timelog log_level 0 "Optimizing model $(m.ext[:instance])..." optimize!(m)
-<<<<<<< HEAD
-    if termination_status(m) == MOI.INFEASIBLE && use_direct_model==true
-        compute_conflict!(m)
-        cons=[]
-        for (a,b) in list_of_constraint_types(m)
-            push!(cons,all_constraints(m,a,b)...)
-        end
-        conflicts=[]
-        for c in cons
-            try
-                conf = MOI.get(m, MOI.ConstraintConflictStatus(), c)
-                if conf==MOI.ConflictParticipationStatusCode(1)
-                    @show c
-                    push!(conflicts, c)
-                end
-            catch
-                @info("something went wrong with $c")
-            end
-        end
-
-        @info "conflicts are: "
-        for c in conflicts
-            @info "$(c)"
-        end
-        write_conflicts_to_file(conflicts, file_name="conflicts_$(m.ext[:instance])_$(startref(current_window(m))).txt")
-    end
-    if termination_status(m) == MOI.OPTIMAL || termination_status(m) == MOI.TIME_LIMIT
-=======
     if termination_status(m) in (MOI.OPTIMAL, MOI.TIME_LIMIT)
->>>>>>> 2b3c8e63
         if calculate_duals
             @timelog log_level 0 "Fixing integer values for final LP to obtain duals..." relax_integer_vars(m)
             if lp_solver != mip_solver
@@ -516,13 +451,6 @@
 update constraints and update objective.
 """
 function update_model!(m; update_constraints=m -> nothing, log_level=3)
-<<<<<<< HEAD
-    # The below is needed here because we remove the integer constraints to get a dual solution
-    # and then need to re-add them for the next write_mps_on_no_solve
-    # we can only do this once we have saved the solution
-    @timelog log_level 2 "Setting integers and binaries..." unrelax_integer_vars(m)
-=======
->>>>>>> 2b3c8e63
     @timelog log_level 2 "Updating variables..." update_variables!(m)
     @timelog log_level 2 "Fixing variable values..." fix_variables!(m)
     @timelog log_level 2 "Updating constraints..." update_varying_constraints!(m)
@@ -565,23 +493,12 @@
         int = def[:int]
         indices = def[:indices]
         var = m.ext[:variables][name]
-<<<<<<< HEAD
-        for ind in def[:indices](m; t=vcat(history_time_slice(m), time_slice(m)))
-
-=======
         for ind in indices(m; t=vcat(history_time_slice(m), time_slice(m)))
->>>>>>> 2b3c8e63
             if end_(ind.t) <= end_(current_window(m))
                 fix(var[ind], m.ext[:values][name][ind]; force=true)
                 bin != nothing && bin(ind) && unset_binary(var[ind])
                 int != nothing && int(ind) && unset_integer(var[ind])
             end
-<<<<<<< HEAD
-
-            bin != nothing && bin(ind) && unset_binary(var[ind])
-            int != nothing && int(ind) && unset_integer(var[ind])
-=======
->>>>>>> 2b3c8e63
         end
     end
 end
