--- conflicted
+++ resolved
@@ -33,7 +33,7 @@
     )
 end
 
-<<<<<<< HEAD
+
 """
     _constraint_unit_lifetime_indices(u, s, t0, t)
 
@@ -48,7 +48,10 @@
     unique(
         ind.stochastic_scenario
         for ind in units_invested_available_indices(m; unit=u, t=t_past_and_present)
-=======
+    )
+end
+
+
 function constraint_mp_unit_lifetime_indices()
     unique(
         (unit=u, stochastic_path=path, t=t)
@@ -62,9 +65,9 @@
                 )  
             )
         )
->>>>>>> f24b98ef
     )
 end
+
 
 """
     add_constraint_unit_lifetime!(m::Model)
@@ -99,11 +102,8 @@
                 )
             )
         )
-<<<<<<< HEAD
         for (u, s, t) in constraint_unit_lifetime_indices(m)
     )
-=======
-    end
 end
 
 
@@ -131,5 +131,4 @@
             )
         )
     end
->>>>>>> f24b98ef
 end