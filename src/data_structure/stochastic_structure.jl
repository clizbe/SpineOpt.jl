#############################################################################
# Copyright (C) 2017 - 2018  Spine Project
#
# This file is part of SpineOpt.
#
# SpineOpt is free software: you can redistribute it and/or modify
# it under the terms of the GNU Lesser General Public License as published by
# the Free Software Foundation, either version 3 of the License, or
# (at your option) any later version.
#
# SpineOpt is distributed in the hope that it will be useful,
# but WITHOUT ANY WARRANTY; without even the implied warranty of
# MERCHANTABILITY or FITNESS FOR A PARTICULAR PURPOSE. See the
# GNU Lesser General Public License for more details.
#
# You should have received a copy of the GNU Lesser General Public License
# along with this program.  If not, see <http://www.gnu.org/licenses/>.
#############################################################################

"""
    StochasticPathFinder

A callable type to retrieve intersections between valid stochastic paths
and 'active' scenarios.
"""
struct StochasticPathFinder
    full_stochastic_paths::Array{Array{Object,1},1}
end

"""
    active_stochastic_paths(active_scenarios::Union{Array{Object,1},Object})

Find the unique combinations of `active_scenarios` along valid stochastic paths.
"""
function (h::StochasticPathFinder)(active_scenarios::Union{Array{T,1},T}) where T
    # TODO: cache these
    unique(map(path -> intersect(path, active_scenarios), h.full_stochastic_paths))
end

"""
    _find_children(parent_scenario::Object)

The children of a `parent_scenario` as per the `parent_stochastic_scenario__child_stochastic_scenario` relationship.
"""
function _find_children(parent_scenario::Object)
    parent_stochastic_scenario__child_stochastic_scenario(stochastic_scenario1=parent_scenario)
end

"""
    _find_root_scenarios()

Find the `stochastic_scenario` objects without parents.
"""
function _find_root_scenarios()
    all_scenarios = stochastic_scenario()
    children_scenarios = [child for (_parent, child) in parent_stochastic_scenario__child_stochastic_scenario()]
    setdiff(all_scenarios, children_scenarios)
end

"""
    _generate_active_stochastic_paths()

Find all unique paths through the `parent_stochastic_scenario__child_stochastic_scenario` tree
and generate the `active_stochastic_paths` callable.
"""
function _generate_active_stochastic_paths()
    paths = [[root] for root in _find_root_scenarios()]
    full_path_indices = []
    for (i, path) in enumerate(paths)
        children = _find_children(path[end])
        valid_children = setdiff(children, path)
        invalid_children = setdiff(children, valid_children)
        if !isempty(invalid_children)
            @warn """
            ignoring scenarios: $(join(invalid_children, ", ", " and ")), 
            as children of $(path[end]), since they're also its ancestors...
            """
        end
        isempty(valid_children) && push!(full_path_indices, i)
        append!(paths, [vcat(path, child) for child in valid_children])
    end
    # NOTE: `unique!` shouldn't be needed here since relationships are unique in the db.
    full_stochastic_paths = paths[full_path_indices]
    active_stochastic_paths = StochasticPathFinder(full_stochastic_paths)
    @eval begin
        active_stochastic_paths = $active_stochastic_paths
    end
end

"""
    _stochastic_DAG(stochastic_structure::Object, window_start::DateTime, window_very_end::DateTime)

A `Dict` mapping `stochastic_scenario` objects to a `NamedTuple` of (start, end_, weight)
for the given `stochastic_structure`.

Aka DAG, that is, a *realized* stochastic structure with all the parameter values in place.
"""
function _stochastic_DAG(stochastic_structure::Object, window_start::DateTime, window_very_end::DateTime)
    scenarios = _find_root_scenarios()
    scen_start = Dict(scen => window_start for scen in scenarios)
    scen_end = Dict()
    scen_weight = Dict(
        scen => weight_relative_to_parents(stochastic_structure=stochastic_structure, stochastic_scenario=scen)
        for scen in scenarios
    )
    for scen in scenarios
        scenario_duration = stochastic_scenario_end(
            stochastic_structure=stochastic_structure, stochastic_scenario=scen, _strict=false
        )
        if scenario_duration === nothing
            scen_end[scen] = window_very_end
            continue
        end
        scenario_end = window_start + scenario_duration
        scen_end[scen] = scenario_end
        children = _find_children(scen)
        children_relative_weight = Dict(
            child => weight_relative_to_parents(
                stochastic_structure=stochastic_structure, stochastic_scenario=child, _strict=false
            )
            for child in children
        )
        valid_children = [child for (child, weight) in children_relative_weight if weight !== nothing]
        invalid_children = setdiff(children, valid_children)
        if !isempty(invalid_children)
            @warn """
            prunning scenarios: $(join(invalid_children, ", ", " and ")), from $(stochastic_structure)'s DAG, 
            since their value of `weight_relative_to_parents` is not specified
            """
        end
        for (child, child_relative_weight) in children_relative_weight
            scen_start[child] = haskey(scen_start, child) ? min(scen_start[child], scenario_end) : scenario_end
            scen_weight[child] = get(scen_weight, child, 0) + scen_weight[scen] * child_relative_weight
        end
        append!(scenarios, valid_children)
    end
    Dict(
        scen => (start=scen_start[scen], end_=scen_end[scen], weight=scen_weight[scen])
        for scen in scenarios
    )
end

"""
    _all_stochastic_DAGs(m::Model...)

A `Dict` mapping `stochastic_structure` objects to DAGs for the given `model`s.
"""
function _all_stochastic_DAGs(m::Model...)
    window_start = minimum(start(current_window(x)) for x in m)
    window_very_end = maximum(end_(last(time_slice(x))) for x in m)
    Dict(
        structure => _stochastic_DAG(structure, window_start, window_very_end)
        for x in m
        for structure in model__stochastic_structure(model=x.ext[:instance])
    )
end

"""
    _stochastic_time_mapping(stochastic_DAG::Dict, m::Model...)

A `Dict` mapping `time_slice` objects to their set of active `stochastic_scenario` objects.
"""
function _stochastic_time_mapping(stochastic_DAG::Dict, m::Model)
    # Window `time_slices`
    scenario_mapping = Dict(
        t => [scen for (scen, param_vals) in stochastic_DAG if param_vals.start <= start(t) < param_vals.end_]
        for t in time_slice(m)
    )
    # History `time_slices`
    roots = _find_root_scenarios()
    history_scenario_mapping = Dict(t => roots for t in history_time_slice(m))
    merge!(scenario_mapping, history_scenario_mapping)
end

"""
    _generate_stochastic_time_map(all_stochastic_DAGs, m...)

Generate the `stochastic_time_map` for all defined `stochastic_structures`.
"""
<<<<<<< HEAD
function _generate_stochastic_time_map(all_stochastic_DAGs, m::Model)
    m.ext[:stochastic_time_map] = Dict(structure => _stochastic_time_mapping(DAG, m) for (structure, DAG) in all_stochastic_DAGs)       
=======
function _generate_stochastic_time_map(all_stochastic_DAGs, m...)
    stochastic_time_map = Dict(
        structure => _stochastic_time_mapping(DAG, m...)
        for (structure, DAG) in all_stochastic_DAGs
    )
    @eval begin
        stochastic_time_map = $stochastic_time_map
    end
>>>>>>> b6837fba
end

"""
    node_stochastic_time_indices(m;<keyword arguments>)

Stochastic time indexes for `nodes` with keyword arguments that allow filtering.
"""
function node_stochastic_time_indices(
        m::Model; node=anything, stochastic_scenario=anything, temporal_block=anything, t=anything
    )
    unique(
        (node=n, stochastic_scenario=s, t=t1)
        for (n, t1) in node_time_indices(m; node=node, temporal_block=temporal_block, t=t)
        for structure in node__stochastic_structure(node=n)
<<<<<<< HEAD
        for s in intersect(m.ext[:stochastic_time_map][structure][t1], stochastic_scenario)
=======
        if structure in model__stochastic_structure(model=m.ext[:instance])
        for s in intersect(stochastic_time_map[structure][t1], stochastic_scenario)
>>>>>>> b6837fba
    )
end

"""
    unit_stochastic_time_indices(;<keyword arguments>)

Stochastic time indexes for `units` with keyword arguments that allow filtering.
"""
function unit_stochastic_time_indices(
        m::Model; unit=anything, stochastic_scenario=anything, temporal_block=anything, t=anything
    )
    unique(
        (unit=u, stochastic_scenario=s, t=t1)
        for (u, t1) in unit_time_indices(m; unit=unit, temporal_block=temporal_block, t=t)
        for structure in units_on__stochastic_structure(unit=u)
<<<<<<< HEAD
        for s in intersect(m.ext[:stochastic_time_map][structure][t1], stochastic_scenario)
=======
        if structure in model__stochastic_structure(model=m.ext[:instance])
        for s in intersect(stochastic_time_map[structure][t1], stochastic_scenario)
>>>>>>> b6837fba
    )
end

"""
    unit_investment_stochastic_time_indices(;<keyword arguments>)

Stochastic time indexes for `units_invested` with keyword arguments that allow filtering.
"""
function unit_investment_stochastic_time_indices(
        m::Model; unit=anything, stochastic_scenario=anything, temporal_block=anything, t=anything
    )
    unique(
        (unit=u, stochastic_scenario=s, t=t1)
        for (u, t1) in unit_investment_time_indices(m; unit=unit, temporal_block=temporal_block, t=t)
        for structure in unit__investment_stochastic_structure(unit=u)
        if structure in model__stochastic_structure(model=m.ext[:instance])
        for s in intersect(stochastic_time_map[structure][t1], stochastic_scenario)
    )
end



"""
    _generate_node_stochastic_scenario_weight(all_stochastic_DAGs::Dict, m...)

Generate the `node_stochastic_scenario_weight` parameter for the `model` for easier access to the scenario weights.
"""
function _generate_node_stochastic_scenario_weight(all_stochastic_DAGs::Dict, m...)
    node_stochastic_scenario_weight_values = Dict(
        (node, scen) => Dict(:node_stochastic_scenario_weight => parameter_value(param_vals.weight))
        for (node, structure) in node__stochastic_structure()
        for x in m
        if structure in model__stochastic_structure(model=x.ext[:instance])
        for (scen, param_vals) in all_stochastic_DAGs[structure]
    )
    node__stochastic_scenario = RelationshipClass(
        :node__stochastic_scenario,
        [:node, :stochastic_scenario],
        [(node=n, stochastic_scenario=scen) for (n, scen) in keys(node_stochastic_scenario_weight_values)],
        node_stochastic_scenario_weight_values
    )
    node_stochastic_scenario_weight = Parameter(:node_stochastic_scenario_weight, [node__stochastic_scenario])
    @eval begin
        node__stochastic_scenario = $node__stochastic_scenario
        node_stochastic_scenario_weight = $node_stochastic_scenario_weight
    end
end


"""
    _generate_unit_stochastic_scenario_weight(all_stochastic_DAGs::Dict, m...)

Generate the `unit_stochastic_scenario_weight` parameter for the `model` for easier access to the scenario weights.
"""
function _generate_unit_stochastic_scenario_weight(all_stochastic_DAGs::Dict, m...)
    unit_stochastic_scenario_weight_values = Dict(
        (unit, scen) => Dict(:unit_stochastic_scenario_weight => parameter_value(param_vals.weight))
        for (unit, structure) in Iterators.flatten(
            (units_on__stochastic_structure(), unit__investment_stochastic_structure())
        )
        for x in m
        if structure in model__stochastic_structure(model=x.ext[:instance])
        for (scen, param_vals) in all_stochastic_DAGs[structure]
    )
    unit__stochastic_scenario = RelationshipClass(
        :unit__stochastic_scenario,
        [:unit, :stochastic_scenario],
        [(unit=u, stochastic_scenario=scen) for (u, scen) in keys(unit_stochastic_scenario_weight_values)],
        unit_stochastic_scenario_weight_values
    )
    unit_stochastic_scenario_weight = Parameter(:unit_stochastic_scenario_weight, [unit__stochastic_scenario])
    @eval begin
        unit__stochastic_scenario = $unit__stochastic_scenario
        unit_stochastic_scenario_weight = $unit_stochastic_scenario_weight
    end
end



"""
    generate_master_stochastic_structure(m::Model)

Generate stochastic structure for the given model.
"""
function generate_general_stochastic_structure(m::Model...)
    all_stochastic_DAGs = _all_stochastic_DAGs(m...)
    _generate_stochastic_time_map(all_stochastic_DAGs, m...)
    _generate_node_stochastic_scenario_weight(all_stochastic_DAGs, m...)
    _generate_unit_stochastic_scenario_weight(all_stochastic_DAGs, m...)
    _generate_active_stochastic_paths()
end

"""
    generate_model_specific_stochastic_structure(m::Model)

Generate stochastic structure for the given model.
"""
function generate_model_specific_stochastic_structure(all_stochastic_DAGs, m::Model)
    _generate_stochastic_time_map(all_stochastic_DAGs, m)
end<|MERGE_RESOLUTION|>--- conflicted
+++ resolved
@@ -177,10 +177,6 @@
 
 Generate the `stochastic_time_map` for all defined `stochastic_structures`.
 """
-<<<<<<< HEAD
-function _generate_stochastic_time_map(all_stochastic_DAGs, m::Model)
-    m.ext[:stochastic_time_map] = Dict(structure => _stochastic_time_mapping(DAG, m) for (structure, DAG) in all_stochastic_DAGs)       
-=======
 function _generate_stochastic_time_map(all_stochastic_DAGs, m...)
     stochastic_time_map = Dict(
         structure => _stochastic_time_mapping(DAG, m...)
@@ -189,7 +185,6 @@
     @eval begin
         stochastic_time_map = $stochastic_time_map
     end
->>>>>>> b6837fba
 end
 
 """
@@ -204,12 +199,8 @@
         (node=n, stochastic_scenario=s, t=t1)
         for (n, t1) in node_time_indices(m; node=node, temporal_block=temporal_block, t=t)
         for structure in node__stochastic_structure(node=n)
-<<<<<<< HEAD
-        for s in intersect(m.ext[:stochastic_time_map][structure][t1], stochastic_scenario)
-=======
         if structure in model__stochastic_structure(model=m.ext[:instance])
         for s in intersect(stochastic_time_map[structure][t1], stochastic_scenario)
->>>>>>> b6837fba
     )
 end
 
@@ -225,12 +216,8 @@
         (unit=u, stochastic_scenario=s, t=t1)
         for (u, t1) in unit_time_indices(m; unit=unit, temporal_block=temporal_block, t=t)
         for structure in units_on__stochastic_structure(unit=u)
-<<<<<<< HEAD
-        for s in intersect(m.ext[:stochastic_time_map][structure][t1], stochastic_scenario)
-=======
         if structure in model__stochastic_structure(model=m.ext[:instance])
         for s in intersect(stochastic_time_map[structure][t1], stochastic_scenario)
->>>>>>> b6837fba
     )
 end
 
