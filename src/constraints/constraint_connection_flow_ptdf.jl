#############################################################################
# Copyright (C) 2017 - 2018  Spine Project
#
# This file is part of Spine Model.
#
# Spine Model is free software: you can redistribute it and/or modify
# it under the terms of the GNU Lesser General Public License as published by
# the Free Software Foundation, either version 3 of the License, or
# (at your option) any later version.
#
# Spine Model is distributed in the hope that it will be useful,
# but WITHOUT ANY WARRANTY; without even the implied warranty of
# MERCHANTABILITY or FITNESS FOR A PARTICULAR PURPOSE. See the
# GNU Lesser General Public License for more details.
#
# You should have received a copy of the GNU Lesser General Public License
# along with this program.  If not, see <http://www.gnu.org/licenses/>.
#############################################################################
"""
    constraint_connection_flow_ptdf_indices()

Forms the stochastic index set for the `:connection_flow_lodf` constraint.
Uses stochastic path indices due to potentially different stochastic structures
between `connection_flow` and `unit_flow` variables.
"""
function constraint_connection_flow_ptdf_indices()
    connection_flow_ptdf_indices = []
    for conn in connection(connection_monitored=:value_true, has_ptdf=true)
        node_direction = last(connection__from_node(connection=conn)) # NOTE: always assume that the second (last) node in `connection__from_node` is the 'to' node
        n_to = node_direction.node
        direction = node_direction.direction
        for t in time_slice(temporal_block=node__temporal_block(node=n_to))
            # `n_to`
            active_scenarios = connection_flow_indices_rc(
                connection=conn, node=n_to, direction=direction, t=t, _compact=true
            )
            # `n_inj`
            for (conn, n_inj) in indices(ptdf; connection=conn)
                append!(
                    active_scenarios,
                    map(
                        x->x.stochastic_scenario,
                        unit_flow_indices_rc(node=n_inj, t=t_in_t(t_long=t))
                    )
                )
            end
            # Find stochastic paths for `active_scenarios`
            unique!(active_scenarios)
            for path in active_stochastic_paths(full_stochastic_paths, active_scenarios)
                push!(
                    connection_flow_ptdf_indices,
                    (connection=conn, node=n_to, stochastic_scenario=path, t=t)
                )
            end
        end
    end
    return unique!(connection_flow_ptdf_indices)
end


"""
    add_constraint_connection_flow_ptdf(m::Model)

For connection networks with monitored and has_ptdf set to true, set the steady state flow based on PTDFs
"""
function add_constraint_connection_flow_ptdf!(m::Model)
    @fetch connection_flow, node_injection = m.ext[:variables]
    constr_dict = m.ext[:constraints][:flow_ptdf] = Dict()
<<<<<<< HEAD
    for (conn, n_to, stochastic_path, t) in constraint_connection_flow_ptdf_indices()
        constr_dict[conn, n_to, stochastic_path, t] = @constraint(
            m,
            reduce(
                +,
                get(connection_flow, (conn, n_to, direction(:to_node), s, t), 0)
                - get(connection_flow, (conn, n_to, direction(:from_node), s, t), 0)
                for s in stochastic_path;
                init=0
            )
            ==
            + reduce(
                +,
                + ptdf(connection=conn, node=n_inj)
                * (
                    # explicit node demand
                    - demand[(node=n_inj, t=t)]
                    # demand defined by fractional_demand
                    - reduce(
                        +,
                        fractional_demand[(node1=ng, node2=n_inj, t=t)] * demand[(node=ng, t=t)]
                        for ng in node_group__node(node2=n_inj);
                        init=0
                    )
                    # Flows from units
                    + reduce(
                        +,
                        unit_flow[u, n_inj, d, s, t_short] * duration(t_short)
                        for (u, n_inj, d, s, t_short) in unit_flow_indices(
                            node=n_inj, direction=direction(:to_node), stochastic_scenario=stochastic_path, t=t_in_t(t_long=t)
                        );
                        init=0
                    )
                    - reduce(
                        +,
                        unit_flow[u, n_inj, d, s, t_short] * duration(t_short)
                        for (u, n_inj, d, s, t_short) in unit_flow_indices(
                            node=n_inj, direction=direction(:from_node), stochastic_scenario=stochastic_path, t=t_in_t(t_long=t)
                        );
                        init=0
                    )
=======
    for conn in connection(connection_monitored=:value_true, has_ptdf=true)
        for (conn, n_to, d, t) in connection_flow_indices(;
                connection=conn, last(connection__from_node(connection=conn))...
            ) # NOTE: always assume that the second (last) node in `connection__from_node` is the 'to' node
            constr_dict[conn, n_to, t] = @constraint(
                m,
                + connection_flow[conn, n_to, direction(:to_node), t]
                - connection_flow[conn, n_to, direction(:from_node), t]
                ==
                + expr_sum(
                    ptdf(connection=conn, node=n) * node_injection[n, t]
                    for (conn, n) in indices(ptdf; connection=conn);
                    init=0
>>>>>>> 2bb25b60
                )
                for (conn, n_inj) in indices(ptdf; connection=conn)
                if !isapprox(ptdf(connection=conn, node=n_inj), 0; atol=node_ptdf_threshold(node=n_inj));
                init=0
            )
        )
    end
end<|MERGE_RESOLUTION|>--- conflicted
+++ resolved
@@ -21,7 +21,7 @@
 
 Forms the stochastic index set for the `:connection_flow_lodf` constraint.
 Uses stochastic path indices due to potentially different stochastic structures
-between `connection_flow` and `unit_flow` variables.
+between `connection_flow` and `node_injection` variables?
 """
 function constraint_connection_flow_ptdf_indices()
     connection_flow_ptdf_indices = []
@@ -38,10 +38,7 @@
             for (conn, n_inj) in indices(ptdf; connection=conn)
                 append!(
                     active_scenarios,
-                    map(
-                        x->x.stochastic_scenario,
-                        unit_flow_indices_rc(node=n_inj, t=t_in_t(t_long=t))
-                    )
+                    node_stochastic_time_indices_rc(node=n_inj, t=t, _compact=true)
                 )
             end
             # Find stochastic paths for `active_scenarios`
@@ -66,66 +63,21 @@
 function add_constraint_connection_flow_ptdf!(m::Model)
     @fetch connection_flow, node_injection = m.ext[:variables]
     constr_dict = m.ext[:constraints][:flow_ptdf] = Dict()
-<<<<<<< HEAD
     for (conn, n_to, stochastic_path, t) in constraint_connection_flow_ptdf_indices()
         constr_dict[conn, n_to, stochastic_path, t] = @constraint(
             m,
-            reduce(
-                +,
-                get(connection_flow, (conn, n_to, direction(:to_node), s, t), 0)
+            + expr_sum(
+                + get(connection_flow, (conn, n_to, direction(:to_node), s, t), 0)
                 - get(connection_flow, (conn, n_to, direction(:from_node), s, t), 0)
-                for s in stochastic_path;
-                init=0
+                for s in stochastic_path
             )
             ==
-            + reduce(
-                +,
-                + ptdf(connection=conn, node=n_inj)
-                * (
-                    # explicit node demand
-                    - demand[(node=n_inj, t=t)]
-                    # demand defined by fractional_demand
-                    - reduce(
-                        +,
-                        fractional_demand[(node1=ng, node2=n_inj, t=t)] * demand[(node=ng, t=t)]
-                        for ng in node_group__node(node2=n_inj);
-                        init=0
-                    )
-                    # Flows from units
-                    + reduce(
-                        +,
-                        unit_flow[u, n_inj, d, s, t_short] * duration(t_short)
-                        for (u, n_inj, d, s, t_short) in unit_flow_indices(
-                            node=n_inj, direction=direction(:to_node), stochastic_scenario=stochastic_path, t=t_in_t(t_long=t)
-                        );
-                        init=0
-                    )
-                    - reduce(
-                        +,
-                        unit_flow[u, n_inj, d, s, t_short] * duration(t_short)
-                        for (u, n_inj, d, s, t_short) in unit_flow_indices(
-                            node=n_inj, direction=direction(:from_node), stochastic_scenario=stochastic_path, t=t_in_t(t_long=t)
-                        );
-                        init=0
-                    )
-=======
-    for conn in connection(connection_monitored=:value_true, has_ptdf=true)
-        for (conn, n_to, d, t) in connection_flow_indices(;
-                connection=conn, last(connection__from_node(connection=conn))...
-            ) # NOTE: always assume that the second (last) node in `connection__from_node` is the 'to' node
-            constr_dict[conn, n_to, t] = @constraint(
-                m,
-                + connection_flow[conn, n_to, direction(:to_node), t]
-                - connection_flow[conn, n_to, direction(:from_node), t]
-                ==
-                + expr_sum(
-                    ptdf(connection=conn, node=n) * node_injection[n, t]
-                    for (conn, n) in indices(ptdf; connection=conn);
-                    init=0
->>>>>>> 2bb25b60
-                )
-                for (conn, n_inj) in indices(ptdf; connection=conn)
-                if !isapprox(ptdf(connection=conn, node=n_inj), 0; atol=node_ptdf_threshold(node=n_inj));
+            + expr_sum(
+                ptdf(connection=conn, node=n) * node_injection[n, s, t]
+                for (conn, n) in indices(ptdf; connection=conn)
+                for (n, s, t) in node_injection_indices(
+                    node=n, stochastic_scenario=stochastic_path, t=t
+                );
                 init=0
             )
         )
