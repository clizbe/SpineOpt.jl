#############################################################################
# Copyright (C) 2017 - 2018  Spine Project
#
# This file is part of SpineOpt.
#
# SpineOpt is free software: you can redistribute it and/or modify
# it under the terms of the GNU Lesser General Public License as published by
# the Free Software Foundation, either version 3 of the License, or
# (at your option) any later version.
#
# SpineOpt is distributed in the hope that it will be useful,
# but WITHOUT ANY WARRANTY; without even the implied warranty of
# MERCHANTABILITY or FITNESS FOR A PARTICULAR PURPOSE. See the
# GNU Lesser General Public License for more details.
#
# You should have received a copy of the GNU Lesser General Public License
# along with this program.  If not, see <http://www.gnu.org/licenses/>.
#############################################################################

function rerun_spineopt!(
    m::Model,
    ::Nothing,
    url_out::Union{String,Nothing};
    add_user_variables=m -> nothing,
    add_constraints=m -> nothing,
    alternative_objective = nothing,
    update_constraints=m -> nothing,
    log_level=3,
<<<<<<< HEAD
    optimize=true,
    use_direct_model=false,
    iterations=nothing
)
    mip_solver = _default_mip_solver(mip_solver)
    lp_solver = _default_lp_solver(lp_solver)
    outputs = Dict()
    m = create_model(mip_solver, use_direct_model, :spineopt_standard)
=======
    optimize=true
)
>>>>>>> 1bbfd484
    @timelog log_level 2 "Preprocessing data structure..." preprocess_data_structure(; log_level=log_level)
    @timelog log_level 2 "Checking data structure..." check_data_structure(; log_level=log_level)
    @timelog log_level 2 "Creating temporal structure..." generate_temporal_structure!(m)
    @timelog log_level 2 "Creating stochastic structure..." generate_stochastic_structure!(m)
    init_model!(m; add_user_variables=add_user_variables, add_constraints=add_constraints, log_level=log_level,alternative_objective=alternative_objective)
    init_outputs!(m)
    k = 1
    calculate_duals = any(startswith(lowercase(name), r"bound_|constraint_") for name in String.(keys(m.ext[:outputs])))
    while optimize
        @log log_level 1 "Window $k: $(current_window(m))"
<<<<<<< HEAD
        optimize_model!(
            m;
            log_level=log_level,
            calculate_duals=calculate_duals,
            mip_solver=mip_solver,
            lp_solver=lp_solver,
            use_direct_model=use_direct_model
        ) || break
        @log log_level 1 "Optimal solution found, objective function value: $(objective_value(m))"
        @timelog log_level 2 "Saving results..." save_model_results!(outputs, m;iterations=iterations)
=======
        optimize_model!(m; log_level=log_level, calculate_duals=calculate_duals) || break
        @timelog log_level 2 "Post-processing results..." postprocess_results!(m)
>>>>>>> 1bbfd484
        @timelog log_level 2 "Fixing non-anticipativity values..." fix_non_anticipativity_values!(m)
        if @timelog log_level 2 "Rolling temporal structure...\n" !roll_temporal_structure!(m)
            @timelog log_level 2 " ... Rolling complete\n" break
        end
        update_model!(m; update_constraints=update_constraints, log_level=log_level)
        k += 1
    end
    @timelog log_level 2 "Writing report..." write_report(m, url_out)
    m
end

"""
<<<<<<< HEAD
A JuMP `Model` for SpineOpt.
"""
function create_model(mip_solver, use_direct_model=false, model_type=:spineopt_standard)
    m = use_direct_model ? direct_model(mip_solver()) : Model(mip_solver)
    isempty(model(model_type=model_type)) && error("No model of type $model_type defined")
    m.ext[:instance] = first(model(model_type=model_type))
    m.ext[:variables] = Dict{Symbol,Dict}()
    m.ext[:variables_definition] = Dict{Symbol,Dict}()
    m.ext[:values] = Dict{Symbol,Dict}()
    m.ext[:constraints] = Dict{Symbol,Dict}()
    m.ext[:marginals] = Dict{Symbol,Dict}()
    m.ext[:outputs] = Dict()
    m.ext[:integer_variables] = []
    m.ext[:is_subproblem] = false
    m.ext[:objective_lower_bound] = 0.0
    m.ext[:objective_upper_bound] = 0.0
    m.ext[:benders_gap] = 0.0
    m
end

"""
=======
>>>>>>> 1bbfd484
Add SpineOpt variables to the given model.
"""
function add_variables!(m; add_user_variables=m -> nothing, log_level=3)
    @timelog log_level 3 "- [variable_units_available]" add_variable_units_available!(m)
    @timelog log_level 3 "- [variable_units_on]" add_variable_units_on!(m)
    @timelog log_level 3 "- [variable_units_started_up]" add_variable_units_started_up!(m)
    @timelog log_level 3 "- [variable_units_shut_down]" add_variable_units_shut_down!(m)
    @timelog log_level 3 "- [variable_unit_flow]" add_variable_unit_flow!(m)
    @timelog log_level 3 "- [variable_unit_flow_op]" add_variable_unit_flow_op!(m)
    @timelog log_level 3 "- [variable_connection_flow]" add_variable_connection_flow!(m)
    @timelog log_level 3 "- [variable_connection_intact_flow]" add_variable_connection_intact_flow!(m)
    @timelog log_level 3 "- [variable_connections_invested]" add_variable_connections_invested!(m)
    @timelog log_level 3 "- [variable_connections_invested_available]" add_variable_connections_invested_available!(m)
    @timelog log_level 3 "- [variable_connections_decommissioned]" add_variable_connections_decommissioned!(m)
    @timelog log_level 3 "- [variable_storages_invested]" add_variable_storages_invested!(m)
    @timelog log_level 3 "- [variable_storages_invested_available]" add_variable_storages_invested_available!(m)
    @timelog log_level 3 "- [variable_storages_decommissioned]" add_variable_storages_decommissioned!(m)
    @timelog log_level 3 "- [variable_node_state]" add_variable_node_state!(m)
    @timelog log_level 3 "- [variable_node_slack_pos]" add_variable_node_slack_pos!(m)
    @timelog log_level 3 "- [variable_node_slack_neg]" add_variable_node_slack_neg!(m)
    @timelog log_level 3 "- [variable_node_injection]" add_variable_node_injection!(m)
    @timelog log_level 3 "- [variable_units_invested]" add_variable_units_invested!(m)
    @timelog log_level 3 "- [variable_units_invested_available]" add_variable_units_invested_available!(m)
    @timelog log_level 3 "- [variable_units_mothballed]" add_variable_units_mothballed!(m)
    @timelog log_level 3 "- [variable_ramp_up_unit_flow]" add_variable_ramp_up_unit_flow!(m)
    @timelog log_level 3 "- [variable_start_up_unit_flow]" add_variable_start_up_unit_flow!(m)
    @timelog log_level 3 "- [variable_nonspin_units_started_up]" add_variable_nonspin_units_started_up!(m)
    @timelog log_level 3 "- [variable_nonspin_ramp_up_unit_flow]" add_variable_nonspin_ramp_up_unit_flow!(m)
    @timelog log_level 3 "- [variable_ramp_down_unit_flow]" add_variable_ramp_down_unit_flow!(m)
    @timelog log_level 3 "- [variable_shut_down_unit_flow]" add_variable_shut_down_unit_flow!(m)
    @timelog log_level 3 "- [variable_nonspin_units_shut_down]" add_variable_nonspin_units_shut_down!(m)
    @timelog log_level 3 "- [variable_nonspin_ramp_down_unit_flow]" add_variable_nonspin_ramp_down_unit_flow!(m)
    @timelog log_level 3 "- [variable_node_pressure]" add_variable_node_pressure!(m)
    @timelog log_level 3 "- [variable_node_voltage_angle]" add_variable_node_voltage_angle!(m)
    @timelog log_level 3 "- [variable_binary_gas_connection_flow]" add_variable_binary_gas_connection_flow!(m)
    @timelog log_level 3 "- [user_defined_variables]" add_user_variables(m)
end

"""
Fix a variable to the values specified by the `fix_value` parameter function, if any.
"""
_fix_variable!(m::Model, name::Symbol, indices::Function, fix_value::Nothing) = nothing
function _fix_variable!(m::Model, name::Symbol, indices::Function, fix_value::Function)
    var = m.ext[:variables][name]
    bin = m.ext[:variables_definition][name][:bin]
    int = m.ext[:variables_definition][name][:int]
    for ind in indices(m; t=vcat(history_time_slice(m), time_slice(m)))
        fix_value_ = _apply_function_or_nothing(fix_value, ind)
        fix_value_ != nothing && !isnan(fix_value_) && fix(var[ind], fix_value_; force=true)
    end
end

"""
Fix all variables in the given model to the values computed by the corresponding `fix_value` parameter function, if any.
"""
function fix_variables!(m::Model)
    for (name, definition) in m.ext[:variables_definition]
        _fix_variable!(m, name, definition[:indices], definition[:fix_value])
    end
end

function _update_variable!(m::Model, name::Symbol, definition::Dict)
    var = m.ext[:variables][name]
    val = m.ext[:values][name]
    indices = definition[:indices]
    lb = definition[:lb]
    ub = definition[:ub]
    for ind in indices(m; t=vcat(history_time_slice(m), time_slice(m)))
        if is_fixed(var[ind])
            unfix(var[ind])
            lb != nothing && set_lower_bound(var[ind], lb(ind))
            ub != nothing && set_upper_bound(var[ind], ub(ind))
        end
        history_t = t_history_t(m; t=ind.t)
        history_t === nothing && continue
        for history_ind in indices(m; ind..., t=history_t)
            fix(var[history_ind], val[ind]; force=true)
        end
    end
end

function update_variables!(m::Model)
    for (name, definition) in m.ext[:variables_definition]
        _update_variable!(m, name, definition)
    end
end

function _fix_non_anticipativity_value!(m, name::Symbol, definition::Dict)
    var = m.ext[:variables][name]
    val = m.ext[:values][name]
    indices = definition[:indices]
    non_anticipativity_time = definition[:non_anticipativity_time]
    window_start = start(current_window(m))
    for ind in indices(m; t=time_slice(m))
        non_anticipativity_time_ = _apply_function_or_nothing(non_anticipativity_time, ind)
        if non_anticipativity_time_ != nothing && start(ind.t) < window_start +  non_anticipativity_time_
            fix(var[ind], val[ind]; force=true)
        end
    end
end

function fix_non_anticipativity_values!(m::Model)
    for (name, definition) in m.ext[:variables_definition]
        _fix_non_anticipativity_value!(m, name, definition)
    end
end

"""
Add SpineOpt constraints to the given model.
"""
function add_constraints!(m; add_constraints=m -> nothing, log_level=3)
    @timelog log_level 3 "- [constraint_unit_pw_heat_rate]" add_constraint_unit_pw_heat_rate!(m)
    @timelog log_level 3 "- [constraint_user_constraint]" add_constraint_user_constraint!(m)
    @timelog log_level 3 "- [constraint_node_injection]" add_constraint_node_injection!(m)
    @timelog log_level 3 "- [constraint_nodal_balance]" add_constraint_nodal_balance!(m)
    @timelog log_level 3 "- [constraint_candidate_connection_flow_ub]" add_constraint_candidate_connection_flow_ub!(m)
    @timelog log_level 3 "- [constraint_candidate_connection_flow_lb]" add_constraint_candidate_connection_flow_lb!(m)
    @timelog log_level 3 "- [constraint_connection_intact_flow_ptdf]" add_constraint_connection_intact_flow_ptdf!(m)
    @timelog log_level 3 "- [constraint_connection_flow_intact_flow]" add_constraint_connection_flow_intact_flow!(m)
    @timelog log_level 3 "- [constraint_connection_flow_lodf]" add_constraint_connection_flow_lodf!(m)
    @timelog log_level 3 "- [constraint_connection_flow_capacity]" add_constraint_connection_flow_capacity!(m)
    @timelog log_level 3 "- [constraint_connection_intact_flow_capacity]" add_constraint_connection_intact_flow_capacity!(m)
    @timelog log_level 3 "- [constraint_unit_flow_capacity]" add_constraint_unit_flow_capacity!(m)
    @timelog log_level 3 "- [constraint_connections_invested_available]" add_constraint_connections_invested_available!(m)
    @timelog log_level 3 "- [constraint_connection_lifetime]" add_constraint_connection_lifetime!(m)
    @timelog log_level 3 "- [constraint_connections_invested_transition]" add_constraint_connections_invested_transition!(m)
    @timelog log_level 3 "- [constraint_storages_invested_available]" add_constraint_storages_invested_available!(m)
    @timelog log_level 3 "- [constraint_storage_lifetime]" add_constraint_storage_lifetime!(m)
    @timelog log_level 3 "- [constraint_storages_invested_transition]" add_constraint_storages_invested_transition!(m)
    @timelog log_level 3 "- [constraint_operating_point_bounds]" add_constraint_operating_point_bounds!(m)
    @timelog log_level 3 "- [constraint_operating_point_sum]" add_constraint_operating_point_sum!(m)
    @timelog log_level 3 "- [constraint_fix_ratio_out_in_unit_flow]" add_constraint_fix_ratio_out_in_unit_flow!(m)
    @timelog log_level 3 "- [constraint_max_ratio_out_in_unit_flow]" add_constraint_max_ratio_out_in_unit_flow!(m)
    @timelog log_level 3 "- [constraint_min_ratio_out_in_unit_flow]" add_constraint_min_ratio_out_in_unit_flow!(m)
    @timelog log_level 3 "- [constraint_fix_ratio_out_out_unit_flow]" add_constraint_fix_ratio_out_out_unit_flow!(m)
    @timelog log_level 3 "- [constraint_max_ratio_out_out_unit_flow]" add_constraint_max_ratio_out_out_unit_flow!(m)
    @timelog log_level 3 "- [constraint_min_ratio_out_out_unit_flow]" add_constraint_min_ratio_out_out_unit_flow!(m)
    @timelog log_level 3 "- [constraint_fix_ratio_in_in_unit_flow]" add_constraint_fix_ratio_in_in_unit_flow!(m)
    @timelog log_level 3 "- [constraint_max_ratio_in_in_unit_flow]" add_constraint_max_ratio_in_in_unit_flow!(m)
    @timelog log_level 3 "- [constraint_min_ratio_in_in_unit_flow]" add_constraint_min_ratio_in_in_unit_flow!(m)
    @timelog log_level 3 "- [constraint_fix_ratio_in_out_unit_flow]" add_constraint_fix_ratio_in_out_unit_flow!(m)
    @timelog log_level 3 "- [constraint_max_ratio_in_out_unit_flow]" add_constraint_max_ratio_in_out_unit_flow!(m)
    @timelog log_level 3 "- [constraint_min_ratio_in_out_unit_flow]" add_constraint_min_ratio_in_out_unit_flow!(m)
    @timelog log_level 3 "- [constraint_ratio_out_in_connection_intact_flow]" add_constraint_ratio_out_in_connection_intact_flow!(m)
    @timelog log_level 3 "- [constraint_fix_ratio_out_in_connection_flow]" add_constraint_fix_ratio_out_in_connection_flow!(m)
    @timelog log_level 3 "- [constraint_max_ratio_out_in_connection_flow]" add_constraint_max_ratio_out_in_connection_flow!(m)
    @timelog log_level 3 "- [constraint_min_ratio_out_in_connection_flow]" add_constraint_min_ratio_out_in_connection_flow!(m)
    @timelog log_level 3 "- [constraint_node_state_capacity]" add_constraint_node_state_capacity!(m)
    @timelog log_level 3 "- [constraint_cyclic_node_state]" add_constraint_cyclic_node_state!(m)
    @timelog log_level 3 "- [constraint_max_total_cumulated_unit_flow_from_node]" add_constraint_max_total_cumulated_unit_flow_from_node!(m)
    @timelog log_level 3 "- [constraint_min_total_cumulated_unit_flow_from_node]" add_constraint_min_total_cumulated_unit_flow_from_node!(m)
    @timelog log_level 3 "- [constraint_max_total_cumulated_unit_flow_to_node]" add_constraint_max_total_cumulated_unit_flow_to_node!(m)
    @timelog log_level 3 "- [constraint_min_total_cumulated_unit_flow_to_node]" add_constraint_min_total_cumulated_unit_flow_to_node!(m)
    @timelog log_level 3 "- [constraint_units_on]" add_constraint_units_on!(m)
    @timelog log_level 3 "- [constraint_units_available]" add_constraint_units_available!(m)
    @timelog log_level 3 "- [constraint_units_invested_available]" add_constraint_units_invested_available!(m)
    @timelog log_level 3 "- [constraint_unit_lifetime]" add_constraint_unit_lifetime!(m)
    @timelog log_level 3 "- [constraint_units_invested_transition]" add_constraint_units_invested_transition!(m)
    @timelog log_level 3 "- [constraint_minimum_operating_point]" add_constraint_minimum_operating_point!(m)
    @timelog log_level 3 "- [constraint_min_down_time]" add_constraint_min_down_time!(m)
    @timelog log_level 3 "- [constraint_min_up_time]" add_constraint_min_up_time!(m)
    @timelog log_level 3 "- [constraint_unit_state_transition]" add_constraint_unit_state_transition!(m)
    @timelog log_level 3 "- [constraint_unit_flow_capacity_w_ramp]" add_constraint_unit_flow_capacity_w_ramp!(m)
    @timelog log_level 3 "- [constraint_split_ramps]" add_constraint_split_ramps!(m)
    @timelog log_level 3 "- [constraint_ramp_up]" add_constraint_ramp_up!(m)
    @timelog log_level 3 "- [constraint_max_start_up_ramp]" add_constraint_max_start_up_ramp!(m)
    @timelog log_level 3 "- [constraint_min_start_up_ramp]" add_constraint_min_start_up_ramp!(m)
    @timelog log_level 3 "- [constraint_max_nonspin_ramp_up]" add_constraint_max_nonspin_ramp_up!(m)
    @timelog log_level 3 "- [constraint_min_nonspin_ramp_up]" add_constraint_min_nonspin_ramp_up!(m)
    @timelog log_level 3 "- [constraint_ramp_down]" add_constraint_ramp_down!(m)
    @timelog log_level 3 "- [constraint_max_shut_down_ramp]" add_constraint_max_shut_down_ramp!(m)
    @timelog log_level 3 "- [constraint_min_shut_down_ramp]" add_constraint_min_shut_down_ramp!(m)
    @timelog log_level 3 "- [constraint_max_nonspin_ramp_down]" add_constraint_max_nonspin_ramp_down!(m)
    @timelog log_level 3 "- [constraint_min_nonspin_ramp_down]" add_constraint_min_nonspin_ramp_down!(m)
    @timelog log_level 3 "- [constraint_res_minimum_node_state]" add_constraint_res_minimum_node_state!(m)
    @timelog log_level 3 "- [constraint_fix_node_pressure_point]" add_constraint_fix_node_pressure_point!(m)
    @timelog log_level 3 "- [constraint_connection_unitary_gas_flow]" add_constraint_connection_unitary_gas_flow!(m)
    @timelog log_level 3 "- [constraint_compression_ratio]" add_constraint_compression_ratio!(m)
    @timelog log_level 3 "- [constraint_storage_line_pack]" add_constraint_storage_line_pack!(m)
    @timelog log_level 3 "- [constraint_connection_flow_gas_capacity]" add_constraint_connection_flow_gas_capacity!(m)
    @timelog log_level 3 "- [constraint_max_node_pressure]" add_constraint_max_node_pressure!(m)
    @timelog log_level 3 "- [constraint_min_node_pressure]" add_constraint_min_node_pressure!(m)
    @timelog log_level 3 "- [constraint_node_voltage_angle]" add_constraint_node_voltage_angle!(m)
    @timelog log_level 3 "- [constraint_max_node_voltage_angle]" add_constraint_max_node_voltage_angle!(m)
    @timelog log_level 3 "- [constraint_min_node_voltage_angle]" add_constraint_min_node_voltage_angle!(m)
    @timelog log_level 3 "- [constraint_user]" add_constraints(m)
    # Name constraints
    for (con_key, cons) in m.ext[:constraints]
        for (inds, con) in cons
            set_name(con, string(con_key, inds))
        end
    end
end

function init_outputs!(m::Model)
    for r in model__report(model=m.ext[:instance])
        for o in report__output(report=r)
            get!(m.ext[:outputs], o.name, Dict{NamedTuple,Dict}())
        end
    end
end

"""
Initialize the given model for SpineOpt: add variables, fix the necessary variables, add constraints and set objective.
"""
function init_model!(m; add_user_variables=m -> nothing, add_constraints=m -> nothing, log_level=3,alternative_objective=nothing)
    @timelog log_level 2 "Adding variables...\n" add_variables!(
        m; add_user_variables=add_user_variables, log_level=log_level
    )
    @timelog log_level 2 "Fixing variable values..." fix_variables!(m)
    @timelog log_level 2 "Adding constraints...\n" add_constraints!(
        m; add_constraints=add_constraints, log_level=log_level
    )
    @timelog log_level 2 "Setting objective..." set_objective!(m;alternative_objective=alternative_objective)
end

"""
Optimize the given model.
If an optimal solution is found, save results and return `true`, otherwise return `false`.
"""
function optimize_model!(m::Model; log_level=3, calculate_duals=false)
    write_mps_file(model=m.ext[:instance]) == :write_mps_always && write_to_file(m, "model_diagnostics.mps")
    # NOTE: The above results in a lot of Warning: Variable connection_flow[...] is mentioned in BOUNDS,
    # but is not mentioned in the COLUMNS section.
    @timelog log_level 0 "Optimizing model $(m.ext[:instance])..." optimize!(m)
    if termination_status(m) == MOI.OPTIMAL || termination_status(m) == MOI.TIME_LIMIT
        mip_solver = m.ext[:mip_solver]
        lp_solver = m.ext[:lp_solver]
        if calculate_duals
            @timelog log_level 0 "Fixing integer values for final LP to obtain duals..." relax_integer_vars(m)
            if lp_solver != mip_solver
                @timelog log_level 0 "Switching to LP solver $(lp_solver)..." set_optimizer(m, lp_solver)
            end
            @timelog log_level 0 "Optimizing final LP of $(m.ext[:instance]) to obtain duals..." optimize!(m)
        end
        @log log_level 1 "Optimal solution found, objective function value: $(objective_value(m))"
        @timelog log_level 2 "Saving $(m.ext[:instance]) results..." save_model_results!(m)
        if calculate_duals            
            save_marginal_values!(m)
            save_bound_marginal_values!(m)
            if lp_solver != mip_solver
                set_optimizer(m, mip_solver)
            end
            @timelog log_level 2 "Setting integers and binaries..." unrelax_integer_vars(m)
        end
        true
    else
        @log log_level 0 "Unable to find solution (reason: $(termination_status(m)))"
        write_mps_file(model=m.ext[:instance]) == :write_mps_on_no_solve && write_to_file(m, "model_diagnostics.mps")
        false
    end
end

"""
The value of a JuMP variable, rounded if necessary.
"""
_variable_value(v::VariableRef) = (is_integer(v) || is_binary(v)) ? round(Int, JuMP.value(v)) : JuMP.value(v)

"""
Save the value of a variable in a model.
"""
function _save_variable_value!(m::Model, name::Symbol, indices::Function)
    var = m.ext[:variables][name]
    m.ext[:values][name] = Dict(
        ind => _variable_value(var[ind])
        for ind in indices(m; t=vcat(history_time_slice(m), time_slice(m)), temporal_block=anything)
    )
end

"""
Save the value of all variables in a model.
"""
function save_variable_values!(m::Model)
    for (name, definition) in m.ext[:variables_definition]
        _save_variable_value!(m, name, definition[:indices])
    end
end

_value(v::GenericAffExpr) = JuMP.value(v)
_value(v) = v

"""
Save the value of the objective terms in a model.
"""
function save_objective_values!(m::Model)
    ind = (model=m.ext[:instance], t=current_window(m))
    for name in [objective_terms(m); :total_costs]
        func = eval(name)
        m.ext[:values][name] = Dict(ind => _value(realize(func(m, end_(ind.t)))))
    end
end

function _value_by_entity_non_aggregated(m, value::Dict)
    by_entity_non_aggr = Dict()
    for (k, v) in value
        end_(k.t) <= model_start(model=m.ext[:instance]) && continue
        entity = _drop_key(k, :t)
        by_analysis_time_non_aggr = get!(by_entity_non_aggr, entity, Dict{DateTime,Any}())
        by_time_slice_non_aggr = get!(by_analysis_time_non_aggr, start(current_window(m)), Dict{TimeSlice,Any}())
        by_time_slice_non_aggr[k.t] = v
    end
    by_entity_non_aggr
end

function _value_by_entity_non_aggregated(m, parameter::Parameter)
    by_entity_non_aggr = Dict()
    for entity in indices_as_tuples(parameter)
        for (scen, t) in stochastic_time_indices(m)
            entity = (; entity..., stochastic_scenario=scen)
            val = parameter(; entity..., t=t, _strict=false)
            val === nothing && continue
            by_analysis_time_non_aggr = get!(by_entity_non_aggr, entity, Dict{DateTime,Any}())
            by_time_slice_non_aggr = get!(by_analysis_time_non_aggr, start(current_window(m)), Dict{TimeSlice,Any}())
            by_time_slice_non_aggr[t] = val
        end
    end
    by_entity_non_aggr
end

function _value_by_time_stamp_aggregated(by_time_slice_non_aggr, output_time_slices::Array)
    by_time_stamp_aggr = Dict()
    for t_aggr in output_time_slices
        time_slices = filter(t -> iscontained(t, t_aggr), keys(by_time_slice_non_aggr))
        isempty(time_slices) && continue  # No aggregation possible
        by_time_stamp_aggr[start(t_aggr)] = SpineInterface.mean(by_time_slice_non_aggr[t] for t in time_slices)
    end
    by_time_stamp_aggr
end
function _value_by_time_stamp_aggregated(by_time_slice_non_aggr, ::Nothing)
    Dict(start(t) => v for (t, v) in by_time_slice_non_aggr)
end

function _save_output!(m, out, value_or_param; iterations=nothing)
    by_entity_non_aggr = _value_by_entity_non_aggregated(m, value_or_param)
    for (entity, by_analysis_time_non_aggr) in by_entity_non_aggr
        if !isnothing(iterations)
            new_MGA_name = Symbol(string("MGA_it_", iterations)) ##TODO: fixme! Needs to be done, befooooore we execute solve, as we need to set objective for this solve
            if MGA_iteration(new_MGA_name) == nothing
                new_MGA_i = Object(new_MGA_name)
                add_object!(MGA_iteration, new_MGA_i)
            else
                new_MGA_i = MGA_iteration(new_MGA_name)
            end
            new_val = (values(entity)...,new_MGA_i)
            new_key = (keys(entity)...,:MGA_iteration)
            entity = NamedTuple{new_key}(new_val)
        end
        for (analysis_time, by_time_slice_non_aggr) in by_analysis_time_non_aggr
            t_highest_resolution!(by_time_slice_non_aggr)
            output_time_slices_ = output_time_slices(m, output=out)
            by_time_stamp_aggr = _value_by_time_stamp_aggregated(by_time_slice_non_aggr, output_time_slices_)
            isempty(by_time_stamp_aggr) && continue
            by_entity = get!(m.ext[:outputs], out.name, Dict{NamedTuple,Dict}())
            by_analysis_time = get!(by_entity, entity, Dict{DateTime,Any}())
            by_time_stamp = get!(by_analysis_time, analysis_time, Dict{DateTime,Any}())
            merge!(by_time_stamp, by_time_stamp_aggr)
        end
    end
    true
end
_save_output!(m, out, ::Nothing; iterations=iterations) = false

"""
Save the outputs of a model into a dictionary.
"""
function save_outputs!(m; iterations=nothing)
    for r in model__report(model=m.ext[:instance]), out in report__output(report=r)
        value = get(m.ext[:values], out.name, nothing)
        if _save_output!(m, out, value;iterations=iterations)
            continue
        end
        param = parameter(out.name, @__MODULE__)
        if _save_output!(m, out, param;iterations=iterations)
            continue
        end
        @warn "can't find any values for '$(out.name)'"
    end
end

"""
Save a model results: first postprocess results, then save variables and objective values, and finally save outputs
"""
<<<<<<< HEAD
function save_model_results!(outputs, m; iterations=nothing)
    postprocess_results!(m)
    save_variable_values!(m)
    save_objective_values!(m)
    save_marginal_values!(m)
    save_bound_marginal_values!(m)
    save_outputs!(m; iterations=iterations)
=======
function save_model_results!(m)
    save_variable_values!(m)
    save_objective_values!(m)
    save_outputs!(m)
>>>>>>> 1bbfd484
end

"""
Update the given model for the next window in the rolling horizon: update variables, fix the necessary variables,
update constraints and update objective.
"""
function update_model!(m; update_constraints=m -> nothing, log_level=3)
    @timelog log_level 2 "Updating variables..." update_variables!(m)
    @timelog log_level 2 "Setting integers and binaries..." unrelax_integer_vars(m)
    @timelog log_level 2 "Fixing variable values..." fix_variables!(m)
    @timelog log_level 2 "Updating constraints..." update_varying_constraints!(m)
    @timelog log_level 2 "Updating user constraints..." update_constraints(m)
    @timelog log_level 2 "Updating objective..." update_varying_objective!(m)
end

function relax_integer_vars(m::Model)
    save_integer_values!(m)
    for name in m.ext[:integer_variables]
        def = m.ext[:variables_definition][name]
        bin = def[:bin]
        int = def[:int]
        indices = def[:indices]
        var = m.ext[:variables][name]
        for ind in indices(m; t=vcat(history_time_slice(m), time_slice(m)))
            fix(var[ind], m.ext[:values][name][ind]; force=true)
            (bin != nothing && bin(ind)) && unset_binary(var[ind])
            (int != nothing && int(ind)) && unset_integer(var[ind])
        end
    end
end

function unrelax_integer_vars(m::Model)
    for name in m.ext[:integer_variables]
        def = m.ext[:variables_definition][name]
        lb = def[:lb]
        ub = def[:ub]
        bin = def[:bin]
        int = def[:int]
        indices = def[:indices]
        var = m.ext[:variables][name]
        for ind in indices(m; t=vcat(history_time_slice(m), time_slice(m)))
            is_fixed(var[ind]) && unfix(var[ind])
            # `unfix` frees the variable entirely, also bounds
            lb != nothing && set_lower_bound(var[ind], lb(ind))
            ub != nothing && set_upper_bound(var[ind], ub(ind))
            (bin != nothing && bin(ind)) && set_binary(var[ind])
            (int != nothing && int(ind)) && set_integer(var[ind])
        end
    end
end

"""
Save the value of all binary and integer variables so they can be fixed to obtain a dual solution
"""
function save_integer_values!(m::Model)
    for name in m.ext[:integer_variables]
        _save_variable_value!(m, name, m.ext[:variables_definition][name][:indices])
    end
end

function save_marginal_values!(m::Model)
    for (constraint_name, con) in m.ext[:constraints]
        output_name = Symbol(string("constraint_", constraint_name))
        if haskey(m.ext[:outputs], output_name)
            _save_marginal_value!(m, constraint_name, output_name)
        end
    end
end

function _save_marginal_value!(m::Model, constraint_name::Symbol, output_name::Symbol)
    con = m.ext[:constraints][constraint_name]
    inds = keys(con)
    m.ext[:values][output_name] = Dict(
        ind => JuMP.dual(con[ind]) for ind in inds if end_(ind.t) <= end_(current_window(m))
    )
end

function save_bound_marginal_values!(m::Model)
    for (variable_name, con) in m.ext[:variables]
        output_name = Symbol(string("bound_", variable_name))
        if haskey(m.ext[:outputs], output_name)
            _save_bound_marginal_value!(m, variable_name, output_name)
        end
    end
end

function _save_bound_marginal_value!(m::Model, variable_name::Symbol, output_name::Symbol)
    var = m.ext[:variables][variable_name]
    indices = m.ext[:variables_definition][variable_name][:indices]
    m.ext[:values][output_name] = Dict(
        ind => JuMP.reduced_cost(var[ind])
        for ind in indices(m; t=vcat(history_time_slice(m), time_slice(m))) if end_(ind.t) <= end_(current_window(m))
    )
end<|MERGE_RESOLUTION|>--- conflicted
+++ resolved
@@ -26,19 +26,9 @@
     alternative_objective = nothing,
     update_constraints=m -> nothing,
     log_level=3,
-<<<<<<< HEAD
     optimize=true,
-    use_direct_model=false,
     iterations=nothing
 )
-    mip_solver = _default_mip_solver(mip_solver)
-    lp_solver = _default_lp_solver(lp_solver)
-    outputs = Dict()
-    m = create_model(mip_solver, use_direct_model, :spineopt_standard)
-=======
-    optimize=true
-)
->>>>>>> 1bbfd484
     @timelog log_level 2 "Preprocessing data structure..." preprocess_data_structure(; log_level=log_level)
     @timelog log_level 2 "Checking data structure..." check_data_structure(; log_level=log_level)
     @timelog log_level 2 "Creating temporal structure..." generate_temporal_structure!(m)
@@ -49,21 +39,8 @@
     calculate_duals = any(startswith(lowercase(name), r"bound_|constraint_") for name in String.(keys(m.ext[:outputs])))
     while optimize
         @log log_level 1 "Window $k: $(current_window(m))"
-<<<<<<< HEAD
-        optimize_model!(
-            m;
-            log_level=log_level,
-            calculate_duals=calculate_duals,
-            mip_solver=mip_solver,
-            lp_solver=lp_solver,
-            use_direct_model=use_direct_model
-        ) || break
-        @log log_level 1 "Optimal solution found, objective function value: $(objective_value(m))"
-        @timelog log_level 2 "Saving results..." save_model_results!(outputs, m;iterations=iterations)
-=======
-        optimize_model!(m; log_level=log_level, calculate_duals=calculate_duals) || break
+        optimize_model!(m; log_level=log_level, calculate_duals=calculate_duals, iteration=iteration) || break
         @timelog log_level 2 "Post-processing results..." postprocess_results!(m)
->>>>>>> 1bbfd484
         @timelog log_level 2 "Fixing non-anticipativity values..." fix_non_anticipativity_values!(m)
         if @timelog log_level 2 "Rolling temporal structure...\n" !roll_temporal_structure!(m)
             @timelog log_level 2 " ... Rolling complete\n" break
@@ -76,30 +53,6 @@
 end
 
 """
-<<<<<<< HEAD
-A JuMP `Model` for SpineOpt.
-"""
-function create_model(mip_solver, use_direct_model=false, model_type=:spineopt_standard)
-    m = use_direct_model ? direct_model(mip_solver()) : Model(mip_solver)
-    isempty(model(model_type=model_type)) && error("No model of type $model_type defined")
-    m.ext[:instance] = first(model(model_type=model_type))
-    m.ext[:variables] = Dict{Symbol,Dict}()
-    m.ext[:variables_definition] = Dict{Symbol,Dict}()
-    m.ext[:values] = Dict{Symbol,Dict}()
-    m.ext[:constraints] = Dict{Symbol,Dict}()
-    m.ext[:marginals] = Dict{Symbol,Dict}()
-    m.ext[:outputs] = Dict()
-    m.ext[:integer_variables] = []
-    m.ext[:is_subproblem] = false
-    m.ext[:objective_lower_bound] = 0.0
-    m.ext[:objective_upper_bound] = 0.0
-    m.ext[:benders_gap] = 0.0
-    m
-end
-
-"""
-=======
->>>>>>> 1bbfd484
 Add SpineOpt variables to the given model.
 """
 function add_variables!(m; add_user_variables=m -> nothing, log_level=3)
@@ -482,20 +435,11 @@
 """
 Save a model results: first postprocess results, then save variables and objective values, and finally save outputs
 """
-<<<<<<< HEAD
-function save_model_results!(outputs, m; iterations=nothing)
-    postprocess_results!(m)
-    save_variable_values!(m)
-    save_objective_values!(m)
-    save_marginal_values!(m)
-    save_bound_marginal_values!(m)
-    save_outputs!(m; iterations=iterations)
-=======
 function save_model_results!(m)
     save_variable_values!(m)
     save_objective_values!(m)
+    save_outputs!(m; iterations=iterations)
     save_outputs!(m)
->>>>>>> 1bbfd484
 end
 
 """
