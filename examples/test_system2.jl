--- conflicted
+++ resolved
@@ -1,6 +1,7 @@
 # Load required packaes
 using Revise
-using SpineModel
+include("../src/SpineModel.jl")
+using Main.SpineModel
 using JuMP
 using Clp
 
@@ -41,16 +42,10 @@
 # needed: set/group of unitgroup CHP and Gasplant
 
 # Run model
-<<<<<<< HEAD
-status = solve(m)
-if status == :Optimal
-    db_url_out = db_url
-=======
 optimize!(m)
 status = termination_status(m)
 if status == MOI.OPTIMAL
-    db_url_out = "sqlite:///examples/data/testsystem2_v2_multiD_out.sqlite"
->>>>>>> 3420498e
+    db_url_out = db_url
     # JuMP_results_to_spine_db!(db_url; flow=flow, trans=trans)
     JuMP_results_to_spine_db!(db_url_out, db_url; state=state, flow=flow, trans=trans)
 end