--- conflicted
+++ resolved
@@ -1,9 +1,5 @@
 name = "SpineOpt"
-<<<<<<< HEAD
-uuid = "b74cbf36-17f7-11e9-3430-fdc535b30a00"
-=======
 uuid = "0d8fc150-4032-4b6e-9540-20efcb304861"
->>>>>>> 9e595e25
 authors = ["Spine Project consortium <spine_info@vtt.fi>"]
 version = "0.3.0"
 
