
# Load required packaes
using Revise
using SpineInterface
using SpineModel
using Dates
using JuMP
using Clp



##
# Export contents of database into the current session
<<<<<<< HEAD
db_url = "sqlite:///$(@__DIR__)/data/new_temporal.sqlite"
checkout_spinedb(db_url; upgrade=true)

# Create temporal_structure
(timeslicemap,timeslicemap_detail,duration) = generate_timeslicemap()
#@Maren: duration() returns an array instead of a dict as what JuMP_all_out would return for a parameter convenience function
#@Maren: can we rename timeslicemap to time_slice() (in line with data conventions); and similarly generate_timeslicemap to generate_time_slice ?
(t_before_t,t_in_t,t_in_t_excl)=generate_hierarchy(timeslicemap_detail)
#@Maren: can we rename generate_hierarchy to generate_time_slice_relationships?
=======
db_url = "sqlite:///examples/data/new_temporal.sqlite"

println("--------------------------------------------\n Creating convenience functions ")
@time begin
    JuMP_all_out(db_url)
end
println("Convenience functions created \n --------------------------------------------")


# Init model
println("--------------------------------------------\n Initializing model")
@time begin
    m = Model(with_optimizer(Clp.Optimizer))
end
println("Model initialized \n --------------------------------------------")

# Create temporal_structure
println("--------------------------------------------\n Creating temporal structure")
@time begin
    timeslicemap = time_slicemap() #@Maren: propose to rename to time_slice_details = get_time_slice_details_from_temporal_block()
    timesliceblocks = time_slices_tempblock() #@Maren: do we need this?
    time_slice = timeslice(timeslicemap) # @Maren: I have added this "jump-like" version of which returns an array of time slices similar to what unit() would do
    t_before_t = generate_t_before_t(timeslicemap)
    t_in_t = generate_t_in_t(timeslicemap)
    t_in_t_excl = generate_t_in_t_excl(timeslicemap)
end
println("Temporal structure created \n --------------------------------------------")
>>>>>>> a6e917f4

####
# Init model
m = Model(with_optimizer(Clp.Optimizer))
##
# Create decision variables
<<<<<<< HEAD
flow = generate_variable_flow(m, timeslicemap)
trans = generate_variable_trans(m, timeslicemap)
stor_state = generate_variable_stor_state(m, timeslicemap)
## Create objective function
production_cost = objective_minimize_production_cost(m, flow,timeslicemap)
=======
println("--------------------------------------------\n Generating decision variables")
@time begin
    flow = generate_variable_flow(m, timesliceblocks)
    trans = generate_variable_trans(m, timesliceblocks)
    #stor_state = generate_variable_stor_state(m, timesliceblocks)
end
println("Decision variables generated \n --------------------------------------------")

## Create objective function
println("--------------------------------------------\n Creating objective function")
@time begin
    production_cost = objective_minimize_production_cost(m, flow, timeslicemap)
end
println("Objective function created \n --------------------------------------------")
>>>>>>> a6e917f4

# Add constraints
println("--------------------------------------------\n Generating constraints")
@time begin
    # Unit capacity
    constraint_flow_capacity(m, flow, timeslicemap)

<<<<<<< HEAD
# Ratio of in/out flows of a unit
constraint_fix_ratio_out_in_flow(m, flow, timeslicemap, t_in_t)

# Transmission losses
#constraint_trans_loss(m, trans)
constraint_fix_ratio_out_in_trans(m, trans, timeslicemap, t_in_t)
=======
    # Ratio of in/out flows of a unit
    constraint_fix_ratio_out_in_flow(m, flow, timeslicemap, timesliceblocks, t_in_t)

    # Transmission losses
    #constraint_trans_loss(m, trans)
    constraint_fix_ratio_out_in_trans(m, trans, timeslicemap, timesliceblocks, t_in_t)
>>>>>>> a6e917f4

    # Transmission line capacity
    constraint_trans_capacity(m, trans, timeslicemap)

<<<<<<< HEAD
# Nodal balance
constraint_nodal_balance(m, flow, trans, timeslicemap, t_in_t)
=======
    # Nodal balance
    constraint_nodal_balance(m, flow, trans, timeslicemap,timesliceblocks)
>>>>>>> a6e917f4

    # Absolute bounds on commodities
    constraint_max_cum_in_flow_bound(m, flow, timeslicemap)

<<<<<<< HEAD
# storage capacity
constraint_stor_capacity(m,stor_state, timeslicemap)

# storage state balance equation
constraint_stor_state_init(m, stor_state, timeslicemap)
constraint_stor_state(m, stor_state,trans,flow, timeslicemap, t_before_t)
=======
    # storage capacity
    #constraint_stor_capacity(m,stor_state, timeslicemap)

    # storage state balance equation
    #constraint_stor_state_init(m, stor_state, timeslicemap)
    #constraint_stor_state(m, stor_state,trans,flow, timeslicemap, t_before_t)
>>>>>>> a6e917f4

    # needed: set/group of unitgroup CHP and Gasplant
end
println("Constraints generated \n --------------------------------------------")

# Run model
<<<<<<< HEAD
optimize!(m)
status = termination_status(m)
if status == MOI.OPTIMAL
    out_db_url = "sqlite:///$(@__DIR__)/data/new_temporal_out.sqlite"
    write_results(
        out_db_url, db_url;
        upgrade=true,
        flow=pack_trailing_dims(SpineModel.value(flow), 1),
        trans=pack_trailing_dims(SpineModel.value(trans), 1),
        stor_state=pack_trailing_dims(SpineModel.value(stor_state), 1),
    )
end

=======
println("--------------------------------------------\n Solving model")
@time begin
    optimize!(m)
    status = termination_status(m)
end
println("Model solved \n --------------------------------------------")


# Results to spine database
println("--------------------------------------------\n Writing results to the database")
@time begin
    if status == MOI.OPTIMAL
        db_url_out = db_url
        JuMP_results_to_spine_db!(db_url_out, db_url; trans=trans, flow=flow)
        println("Optimal solution found after")
    end
end
println("Results written to the database \n --------------------------------------------")

println("Objective function value: $(objective_value(m))")

>>>>>>> a6e917f4
<|MERGE_RESOLUTION|>--- conflicted
+++ resolved
@@ -1,175 +1,99 @@
-
-# Load required packaes
-using Revise
-using SpineInterface
-using SpineModel
-using Dates
-using JuMP
-using Clp
-
-
-
-##
-# Export contents of database into the current session
-<<<<<<< HEAD
-db_url = "sqlite:///$(@__DIR__)/data/new_temporal.sqlite"
-checkout_spinedb(db_url; upgrade=true)
-
-# Create temporal_structure
-(timeslicemap,timeslicemap_detail,duration) = generate_timeslicemap()
-#@Maren: duration() returns an array instead of a dict as what JuMP_all_out would return for a parameter convenience function
-#@Maren: can we rename timeslicemap to time_slice() (in line with data conventions); and similarly generate_timeslicemap to generate_time_slice ?
-(t_before_t,t_in_t,t_in_t_excl)=generate_hierarchy(timeslicemap_detail)
-#@Maren: can we rename generate_hierarchy to generate_time_slice_relationships?
-=======
-db_url = "sqlite:///examples/data/new_temporal.sqlite"
-
-println("--------------------------------------------\n Creating convenience functions ")
-@time begin
-    JuMP_all_out(db_url)
-end
-println("Convenience functions created \n --------------------------------------------")
-
-
-# Init model
-println("--------------------------------------------\n Initializing model")
-@time begin
-    m = Model(with_optimizer(Clp.Optimizer))
-end
-println("Model initialized \n --------------------------------------------")
-
-# Create temporal_structure
-println("--------------------------------------------\n Creating temporal structure")
-@time begin
-    timeslicemap = time_slicemap() #@Maren: propose to rename to time_slice_details = get_time_slice_details_from_temporal_block()
-    timesliceblocks = time_slices_tempblock() #@Maren: do we need this?
-    time_slice = timeslice(timeslicemap) # @Maren: I have added this "jump-like" version of which returns an array of time slices similar to what unit() would do
-    t_before_t = generate_t_before_t(timeslicemap)
-    t_in_t = generate_t_in_t(timeslicemap)
-    t_in_t_excl = generate_t_in_t_excl(timeslicemap)
-end
-println("Temporal structure created \n --------------------------------------------")
->>>>>>> a6e917f4
-
-####
-# Init model
-m = Model(with_optimizer(Clp.Optimizer))
-##
-# Create decision variables
-<<<<<<< HEAD
-flow = generate_variable_flow(m, timeslicemap)
-trans = generate_variable_trans(m, timeslicemap)
-stor_state = generate_variable_stor_state(m, timeslicemap)
-## Create objective function
-production_cost = objective_minimize_production_cost(m, flow,timeslicemap)
-=======
-println("--------------------------------------------\n Generating decision variables")
-@time begin
-    flow = generate_variable_flow(m, timesliceblocks)
-    trans = generate_variable_trans(m, timesliceblocks)
-    #stor_state = generate_variable_stor_state(m, timesliceblocks)
-end
-println("Decision variables generated \n --------------------------------------------")
-
-## Create objective function
-println("--------------------------------------------\n Creating objective function")
-@time begin
-    production_cost = objective_minimize_production_cost(m, flow, timeslicemap)
-end
-println("Objective function created \n --------------------------------------------")
->>>>>>> a6e917f4
-
-# Add constraints
-println("--------------------------------------------\n Generating constraints")
-@time begin
-    # Unit capacity
-    constraint_flow_capacity(m, flow, timeslicemap)
-
-<<<<<<< HEAD
-# Ratio of in/out flows of a unit
-constraint_fix_ratio_out_in_flow(m, flow, timeslicemap, t_in_t)
-
-# Transmission losses
-#constraint_trans_loss(m, trans)
-constraint_fix_ratio_out_in_trans(m, trans, timeslicemap, t_in_t)
-=======
-    # Ratio of in/out flows of a unit
-    constraint_fix_ratio_out_in_flow(m, flow, timeslicemap, timesliceblocks, t_in_t)
-
-    # Transmission losses
-    #constraint_trans_loss(m, trans)
-    constraint_fix_ratio_out_in_trans(m, trans, timeslicemap, timesliceblocks, t_in_t)
->>>>>>> a6e917f4
-
-    # Transmission line capacity
-    constraint_trans_capacity(m, trans, timeslicemap)
-
-<<<<<<< HEAD
-# Nodal balance
-constraint_nodal_balance(m, flow, trans, timeslicemap, t_in_t)
-=======
-    # Nodal balance
-    constraint_nodal_balance(m, flow, trans, timeslicemap,timesliceblocks)
->>>>>>> a6e917f4
-
-    # Absolute bounds on commodities
-    constraint_max_cum_in_flow_bound(m, flow, timeslicemap)
-
-<<<<<<< HEAD
-# storage capacity
-constraint_stor_capacity(m,stor_state, timeslicemap)
-
-# storage state balance equation
-constraint_stor_state_init(m, stor_state, timeslicemap)
-constraint_stor_state(m, stor_state,trans,flow, timeslicemap, t_before_t)
-=======
-    # storage capacity
-    #constraint_stor_capacity(m,stor_state, timeslicemap)
-
-    # storage state balance equation
-    #constraint_stor_state_init(m, stor_state, timeslicemap)
-    #constraint_stor_state(m, stor_state,trans,flow, timeslicemap, t_before_t)
->>>>>>> a6e917f4
-
-    # needed: set/group of unitgroup CHP and Gasplant
-end
-println("Constraints generated \n --------------------------------------------")
-
-# Run model
-<<<<<<< HEAD
-optimize!(m)
-status = termination_status(m)
-if status == MOI.OPTIMAL
-    out_db_url = "sqlite:///$(@__DIR__)/data/new_temporal_out.sqlite"
-    write_results(
-        out_db_url, db_url;
-        upgrade=true,
-        flow=pack_trailing_dims(SpineModel.value(flow), 1),
-        trans=pack_trailing_dims(SpineModel.value(trans), 1),
-        stor_state=pack_trailing_dims(SpineModel.value(stor_state), 1),
-    )
-end
-
-=======
-println("--------------------------------------------\n Solving model")
-@time begin
-    optimize!(m)
-    status = termination_status(m)
-end
-println("Model solved \n --------------------------------------------")
-
-
-# Results to spine database
-println("--------------------------------------------\n Writing results to the database")
-@time begin
-    if status == MOI.OPTIMAL
-        db_url_out = db_url
-        JuMP_results_to_spine_db!(db_url_out, db_url; trans=trans, flow=flow)
-        println("Optimal solution found after")
-    end
-end
-println("Results written to the database \n --------------------------------------------")
-
-println("Objective function value: $(objective_value(m))")
-
->>>>>>> a6e917f4
+
+# Load required packaes
+using Revise
+using SpineInterface
+using SpineModel
+using Dates
+using JuMP
+using Clp
+
+
+
+##
+# Export contents of database into the current session
+db_url = "sqlite:///$(@__DIR__)/data/new_temporal.sqlite"
+println("--------------------------------------------\n Creating convenience functions ")
+checkout_spinedb(db_url; upgrade=true)
+
+# Create temporal_structure
+(timeslicemap,timeslicemap_detail,duration) = generate_timeslicemap()
+#@Maren: duration() returns an array instead of a dict as what JuMP_all_out would return for a parameter convenience function
+#@Maren: can we rename timeslicemap to time_slice() (in line with data conventions); and similarly generate_timeslicemap to generate_time_slice ?
+(t_before_t,t_in_t,t_in_t_excl)=generate_hierarchy(timeslicemap_detail)
+#@Maren: can we rename generate_hierarchy to generate_time_slice_relationships?
+println("Convenience functions created \n --------------------------------------------")
+####
+# Init model
+println("--------------------------------------------\n Initializing model")
+m = Model(with_optimizer(Clp.Optimizer))
+##
+# Create decision variables
+flow = generate_variable_flow(m, timeslicemap)
+trans = generate_variable_trans(m, timeslicemap)
+stor_state = generate_variable_stor_state(m, timeslicemap)
+## Create objective function
+production_cost = objective_minimize_production_cost(m, flow,timeslicemap)
+
+# Add constraints
+println("--------------------------------------------\n Generating constraints")
+@time begin
+    # Unit capacity
+    constraint_flow_capacity(m, flow, timeslicemap)
+
+# Ratio of in/out flows of a unit
+constraint_fix_ratio_out_in_flow(m, flow, timeslicemap, t_in_t)
+
+# Transmission losses
+#constraint_trans_loss(m, trans)
+constraint_fix_ratio_out_in_trans(m, trans, timeslicemap, t_in_t)
+
+    # Transmission line capacity
+    constraint_trans_capacity(m, trans, timeslicemap)
+
+# Nodal balance
+constraint_nodal_balance(m, flow, trans, timeslicemap, t_in_t)
+
+    # Absolute bounds on commodities
+    constraint_max_cum_in_flow_bound(m, flow, timeslicemap)
+
+# storage capacity
+constraint_stor_capacity(m,stor_state, timeslicemap)
+
+# storage state balance equation
+constraint_stor_state_init(m, stor_state, timeslicemap)
+constraint_stor_state(m, stor_state,trans,flow, timeslicemap, t_before_t)
+
+    # needed: set/group of unitgroup CHP and Gasplant
+end
+println("Constraints generated \n --------------------------------------------")
+
+# Run model
+println("--------------------------------------------\n Solving model")
+@time begin
+optimize!(m)
+status = termination_status(m)
+if status == MOI.OPTIMAL
+    out_db_url = "sqlite:///$(@__DIR__)/data/new_temporal_out.sqlite"
+    write_results(
+        out_db_url, db_url;
+        upgrade=true,
+        flow=pack_trailing_dims(SpineModel.value(flow), 1),
+        trans=pack_trailing_dims(SpineModel.value(trans), 1),
+        stor_state=pack_trailing_dims(SpineModel.value(stor_state), 1),
+    )
+end
+println("Model solved \n --------------------------------------------")
+
+
+# Results to spine database
+println("--------------------------------------------\n Writing results to the database")
+@time begin
+    if status == MOI.OPTIMAL
+        db_url_out = db_url
+        JuMP_results_to_spine_db!(db_url_out, db_url; trans=trans, flow=flow)
+        println("Optimal solution found after")
+    end
+end
+println("Results written to the database \n --------------------------------------------")
+
+println("Objective function value: $(objective_value(m))")