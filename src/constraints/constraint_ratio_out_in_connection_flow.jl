#############################################################################
# Copyright (C) 2017 - 2018  Spine Project
#
# This file is part of SpineOpt.
#
# SpineOpt is free software: you can redistribute it and/or modify
# it under the terms of the GNU Lesser General Public License as published by
# the Free Software Foundation, either version 3 of the License, or
# (at your option) any later version.
#
# SpineOpt is distributed in the hope that it will be useful,
# but WITHOUT ANY WARRANTY; without even the implied warranty of
# MERCHANTABILITY or FITNESS FOR A PARTICULAR PURPOSE. See the
# GNU Lesser General Public License for more details.
#
# You should have received a copy of the GNU Lesser General Public License
# along with this program.  If not, see <http://www.gnu.org/licenses/>.
#############################################################################

"""
    constraint_ratio_out_in_connection_flow_indices(ratio_out_in)

Forms the stochastic index set for the `:ratio_out_in_connection_flow` constraint
for the desired `ratio_out_in`. Uses stochastic path indices due to potentially
different stochastic structures between `connection_flow` variables.
"""
function constraint_ratio_out_in_connection_flow_indices(ratio_out_in)
    unique(
        (connection=conn, node1=n_out, node2=n_in, stochastic_path=path, t=t)
        for (conn, n_out, n_in) in indices(ratio_out_in)
        for t in t_lowest_resolution(x.t for x in connection_flow_indices(connection=conn, node=[n_out, n_in]))
        for path in active_stochastic_paths(
            unique(
                ind.stochastic_scenario 
                for ind in _constraint_ratio_out_in_connection_flow_indices(conn, n_out, n_in, t)
            )
        )
    )
end

"""
    _constraint_ratio_out_in_connection_flow_indices(connection, node_out, node_in, t)

Gather the `connection_flow` variiable indices for `add_constraint_ratio_out_in_connection_flow!`.
"""
function _constraint_ratio_out_in_connection_flow_indices(connection, node_out, node_in, t)
    Iterators.flatten(
        (
            connection_flow_indices(
                connection=connection, node=node_out, direction=direction(:to_node), t=t_in_t(t_long=t)
            ),  # `to_node` `connection_flow`s
            connection_flow_indices(
                connection=connection,
                node=node_in,
                direction=direction(:from_node),
                t=to_time_slice(t - connection_flow_delay(connection=connection, node1=node_out, node2=node_in, t=t))
            )  # `from_node` `connection_flow`s with potential `connection_flow_delay`
        )
    )    
end

"""
    add_constraint_ratio_out_in_connection_flow!(m, ratio_out_in, sense)

Ratio of `connection_flow` variables.
"""
function add_constraint_ratio_out_in_connection_flow!(m::Model, ratio_out_in, sense)
    @fetch connection_flow = m.ext[:variables]
    cons = m.ext[:constraints][ratio_out_in.name] = Dict()
<<<<<<< HEAD
    for (conn, ng_out, ng_in, stochastic_path, t) in constraint_ratio_out_in_connection_flow_indices(ratio_out_in)
        con = cons[conn, ng_out, ng_in, t] = sense_constraint(
=======
    for (conn, n_out, n_in, stochastic_path, t) in constraint_ratio_out_in_connection_flow_indices(ratio_out_in)
        con = cons[conn, n_out, n_in, stochastic_path, t] = sense_constraint(
>>>>>>> 64cce141
            m,
            + expr_sum(
                + connection_flow[conn, n_out, d, s, t_short] * duration(t_short)
                for (conn, n_out, d, s, t_short) in connection_flow_indices(
<<<<<<< HEAD
                    connection=conn, node=ng_out, direction=direction(:to_node), stochastic_scenario=stochastic_path, t=t_in_t(t_long=t)
=======
                    connection=conn, 
                    node=n_out, 
                    direction=direction(:to_node), 
                    stochastic_scenario=stochastic_path, 
                    t=t_in_t(t_long=t)
>>>>>>> 64cce141
                );
                init=0
            ),
            sense,
            + ratio_out_in[(connection=conn, node1=ng_out, node2=ng_in, t=t)]
            * expr_sum(
                + connection_flow[conn, n_in, d, s, t_short]
                * overlap_duration(t_short, t - connection_flow_delay(connection=conn, node1=ng_out, node2=ng_in))
                for (conn, n_in, d, s, t_short) in connection_flow_indices(
                    connection=conn,
                    node=ng_in,
                    direction=direction(:from_node),
                    stochastic_scenario=stochastic_path,
                    t=to_time_slice(t - connection_flow_delay(connection=conn, node1=ng_out, node2=ng_in, t=t))
                );
                init=0
            )
        )
    end
end

"""
    add_constraint_fix_ratio_out_in_connection_flow!(m::Model)

Calls `add_constraint_ratio_out_in_connection_flow!` using the `fix_ratio_out_in_connection_flow` parameter.
"""
function add_constraint_fix_ratio_out_in_connection_flow!(m::Model)
    add_constraint_ratio_out_in_connection_flow!(m, fix_ratio_out_in_connection_flow, ==)
end

"""
    add_constraint_max_ratio_out_in_connection_flow!(m::Model)

Calls `add_constraint_ratio_out_in_connection_flow!` using the `max_ratio_out_in_connection_flow` parameter.
"""
function add_constraint_max_ratio_out_in_connection_flow!(m::Model)
    add_constraint_ratio_out_in_connection_flow!(m, max_ratio_out_in_connection_flow, <=)
end

"""
    add_constraint_min_ratio_out_in_connection_flow!(m::Model)

Calls `add_constraint_ratio_out_in_connection_flow!` using the `min_ratio_out_in_connection_flow` parameter.
"""
function add_constraint_min_ratio_out_in_connection_flow!(m::Model)
    add_constraint_ratio_out_in_connection_flow!(m, min_ratio_out_in_connection_flow, >=)
end<|MERGE_RESOLUTION|>--- conflicted
+++ resolved
@@ -67,26 +67,17 @@
 function add_constraint_ratio_out_in_connection_flow!(m::Model, ratio_out_in, sense)
     @fetch connection_flow = m.ext[:variables]
     cons = m.ext[:constraints][ratio_out_in.name] = Dict()
-<<<<<<< HEAD
     for (conn, ng_out, ng_in, stochastic_path, t) in constraint_ratio_out_in_connection_flow_indices(ratio_out_in)
-        con = cons[conn, ng_out, ng_in, t] = sense_constraint(
-=======
-    for (conn, n_out, n_in, stochastic_path, t) in constraint_ratio_out_in_connection_flow_indices(ratio_out_in)
-        con = cons[conn, n_out, n_in, stochastic_path, t] = sense_constraint(
->>>>>>> 64cce141
+        con = cons[conn, ng_out, ng_in, stochastic_path, t] = sense_constraint(
             m,
             + expr_sum(
                 + connection_flow[conn, n_out, d, s, t_short] * duration(t_short)
                 for (conn, n_out, d, s, t_short) in connection_flow_indices(
-<<<<<<< HEAD
-                    connection=conn, node=ng_out, direction=direction(:to_node), stochastic_scenario=stochastic_path, t=t_in_t(t_long=t)
-=======
                     connection=conn, 
-                    node=n_out, 
+                    node=ng_out, 
                     direction=direction(:to_node), 
                     stochastic_scenario=stochastic_path, 
                     t=t_in_t(t_long=t)
->>>>>>> 64cce141
                 );
                 init=0
             ),
