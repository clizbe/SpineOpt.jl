--- conflicted
+++ resolved
@@ -24,96 +24,6 @@
 function add_constraint_nodal_balance!(m::Model)
     @fetch node_state, connection_flow, unit_flow, node_slack_pos, node_slack_neg = m.ext[:variables]
     cons = m.ext[:constraints][:nodal_balance] = Dict()
-<<<<<<< HEAD
-
-#   Supress the node-balance constraint for nodes that are part of a node_group which has balance_type=balance_type_group set
-#   node_balance_nodes[] will contain the set of nodes less those for which the above is true
-    node_balance_nodes=[]
-    for n in node()
-        if balance_type(node=n) != :balance_type_group
-            if isempty(node_group__node(node2=n))
-                push!(node_balance_nodes,n)
-            else
-                for ng in node_group__node(node2=n)
-                    if balance_type(node=ng) != :balance_type_group
-                        push!(node_balance_nodes,n)
-                    end
-                end
-            end
-        end
-    end
-
-    for n in node_balance_nodes
-        for (n, s_after, t_after) in node_stochastic_time_indices(node=n)
-            for (n, s_before, t_before) in all_node_stochastic_time_indices(node=n, t=t_before_t(t_after=t_after))
-                cons[n, s_before, t_before, s_after, t_after] = @constraint( # TODO: Stochastic path indexing required due to dynamics
-                    m,
-                    # Change in node commodity content
-                    (
-                        get(node_state, (n, s_after, t_after), 0) * state_coeff[(node=n, t=t_after)] # TODO: Stochastic parameters
-                        - get(node_state, (n, s_before, t_before), 0) * state_coeff[(node=n, t=t_before)]
-                    )
-                        / duration(t_after)
-                    ==
-                    # Self-discharge commodity losses
-                    - get(node_state, (n, s_after, t_after), 0) * frac_state_loss[(node=n, t=t_after)]
-                    # Diffusion of commodity from this node to other nodes
-                    - reduce(
-                        +,
-                        get(node_state, (n, s_after, t_after), 0)
-                        * diff_coeff[(node1=n, node2=n_, t=t_after)]
-                        for n_ in node__node(node1=n);
-                        init = 0
-                    )
-                    # Diffusion of commodity from other nodes to this one
-                    + reduce( # TODO: This will require stocahstic paths!
-                        +,
-                        get(node_state, (n_, s_after, t_after), 0)
-                        * diff_coeff[(node1=n_, node2=n, t=t_after)]
-                        for n_ in node__node(node2=n);
-                        init = 0
-                    )
-                    # Commodity flows from units
-                    + reduce(
-                        +,
-                        unit_flow[u, n, d, s, t1]
-                        for (u, n, d, s, t1) in unit_flow_indices(node=n, stochastic_scenario=s_after, t=t_in_t(t_long=t_after), direction=direction(:to_node));
-                        init=0
-                    )
-                    # Commodity flows to units
-                    - reduce(
-                        +,
-                        unit_flow[u, n, d, s, t1]
-                        for (u, n, d, s, t1) in unit_flow_indices(node=n, stochastic_scenario=s_after, t=t_in_t(t_long=t_after), direction=direction(:from_node));
-                        init=0
-                    )
-                    # Commodity flows from connections
-                    + reduce(
-                        +,
-                        connection_flow[conn, n, d, s, t1]
-                        for (conn, n, d, s, t1) in connection_flow_indices(node=n, stochastic_scenario=s_after, t=t_in_t(t_long=t_after), direction=direction(:to_node));
-                        init=0
-                    )
-                    # Commodity flows to connections
-                    - reduce(
-                        +,
-                        connection_flow[conn, n, d, s, t1]
-                        for (conn, n, d, s, t1) in connection_flow_indices(node=n, stochastic_scenario=s_after, t=t_in_t(t_long=t_after), direction=direction(:from_node));
-                        init=0
-                    )
-                    # Explicit nodal demand
-                    - demand[(node=n, t=t_after)]
-                    # Fractional demand
-                    - reduce(
-                        +,
-                        fractional_demand[(node1=ng, node2=n, t=t_after)] * demand[(node=ng, t=t_after)]
-                        for ng in node_group__node(node2=n);
-                        init=0
-                    )
-                    # slack variable - only exists if slack_penalty is defined
-                    + get(node_slack_pos, (n, s_after, t_after), 0)
-                    - get(node_slack_neg, (n, s_after, t_after), 0)
-=======
     for (n, tb) in node__temporal_block()
         # Skip nodes that are part of a node group having balance_type_group
         any(balance_type(node=ng) === :balance_type_group for ng in node_group__node(node2=n)) && continue
@@ -194,7 +104,6 @@
                     # slack variable - only exists if slack_penalty is defined
                     + get(node_slack_pos, (n, t_after), 0)
                     - get(node_slack_neg, (n, t_after), 0)
->>>>>>> fc38a601
                 )
             end
         end
